[workspace]
members = [
    "arrabbiata",
    "book",
    "curves",
    "folding",
    "groupmap",
    "hasher",
    "internal-tracing",
    "ivc",
    "kimchi",
    "kimchi-stubs",
    "msm",
    "mvpoly",
    "o1vm",
    "plonk-wasm",
    "poly-commitment",
    "poseidon",
    "poseidon/export_test_vectors",
    "saffron",
    "signer",
    "tools/kimchi-visu",
    "turshi",
    "utils"]
resolver = "2"

[workspace.dependencies]
ark-algebra-test-templates = "0.4.2"
ark-bn254 = { version = "0.4.0" }
ark-ec = { version = "0.4.2", features = ["parallel"] }
ark-ff = { version = "0.4.2", features = ["parallel", "asm"] }
ark-poly = { version = "0.4.2", features = ["parallel"] }
ark-serialize = "0.4.2"
ark-std = { version = "0.4.0", features = ["parallel"] }
ark-test-curves = { version = "0.4.2", features = ["parallel", "asm"] }
base64 = "0.21.5"
bcs = "0.1.3"
bitvec = "1.0.0"
blake2 = "0.10.0"
bs58 = "0.5.0"
clap = "4.4.6"
command-fds = "0.3"
<<<<<<< HEAD
=======
console_error_panic_hook = { version = "0.1.6" }
>>>>>>> 0f48f38e
criterion = "0.5"
elf = "0.7.2"
env_logger = "0.11.1"
getrandom = { version = "=0.2.15", features = ["js"] }
hex = { version = "0.4", features = ["serde"] }
iai = "0.1"
itertools = "0.12.1"
js-sys = "=0.3.64"
libc = "=0.2.169"
libflate = "2"
log = "0.4.20"
num-bigint = { version = "0.4.4", features = ["rand", "serde"] }
num-integer = "0.1.45"
ocaml = { version = "0.22.2" }
ocaml-gen = { version = "0.1.5" }
once_cell = "=1.20.3"
os_pipe = { version = "1.1.4", features = ["io_safety"] }
<<<<<<< HEAD
paste = "1.0.5"
proptest = "1.0.0"
proptest-derive = "0.4.0"
rand = { version = "0.8.5", features = ["std_rng"] }
=======
paste = "=1.0.15"
proptest = "1.0.0"
proptest-derive = "0.4.0"
rand = { version = "=0.8.5", features = ["std_rng"] }
>>>>>>> 0f48f38e
rand_chacha = { version = "0.3.0" }
rand_core = { version = "0.6.3" }
rayon = "=1.10.0"
regex = "1.10.2"
rmp-serde = "=1.2.0"
secp256k1 = "0.28.2"
serde = { version = "=1.0.219", features = ["derive", "rc"] }
serde_json = "=1.0.109"
serde-wasm-bindgen = "=0.6.5"
serde_with = "3.12"
sha2 = "0.10.0"
sha3 = "0.10.8"
spmc = "=0.3.0"
strum = "0.26.1"
strum_macros = "0.26.1"
thiserror = "1.0.30"
tinytemplate = "1.1"
wasm-bindgen = "=0.2.87"
wasm-bindgen-test = ">=0.3.0"
web-sys = { version = "=0.3.64", features = [
  "Window",
  "Document",
  "HtmlElement",
  "Text",
  "Node",
  "Element",
] }

arrabbiata = { path = "./arrabbiata", version = "0.1.0" }
folding = { path = "./folding", version = "0.1.0" }
groupmap = { path = "./groupmap", version = "0.1.0" }
internal-tracing = { path = "./internal-tracing", version = "0.1.0" }
kimchi = { path = "./kimchi", version = "0.1.0", features = ["bn254"] }
kimchi-stubs = { path = "./kimchi-stubs", version = "0.1.0" }
kimchi-visu = { path = "./tools/kimchi-visu", version = "0.1.0" }
kimchi-msm = { path = "./msm", version = "0.1.0" }
mina-curves = { path = "./curves", version = "0.1.0" }
mina-hasher = { path = "./hasher", version = "0.1.0" }
mina-poseidon = { path = "./poseidon", version = "0.1.0" }
mvpoly = { path = "./mvpoly", version = "0.1.0" }
o1-utils = { path = "./utils", version = "0.1.0" }
o1vm = { path = "./o1vm", version = "0.1.0" }
optimism = { path = "./optimism", version = "0.1.0" }
plonk_wasm = { path = "./plonk-wasm", version = "0.1.0" }
poly-commitment = { path = "./poly-commitment", version = "0.1.0" }
saffron = { path = "./poly-commitment", version = "0.1.0" }
signer = { path = "./signer", version = "0.1.0" }
turshi = { path = "./turshi", version = "0.1.0" }
utils = { path = "./utils", version = "0.1.0" }

[profile.release]
lto = true
panic = 'abort'
# codegen-units = 1<|MERGE_RESOLUTION|>--- conflicted
+++ resolved
@@ -40,10 +40,7 @@
 bs58 = "0.5.0"
 clap = "4.4.6"
 command-fds = "0.3"
-<<<<<<< HEAD
-=======
 console_error_panic_hook = { version = "0.1.6" }
->>>>>>> 0f48f38e
 criterion = "0.5"
 elf = "0.7.2"
 env_logger = "0.11.1"
@@ -61,17 +58,10 @@
 ocaml-gen = { version = "0.1.5" }
 once_cell = "=1.20.3"
 os_pipe = { version = "1.1.4", features = ["io_safety"] }
-<<<<<<< HEAD
-paste = "1.0.5"
-proptest = "1.0.0"
-proptest-derive = "0.4.0"
-rand = { version = "0.8.5", features = ["std_rng"] }
-=======
 paste = "=1.0.15"
 proptest = "1.0.0"
 proptest-derive = "0.4.0"
 rand = { version = "=0.8.5", features = ["std_rng"] }
->>>>>>> 0f48f38e
 rand_chacha = { version = "0.3.0" }
 rand_core = { version = "0.6.3" }
 rayon = "=1.10.0"
