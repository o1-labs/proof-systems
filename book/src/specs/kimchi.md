# Kimchi

* This document specifies *kimchi*, a zero-knowledge proof system that's a variant of PLONK.
* This document does not specify how circuits are created or executed, but only how to convert a circuit and its execution into a proof.

Table of content:

<!-- toc -->

## Overview

There are three main algorithms to kimchi:

* [Setup](#constraint-system-creation): takes a circuit and produces a prover index, and a verifier index.
* [Proof creation](#proof-creation): takes the prover index, and the execution trace of the circuit to produce a proof.
* [Proof verification](#proof-verification): takes the verifier index and a proof to verify.

As part of these algorithms, a number of tables are created (and then converted into polynomials) to create a proof.

### Tables used to describe a circuit

The following tables are created to describe the circuit:

**Gates**. A circuit is described by a series of gates, that we list in a table.
The columns of the tables list the gates, while the rows are the length of the circuit.
For each row, only a single gate can take a value $1$ while all other gates take the value $0$.

|  row  | Generic | Poseidon | CompleteAdd | VarBaseMul | EndoMul | EndoMulScalar | ChaCha0 | ChaCha1 | ChaCha2 | ChaChaFinal |
| :---: | :-----: | :------: | :---------: | :--------: | :-----: | :-----------: | :-----: | :-----: | :-----: | :---------: |
|   0   |    1    |    0     |      0      |     0      |    0    |       0       |    0    |    0    |    0    |      0      |
|   1   |    0    |    1     |      0      |     0      |    0    |       0       |    0    |    0    |    0    |      0      |

**Coefficients**. The coefficient table has 15 columns, and is used to tweak the gates.
Currently, only the [Generic](#double-generic-gate) and the [Poseidon](#poseidon) gates use it (refer to their own sections to see how).
All other gates set their values to $0$.

|  row  |   0   |   1   |   2   |   3   |   4   |   5   |   6   |   7   |   8   |   9   |  10   |  11   |  12   |  13   |  14   |
| :---: | :---: | :---: | :---: | :---: | :---: | :---: | :---: | :---: | :---: | :---: | :---: | :---: | :---: | :---: | :---: |
|   0   |   /   |   /   |   /   |   /   |   /   |   /   |   /   |   /   |   /   |   /   |   /   |   /   |   /   |   /   |   /   |

**Wiring (or Permutation, or sigmas)**. For gates to take the outputs of other gates as inputs, we use a wiring table to wire registers together.
To learn about registers, see the next section.
It is defined at every row, but only for the first $7$ registers.
Each cell specifies a `(row, column)` tuple that it should be wired to.  Cells that are not connected to another cell are wired to themselves.
Note that if three or more registers are wired together, they must form a cycle.
For example, if register `(0, 4)` is wired to both registers `(80, 6)` and `(90, 0)` then you would have the following table:

|  row  |    0    |   1   |   2   |   3   |    4     |   5   |    6     |
| :---: | :-----: | :---: | :---: | :---: | :------: | :---: | :------: |
|   0   |   0,0   |  0,1  |  0,2  |  0,3  | **80,6** |  0,5  |   0,6    |
|  ...  |         |       |       |       |          |       |          |
|  80   |  80,0   | 80,1  | 80,2  | 80,3  |   80,4   | 80,5  | **90,0** |
|  ...  |         |       |       |       |          |       |          |
|  90   | **0,4** | 90,1  | 90,2  | 90,3  |   90,4   | 90,5  |   90,6   |

The lookup feature is currently optional, as it can add some overhead to the protocol.
In the case where you would want to use lookups, the following tables would be needed:

**Lookup Tables**. The different [lookup tables](https://en.wikipedia.org/wiki/Lookup_table) that are used in the circuit. For example, the XOR lookup table:

| l   | r   | o   |
| --- | --- | --- |
| 1   | 0   | 1   |
| 0   | 1   | 1   |
| 1   | 1   | 0   |
| 0   | 0   | 0   |

**Lookup selectors**. A lookup selector is used to perform a number of queries in different lookup tables. Any gate can advertise its use of a lookup selector (so a lookup selector can be associated to several gates), and on which rows they want to use them (current and/or next). In cases where a gate need to use lookups in its current row only, and is the only one performing a specific combination of queries, then its gate selector can be used in place of a lookup selector. As with gates, lookup selectors (including gates used as lookup selectors) are mutually exclusives (only one can be used on a given row).

We currently have two lookup selectors:

|  row  | ChaChaQuery | ChaChaFinalQuery |
| :---: | :---------: | :--------------: |
|   0   |      0      |        0         |
|   1   |      1      |        0         |

Where each apply 4 queries. A query is a table describing which lookup table it queries, and the linear combination of the witness to use in the query.
For example, the following table describes a query into the XOR table made out of linear combinations of registers (checking that $r_0 \oplus r_2 = 2 \cdot r_1$):

| table_id |   l   |   r   |   o   |
| :------: | :---: | :---: | :---: |
|   XOR    | 1, r0 | 1, r2 | 2, r1 |

### Tables produced during proof creation

The following tables are created by the prover at runtime:

**Registers (or Witness)**. Registers are also defined at every row, and are split into two types: the *IO registers* from $0$ to $6$ usually contain input or output of the gates (note that a gate can output a value on the next row as well).
I/O registers can be wired to each other (they'll be forced to have the same value), no matter what row they're on (for example, the register at `row:0, col:4` can be wired to the register at `row:80, col:6`).
The rest of the registers, $7$ through $14$, are called *advice registers* as they can store values that useful only for the row's active gate.
Think of them as intermediary or temporary values needed in the computation when the prover executes a circuit.

|  row  |   0   |   1   |   2   |   3   |   4   |   5   |   6   |   7   |   8   |   9   |  10   |  11   |  12   |  13   |  14   |
| :---: | :---: | :---: | :---: | :---: | :---: | :---: | :---: | :---: | :---: | :---: | :---: | :---: | :---: | :---: | :---: |
|   0   |   /   |   /   |   /   |   /   |   /   |   /   |   /   |   /   |   /   |   /   |   /   |   /   |   /   |   /   |   /   |

**Wiring (Permutation) trace**. You can think of the permutation trace as an extra register that is used to enforce the wiring specified in the wiring table.
It is a single column that applies on all the rows as well, which the prover computes as part of a proof.

|  row  |  pt   |
| :---: | :---: |
|   0   |   /   |

**Queries trace**. These are the actual values made by queries, calculated by the prover at runtime, and used to construct the proof.

**Table trace**. Represents the concatenation of all the lookup tables, combined into a single column at runtime by both the prover and the verifier.

**Sorted trace**. Represents the processed (see the lookup section) concatenation of the queries trace and the table trace. It is produced at runtime by the prover. The sorted trace is long enough that it is split in several columns.

**Lookup (aggregation, or permutation) trace**. This is a one column table that is similar to the wiring (permutation) trace we talked above. It is produced at runtime by the prover.

## Dependencies

To specify kimchi, we rely on a number of primitives that are specified outside of this specification.
In this section we list these specifications, as well as the interfaces we make use of in this specification.

### Polynomial Commitments

Refer to the [specification on polynomial commitments](./poly-commitment.md).
We make use of the following functions from that specification:

- `PolyCom.non_hiding_commit(poly) -> PolyCom::NonHidingCommitment`
- `PolyCom.commit(poly) -> PolyCom::HidingCommitment`
- `PolyCom.evaluation_proof(poly, commitment, point) -> EvaluationProof`
- `PolyCom.verify(commitment, point, evaluation, evaluation_proof) -> bool`

### Poseidon hash function

Refer to the [specification on Poseidon](./poseidon.md).
We make use of the following functions from that specification:

- `Poseidon.init(params) -> FqSponge`
- `Poseidon.update(field_elem)`
- `Poseidon.finalize() -> FieldElem`

specify the following functions on top:

- `Poseidon.produce_challenge()` (TODO: uses the endomorphism)
- `Poseidon.to_fr_sponge() -> state_of_fq_sponge_before_eval, FrSponge`

With the current parameters:

* S-Box alpha: `7`
* Width: `3`
* Rate: `2`
* Full rounds: `55`
* Round constants: [`fp_kimchi`](https://github.com/o1-labs/proof-systems/blob/0b01f7575cdfa45541fcfcd88d59f73b015af56b/oracle/src/pasta/fp_kimchi.rs#L55), [`fq_kimchi`](https://github.com/o1-labs/proof-systems/blob/0b01f7575cdfa45541fcfcd88d59f73b015af56b/oracle/src/pasta/fq_kimchi.rs#L54)
* MDS matrix: [`fp_kimchi`](https://github.com/o1-labs/proof-systems/blob/0b01f7575cdfa45541fcfcd88d59f73b015af56b/oracle/src/pasta/fp_kimchi.rs#L10), [`fq_kimchi`](https://github.com/o1-labs/proof-systems/blob/0b01f7575cdfa45541fcfcd88d59f73b015af56b/oracle/src/pasta/fq_kimchi.rs#L10)

### Pasta

Kimchi is made to work on cycles of curves, so the protocol switch between two fields Fq and Fr, where Fq represents the base field and Fr represents the scalar field.

See the [Pasta curves specification](./pasta.md).

## Constraints

Kimchi enforces the correct execution of a circuit by creating a number of constraints and combining them together.
In this section, we describe all the constraints that make up the main polynomial $f$ once combined.

We define the following functions:

* `combine_constraints(range_alpha, constraints)`, which takes a range of contiguous powers of alpha and a number of constraints.
It returns the sum of all the constraints, where each constraint has been multiplied by a power of alpha.
In other words it returns:
$$ \sum_i \alpha^i \cdot \text{constraint}_i $$

The different ranges of alpha are described as follows:

<!-- generated using `cargo test -p kimchi --lib -- alphas::tests::get_alphas_for_spec --nocapture` -->
* **gates**. Offset starts at 0 and 21 powers of $\alpha$ are used
* **Permutation**. Offset starts at 21 and 3 powers of $\alpha$ are used

```admonish
As gates are mutually exclusive (a single gate is used on each row), we can reuse the same range of powers of alpha across all the gates.
```

TODO: linearization

### Permutation


The permutation constraints are the following 4 constraints:

The two sides of the coin (with $\text{shift}_0 = 1$):

$$\begin{align}
    & z(x) \cdot zkpm(x) \cdot \alpha^{PERM0} \cdot \\
    & (w_0(x) + \beta \cdot \text{shift}_0 x + \gamma) \cdot \\
    & (w_1(x) + \beta \cdot \text{shift}_1 x + \gamma) \cdot \\
    & (w_2(x) + \beta \cdot \text{shift}_2 x + \gamma) \cdot \\
    & (w_3(x) + \beta \cdot \text{shift}_3 x + \gamma) \cdot \\
    & (w_4(x) + \beta \cdot \text{shift}_4 x + \gamma) \cdot \\
    & (w_5(x) + \beta \cdot \text{shift}_5 x + \gamma) \cdot \\
    & (w_6(x) + \beta \cdot \text{shift}_6 x + \gamma)
\end{align}$$

and

$$\begin{align}
& -1 \cdot z(x \omega) \cdot zkpm(x) \cdot \alpha^{PERM0} \cdot \\
& (w_0(x) + \beta \cdot \sigma_0(x) + \gamma) \cdot \\
& (w_1(x) + \beta \cdot \sigma_1(x) + \gamma) \cdot \\
& (w_2(x) + \beta \cdot \sigma_2(x) + \gamma) \cdot \\
& (w_3(x) + \beta \cdot \sigma_3(x) + \gamma) \cdot \\
& (w_4(x) + \beta \cdot \sigma_4(x) + \gamma) \cdot \\
& (w_5(x) + \beta \cdot \sigma_5(x) + \gamma) \cdot \\
& (w_6(x) + \beta \cdot \sigma_6(x) + \gamma) \cdot
\end{align}$$

the initialization of the accumulator:

$$(z(x) - 1) L_1(x) \alpha^{PERM1}$$

and the accumulator's final value:

$$(z(x) - 1) L_{n-k}(x) \alpha^{PERM2}$$

You can read more about why it looks like that in [this post](https://minaprotocol.com/blog/a-more-efficient-approach-to-zero-knowledge-for-plonk).

The quotient contribution of the permutation is split into two parts $perm$ and $bnd$.
They will be used by the prover.

$$
\begin{align}
perm(x) =
    & \; a^{PERM0} \cdot zkpl(x) \cdot [ \\
    & \;\;   z(x) \cdot \\
    & \;\;   (w_0(x) + \gamma + x \cdot \beta \cdot \text{shift}_0) \cdot \\
    & \;\;   (w_1(x) + \gamma + x \cdot \beta \cdot \text{shift}_1) \cdot \\
    & \;\;   (w_2(x) + \gamma + x \cdot \beta \cdot \text{shift}_2) \cdot \\
    & \;\;   (w_3(x) + \gamma + x \cdot \beta \cdot \text{shift}_3) \cdot \\
    & \;\;   (w_4(x) + \gamma + x \cdot \beta \cdot \text{shift}_4) \cdot \\
    & \;\;   (w_5(x) + \gamma + x \cdot \beta \cdot \text{shift}_5) \cdot \\
    & \;\;   (w_6(x) + \gamma + x \cdot \beta \cdot \text{shift}_6) \cdot \\
    & \;   - \\
    & \;\;   z(x \cdot w) \cdot \\
    & \;\;   (w_0(x) + \gamma + \sigma_0 \cdot \beta) \cdot \\
    & \;\;   (w_1(x) + \gamma + \sigma_1 \cdot \beta) \cdot \\
    & \;\;   (w_2(x) + \gamma + \sigma_2 \cdot \beta) \cdot \\
    & \;\;   (w_3(x) + \gamma + \sigma_3 \cdot \beta) \cdot \\
    & \;\;   (w_4(x) + \gamma + \sigma_4 \cdot \beta) \cdot \\
    & \;\;   (w_5(x) + \gamma + \sigma_5 \cdot \beta) \cdot \\
    & \;\;   (w_6(x) + \gamma + \sigma_6 \cdot \beta) \cdot \\
    &]
\end{align}
$$

and `bnd`:

$$bnd(x) =
    a^{PERM1} \cdot \frac{z(x) - 1}{x - 1}
    +
    a^{PERM2} \cdot \frac{z(x) - 1}{x - sid[n-k]}
$$

The linearization:

$\text{scalar} \cdot \sigma_6(x)$

where $\text{scalar}$ is computed as:

$$
\begin{align}
z(\zeta \omega) \beta \alpha^{PERM0} zkpl(\zeta) \cdot \\
(\gamma + \beta \sigma_0(\zeta) + w_0(\zeta)) \cdot \\
(\gamma + \beta \sigma_1(\zeta) + w_1(\zeta)) \cdot \\
(\gamma + \beta \sigma_2(\zeta) + w_2(\zeta)) \cdot \\
(\gamma + \beta \sigma_3(\zeta) + w_3(\zeta)) \cdot \\
(\gamma + \beta \sigma_4(\zeta) + w_4(\zeta)) \cdot \\
(\gamma + \beta \sigma_5(\zeta) + w_5(\zeta)) \cdot \\
\end{align}
$$

To compute the permutation aggregation polynomial,
the prover interpolates the polynomial that has the following evaluations.
The first evaluation represents the initial value of the accumulator:
$$z(g^0) = 1$$
For $i = 0, \cdot, n - 4$, where $n$ is the size of the domain,
evaluations are computed as:

$$z(g^{i+1}) = z_1 / z_2$$

with

$$
\begin{align}
z_1 = &\ (w_0(g^i + sid(g^i) \cdot beta \cdot shift_0 + \gamma) \cdot \\
&\ (w_1(g^i) + sid(g^i) \cdot beta \cdot shift_1 + \gamma) \cdot \\
&\ (w_2(g^i) + sid(g^i) \cdot beta \cdot shift_2 + \gamma) \cdot \\
&\ (w_3(g^i) + sid(g^i) \cdot beta \cdot shift_3 + \gamma) \cdot \\
&\ (w_4(g^i) + sid(g^i) \cdot beta \cdot shift_4 + \gamma) \cdot \\
&\ (w_5(g^i) + sid(g^i) \cdot beta \cdot shift_5 + \gamma) \cdot \\
&\ (w_6(g^i) + sid(g^i) \cdot beta \cdot shift_6 + \gamma)
\end{align}
$$

and

$$
\begin{align}
z_2 = &\ (w_0(g^i) + \sigma_0 \cdot beta + \gamma) \cdot \\
&\ (w_1(g^i) + \sigma_1 \cdot beta + \gamma) \cdot \\
&\ (w_2(g^i) + \sigma_2 \cdot beta + \gamma) \cdot \\
&\ (w_3(g^i) + \sigma_3 \cdot beta + \gamma) \cdot \\
&\ (w_4(g^i) + \sigma_4 \cdot beta + \gamma) \cdot \\
&\ (w_5(g^i) + \sigma_5 \cdot beta + \gamma) \cdot \\
&\ (w_6(g^i) + \sigma_6 \cdot beta + \gamma)
\end{align}
$$


If computed correctly, we should have $z(g^{n-3}) = 1$.

Finally, randomize the last `EVAL_POINTS` evaluations $z(g^{n-2})$ and $z(g^{n-1})$,
in order to add zero-knowledge to the protocol.


### Lookup

Lookups in kimchi allows you to check if a single value, or a series of values, are part of a table.
The first case is useful to check for checking if a value belongs to a range (from 0 to 1,000, for example), whereas the second case is useful to check truth tables (for example, checking that three values can be found in the rows of an XOR table) or write and read from a memory vector (where one column is an index, and the other is the value stored at that index).

```admonish
Similarly to the generic gate, each values taking part in a lookup can be scaled with a fixed field element.
```

The lookup functionality is an opt-in feature of kimchi that can be used by custom gates.
From the user's perspective, not using any gates that make use of lookups means that the  feature will be disabled and there will be no overhead to the protocol.

```admonish
For now, the Chacha gates are the only gates making use of lookups.
```

Refer to the [lookup RFC](../rfcs/3-lookup.md) for an overview of the lookup feature.

In this section, we describe the tables kimchi supports, as well as the different lookup selectors (and their associated queries)

#### The Lookup Tables

Kimchi currently supports a single lookup table:

```rs
/// The table ID associated with the XOR lookup table.
pub const XOR_TABLE_ID: i32 = 0;

/// The range check table ID.
pub const RANGE_CHECK_TABLE_ID: i32 = 1;

```


**XOR**. The lookup table for 4-bit xor.
Note that it is constructed so that `(0, 0, 0)` is the last position in the table.

This is because tables are extended to the full size of a column (essentially)
by padding them with their final value. And, having the value `(0, 0, 0)` here means
that when we commit to this table and use the dummy value in the `lookup_sorted`
columns, those entries that have the dummy value of

$$0 = 0 + j * 0 + j^2 * 0$$

will translate into a scalar multiplication by 0, which is free.


#### The Lookup Selectors

**XorSelector**. Performs 4 queries to the XOR lookup table.

|   l   |   r   |   o    | -   |   l   |   r   |   o    | -   |   l   |   r   |   o    | -   |   l   |   r    |   o    |
| :---: | :---: | :----: | --- | :---: | :---: | :----: | --- | :---: | :---: | :----: | --- | :---: | :----: | :----: |
| 1, r3 | 1, r7 | 1, r11 | -   | 1, r4 | 1, r8 | 1, r12 | -   | 1, r5 | 1, r9 | 1, r13 | -   | 1, r6 | 1, r10 | 1, r14 |

**ChaChaFinalSelector**. Performs 4 different queries to the XOR lookup table. (TODO: specify the layout)

#### Producing the sorted table as the prover


Because of our ZK-rows, we can't do the trick in the plookup paper of
wrapping around to enforce consistency between the sorted lookup columns.

Instead, we arrange the LookupSorted table into columns in a snake-shape.

Like so,

```
_   _
| | | | |
| | | | |
|_| |_| |
```

or, imagining the full sorted array is `[ s0, ..., s8 ]`, like

```
s0 s4 s4 s8
s1 s3 s5 s7
s2 s2 s6 s6
```

So the direction ("increasing" or "decreasing" (relative to LookupTable) is

```
if i % 2 = 0 { Increasing } else { Decreasing }
```

Then, for each `i < max_lookups_per_row`, if `i % 2 = 0`, we enforce that the
last element of `LookupSorted(i) = last element of LookupSorted(i + 1)`,
and if `i % 2 = 1`, we enforce that
the first element of `LookupSorted(i) = first element of LookupSorted(i + 1)`.



### Gates

A circuit is described as a series of gates.
In this section we describe the different gates currently supported by kimchi, the constraints associated to them, and the way the register table, coefficient table, and permutation can be used in conjunction.

TODO: for each gate describe how to create it?

#### Double Generic Gate

The double generic gate contains two generic gates.

A generic gate is simply the 2-fan in gate specified in the
vanilla PLONK protocol that allows us to do operations like:

* addition of two registers (into an output register)
* or multiplication of two registers
* equality of a register with a constant

More generally, the generic gate controls the coefficients $c_i$ in the equation:

$$c_0 \cdot l + c_1 \cdot r + c_2 \cdot o + c_3 \cdot (l \times r) + c_4$$

The layout of the gate is the following:

|  0 |  1 |  2 |  3 |  4 |  5 | 6 | 7 | 8 | 9 | 10 | 11 | 12 | 13 | 14 |
|:--:|:--:|:--:|:--:|:--:|:--:|:-:|:-:|:-:|:-:|:--:|:--:|:--:|:--:|:--:|
| l1 | r1 | o1 | l2 | r2 | o2 |   |   |   |   |    |    |    |    |    |

where l1, r1, and o1 (resp. l2, r2, o2)
are the left, right, and output registers
of the first (resp. second) generic gate.

The selectors are stored in the coefficient table as:

|  0 |  1 |  2 |  3 |  4 |  5 | 6  |  7 |  8 |  9 | 10 | 11 | 12 | 13 | 14 |
|:--:|:--:|:--:|:--:|:--:|:--:|:--:|:--:|:--:|:--:|:--:|:--:|:--:|:--:|:--:|
| l1 | r1 | o1 | m1 | c1 | l2 | r2 | o2 | m2 | c2 |    |    |    |    |    |

with m1 (resp. m2) the mul selector for the first (resp. second) gate,
and c1 (resp. c2) the constant selector for the first (resp. second) gate.

The constraints:

* $w_0 \cdot c_0 + w_1 \cdot c_1 + w_2 \cdot c_2 + w_0 \cdot w_1 \cdot c_3 + c_4$
* $w_3 \cdot c_5 + w_4 \cdot c_6 + w_5 \cdot c_7 + w_3 w_4 c_8 + c_9$

where the $c_i$ are the [coefficients]().


#### Poseidon

The poseidon gate encodes 5 rounds of the poseidon permutation.
A state is represents by 3 field elements. For example,
the first state is represented by `(s0, s0, s0)`,
and the next state, after permutation, is represented by `(s1, s1, s1)`.

Below is how we store each state in the register table:

|  0 |  1 |  2 |  3 |  4 |  5 |  6 |  7 |  8 |  9 | 10 | 11 | 12 | 13 | 14 |
|:--:|:--:|:--:|:--:|:--:|:--:|:--:|:--:|:--:|:--:|:--:|:--:|:--:|:--:|:--:|
| s0 | s0 | s0 | s4 | s4 | s4 | s1 | s1 | s1 | s2 | s2 | s2 | s3 | s3 | s3 |
| s5 | s5 | s5 |    |    |    |    |    |    |    |    |    |    |    |    |

The last state is stored on the next row. This last state is either used:

* with another Poseidon gate on that next row, representing the next 5 rounds.
* or with a Zero gate, and a permutation to use the output elsewhere in the circuit.
* or with another gate expecting an input of 3 field elements in its first registers.

```admonish
As some of the poseidon hash variants might not use $5k$ rounds (for some $k$),
the result of the 4-th round is stored directly after the initial state.
This makes that state accessible to the permutation.
```

We define $M_{r, c}$ as the MDS matrix at row $r$ and column $c$.

We define the S-box operation as $w^S$ for $S$ the `SPONGE_BOX` constant.

We store the 15 round constants $r_i$ required for the 5 rounds (3 per round) in the coefficient table:

|  0 |  1 |  2 |  3 |  4 |  5 |  6 |  7 |  8 |  9 | 10 | 11 | 12 | 13 | 14 |
|:--:|:--:|:--:|:--:|:--:|:--:|:--:|:--:|:--:|:--:|:--:|:--:|:--:|:--:|:--:|
| r0 | r1 | r2 | r3 | r4 | r5 | r6 | r7 | r8 | r9 | r10 | r11 | r12 | r13 | r14 |

The initial state, stored in the first three registers, are not constrained.
The following 4 states (of 3 field elements), including 1 in the next row,
are constrained to represent the 5 rounds of permutation.
Each of the associated 15 registers is associated to a constraint, calculated as:

first round:
* $w_6 - [r_0 + (M_{0, 0} w_0^S + M_{0, 1} w_1^S + M_{0, 2} w_2^S)]$
* $w_7 - [r_1 + (M_{1, 0} w_0^S + M_{1, 1} w_1^S + M_{1, 2} w_2^S)]$
* $w_8 - [r_2 + (M_{2, 0} w_0^S + M_{2, 1} w_1^S + M_{2, 2} w_2^S)]$

second round:
* $w_9 - [r_3 + (M_{0, 0} w_6^S + M_{0, 1} w_7^S + M_{0, 2} w_8^S)]$
* $w_{10} - [r_4 + (M_{1, 0} w_6^S + M_{1, 1} w_7^S + M_{1, 2} w_8^S)]$
* $w_{11} - [r_5 + (M_{2, 0} w_6^S + M_{2, 1} w_7^S + M_{2, 2} w_8^S)]$

third round:
* $w_{12} - [r_6 + (M_{0, 0} w_9^S + M_{0, 1} w_{10}^S + M_{0, 2} w_{11}^S)]$
* $w_{13} - [r_7 + (M_{1, 0} w_9^S + M_{1, 1} w_{10}^S + M_{1, 2} w_{11}^S)]$
* $w_{14} - [r_8 + (M_{2, 0} w_9^S + M_{2, 1} w_{10}^S + M_{2, 2} w_{11}^S)]$

fourth round:
* $w_3 - [r_9 + (M_{0, 0} w_{12}^S + M_{0, 1} w_{13}^S + M_{0, 2} w_{14}^S)]$
* $w_4 - [r_{10} + (M_{1, 0} w_{12}^S + M_{1, 1} w_{13}^S + M_{1, 2} w_{14}^S)]$
* $w_5 - [r_{11} + (M_{2, 0} w_{12}^S + M_{2, 1} w_{13}^S + M_{2, 2} w_{14}^S)]$

fifth round:
* $w_{0, next} - [r_{12} + (M_{0, 0} w_3^S + M_{0, 1} w_4^S + M_{0, 2} w_5^S)]$
* $w_{1, next} - [r_{13} + (M_{1, 0} w_3^S + M_{1, 1} w_4^S + M_{1, 2} w_5^S)]$
* $w_{2, next} - [r_{14} + (M_{2, 0} w_3^S + M_{2, 1} w_4^S + M_{2, 2} w_5^S)]$

where $w_{i, next}$ is the polynomial $w_i(\omega x)$ which points to the next row.


#### Chacha

There are four chacha constraint types, corresponding to the four lines in each quarter round.

```
a += b; d ^= a; d <<<= 16;
c += d; b ^= c; b <<<= 12;
a += b; d ^= a; d <<<= 8;
c += d; b ^= c; b <<<= 7;
```

or, written without mutation, (and where `+` is mod $2^32$),

```
a'  = a + b ; d' = (d ⊕ a') <<< 16;
c'  = c + d'; b' = (b ⊕ c') <<< 12;
a'' = a' + b'; d'' = (d' ⊕ a') <<< 8;
c'' = c' + d''; b'' = (c'' ⊕ b') <<< 7;
```

We lay each line as two rows.

Each line has the form

```
x += z; y ^= x; y <<<= k
```

or without mutation,

```
x' = x + z; y' = (y ⊕ x') <<< k
```

which we abbreviate as

L(x, x', y, y', z, k)

In general, such a line will be laid out as the two rows


| 0 | 1 | 2 | 3 | 4 | 5 | 6 | 7 | 8 | 9 | 10 | 11 | 12 | 13 | 14 |
|---|---|---|---|---|---|---|---|---|---|----|----|----|----|----|
| x | y | z | (y^x')_0 | (y^x')_1 | (y^x')_2 | (y^x')_3 | (x+z)_0 | (x+z)_1 | (x+z)_2 | (x+z)_3 | y_0 | y_1 | y_2 | y_3 |
| x' | y' | (x+z)_8 | (y^x')_4 | (y^x')_5 | (y^x')_6 | (y^x')_7 | (x+z)_4 | (x+z)_5 | (x+z)_6 | (x+z)_7 | y_4 | y_5 | y_6 | y_7 |

where A_i indicates the i^th nybble (four-bit chunk) of the value A.

$(x+z)_8$ is special, since we know it is actually at most 1 bit (representing the overflow bit of x + z).

So the first line `L(a, a', d, d', b, 8)` for example becomes the two rows

| 0 | 1 | 2 | 3 | 4 | 5 | 6 | 7 | 8 | 9 | 10 | 11 | 12 | 13 | 14 |
|---|---|---|---|---|---|---|---|---|---|----|----|----|----|----|
| a | d | b | (d^a')_0 | (d^a')_1 | (d^a')_2 | (d^a')_3 | (a+b)_0 | (a+b)_1 | (a+b)_2 | (a+b)_3 | d_0 | d_1 | d_2 | d_3 |
| a' | d' | (a+b)_8 | (d^a')_4 | (d^a')_5 | (d^a')_6 | (d^a')_7 | (a+b)_4 | (a+b)_5 | (a+b)_6 | (a+b)_7 | d_4 | d_5 | d_6 | d_7 |

along with the equations

* $(a+b)_8^2 = (a+b)_8$ (booleanity check)
* $a' = \sum_{i = 0}^7 (2^4)^i (a+b)_i$
* $a + b = 2^{32} (a+b)_8 + a'$
* $d = \sum_{i = 0}^7 (2^4)^i d_i$
* $d' = \sum_{i = 0}^7 (2^4)^{(i + 4) \mod 8} (a+b)_i$

The $(i + 4) \mod 8$ rotates the nybbles left by 4, which means bit-rotating by $4 \times 4 = 16$ as desired.

The final line is a bit more complicated as we have to rotate by 7, which is not a multiple of 4.
We accomplish this as follows.

Let's say we want to rotate the nybbles $A_0, \cdots, A_7$ left by 7.
First we'll rotate left by 4 to get

$$A_7, A_0, A_1, \cdots, A_6$$

Rename these as
$$B_0, \cdots, B_7$$

We now want to left-rotate each $B_i$ by 3.

Let $b_i$ be the low bit of $B_i$.
Then, the low 3 bits of $B_i$ are
$(B_i - b_i) / 2$.

The result will thus be

* $2^3 b_0 + (B_7 - b_7)/2$
* $2^3 b_1 + (B_0 - b_0)/2$
* $2^3 b_2 + (B_1 - b_1)/2$
* $\cdots$
* $2^3 b_7 + (B_6 - b_6)/2$

or re-writing in terms of our original nybbles $A_i$,

* $2^3 a_7 + (A_6 - a_6)/2$
* $2^3 a_0 + (A_7 - a_7)/2$
* $2^3 a_1 + (A_0 - a_0)/2$
* $2^3 a_2 + (A_1 - a_1)/2$
* $2^3 a_3 + (A_2 - a_2)/2$
* $2^3 a_4 + (A_3 - a_3)/2$
* $2^3 a_5 + (A_4 - a_4)/2$
* $2^3 a_6 + (A_5 - a_5)/2$

For neatness, letting $(x, y, z) = (c', b', d'')$, the first 2 rows for the final line will be:

| 0 | 1 | 2 | 3 | 4 | 5 | 6 | 7 | 8 | 9 | 10 | 11 | 12 | 13 | 14 |
|---|---|---|---|---|---|---|---|---|---|----|----|----|----|----|
| x | y | z | (y^x')_0 | (y^x')_1 | (y^x')_2 | (y^x')_3 | (x+z)_0 | (x+z)_1 | (x+z)_2 | (x+z)_3 | y_0 | y_1 | y_2 | y_3 |
| x' | _ | (x+z)_8 | (y^x')_4 | (y^x')_5 | (y^x')_6 | (y^x')_7 | (x+z)_4 | (x+z)_5 | (x+z)_6 | (x+z)_7 | y_4 | y_5 | y_6 | y_7 |

but then we also need to perform the bit-rotate by 1.

For this we'll add an additional 2 rows. It's probably possible to do it with just 1,
but I think we'd have to change our plookup setup somehow, or maybe expand the number of columns,
or allow access to the previous row.

Let $lo(n)$ be the low bit of the nybble n. The 2 rows will be

| 0 | 1 | 2 | 3 | 4 | 5 | 6 | 7 | 8 | 9 | 10 | 11 | 12 | 13 | 14 |
|---|---|---|---|---|---|---|---|---|---|----|----|----|----|----|
| y' | (y^x')_0 | (y^x')_1 | (y^x')_2 | (y^x')_3 | lo((y^x')_0) | lo((y^x')_1) | lo((y^x')_2) | lo((y^x')_3) |
| _ | (y^x')_4 | (y^x')_5 | (y^x')_6 | (y^x')_7 | lo((y^x')_4) | lo((y^x')_5) | lo((y^x')_6) | lo((y^x')_7) |

On each of them we'll do the plookups

```
((cols[1] - cols[5])/2, (cols[1] - cols[5])/2, 0) in XOR
((cols[2] - cols[6])/2, (cols[2] - cols[6])/2, 0) in XOR
((cols[3] - cols[7])/2, (cols[3] - cols[7])/2, 0) in XOR
((cols[4] - cols[8])/2, (cols[4] - cols[8])/2, 0) in XOR
```

which checks that $(y^{x'})_i - lo((y^{x'})_i)$ is a nybble,
which guarantees that the low bit is computed correctly.

There is no need to check nybbleness of $(y^x')_i$ because those will be constrained to
be equal to the copies of those values from previous rows, which have already been
constrained for nybbleness (by the lookup in the XOR table).

And we'll check that y' is the sum of the shifted nybbles.



#### Elliptic Curve Addition

The layout is

|  0 |  1 |  2 |  3 |  4 |  5 |  6  |    7   | 8 |   9   |    10   |
|:--:|:--:|:--:|:--:|:--:|:--:|:---:|:------:|:-:|:-----:|:-------:|
| x1 | y1 | x2 | y2 | x3 | y3 | inf | same_x | s | inf_z | x21_inv |

where
- `(x1, y1), (x2, y2)` are the inputs and `(x3, y3)` the output.
- `inf` is a boolean that is true iff the result (x3, y3) is the point at infinity.

The rest of the values are inaccessible from the permutation argument, but
- `same_x` is a boolean that is true iff `x1 == x2`.

The following constraints are generated:

constraint 1:
* $x_{0} = w_{2} - w_{0}$
* $(w_{10} \cdot x_{0} - \mathbb{F}(1) - w_{7})$

constraint 2:

* $x_{0} = w_{2} - w_{0}$
* $w_{7} \cdot x_{0}$

constraint 3:

* $x_{0} = w_{2} - w_{0}$
* $x_{1} = w_{3} - w_{1}$
* $x_{2} = w_{0} \cdot w_{0}$
* $w_{7} \cdot (2 \cdot w_{8} \cdot w_{1} - 2 \cdot x_{2} - x_{2}) + (\mathbb{F}(1) - w_{7}) \cdot (x_{0} \cdot w_{8} - x_{1})$

constraint 4:

* $w_{0} + w_{2} + w_{4} - w_{8} \cdot w_{8}$

constraint 5:

* $w_{8} \cdot (w_{0} - w_{4}) - w_{1} - w_{5}$

constraint 6:

* $x_{1} = w_{3} - w_{1}$
* $x_{1} \cdot (w_{7} - w_{6})$

constraint 7:

* $x_{1} = w_{3} - w_{1}$
* $x_{1} \cdot w_{9} - w_{6}$



#### Endo Scalar

We give constraints for the endomul scalar computation.

Each row corresponds to 8 iterations of the inner loop in "Algorithm 2" on page 29 of
[the Halo paper](https://eprint.iacr.org/2019/1021.pdf).

The state of the algorithm that's updated across iterations of the loop is `(a, b)`.
It's clear from that description of the algorithm that an iteration of the loop can
be written as

```ignore
(a, b, i) ->
  ( 2 * a + c_func(r_{2 * i}, r_{2 * i + 1}),
    2 * b + d_func(r_{2 * i}, r_{2 * i + 1}) )
```

for some functions `c_func` and `d_func`. If one works out what these functions are on
every input (thinking of a two-bit input as a number in $\{0, 1, 2, 3\}$), one finds they
are given by

`c_func(x)`, defined by
- `c_func(0) = 0`
- `c_func(1) = 0`
- `c_func(2) = -1`
- `c_func(3) = 1`

`d_func(x)`, defined by
- `d_func(0) = -1`
- `d_func(1) = 1`
- `d_func(2) = 0`
- `d_func(3) = 0`

One can then interpolate to find polynomials that implement these functions on $\{0, 1, 2, 3\}$.

You can use [`sage`](https://www.sagemath.org/), as
```ignore
R = PolynomialRing(QQ, 'x')
c_func = R.lagrange_polynomial([(0, 0), (1, 0), (2, -1), (3, 1)])
d_func = R.lagrange_polynomial([(0, -1), (1, 1), (2, 0), (3, 0)])
```

Then, `c_func` is given by

```ignore
2/3 * x^3 - 5/2 * x^2 + 11/6 * x
```

and `d_func` is given by
```ignore
2/3 * x^3 - 7/2 * x^2 + 29/6 * x - 1 <=> c_func + (-x^2 + 3x - 1)
```

We lay it out the witness as

|  0 |  1 |  2 |  3 |  4 |  5 |  6 |  7 |  8 |  9 | 10 | 11 | 12 | 13 | 14 | Type |
|----|----|----|----|----|----|----|----|----|----|----|----|----|----|----|------|
| n0 | n8 | a0 | b0 | a8 | b8 | x0 | x1 | x2 | x3 | x4 | x5 | x6 | x7 |    | ENDO |

where each `xi` is a two-bit "crumb".

We also use a polynomial to check that each `xi` is indeed in $\{0, 1, 2, 3\}$,
which can be done by checking that each $x_i$ is a root of the polyunomial below:

```ignore
crumb(x)
= x (x - 1) (x - 2) (x - 3)
= x^4 - 6*x^3 + 11*x^2 - 6*x
= x *(x^3 - 6*x^2 + 11*x - 6)
```
Each iteration performs the following computations

* Update $n$: $\quad n_{i+1} = 2 \cdot n_{i} + x_i$
* Update $a$: $\quad a_{i+1} = 2 \cdot a_{i} + c_i$
* Update $b$: $\quad b_{i+1} = 2 \cdot b_{i} + d_i$

Then, after the 8 iterations, we compute expected values of the above operations as:

* `expected_n8 := 2 * ( 2 * ( 2 * ( 2 * ( 2 * ( 2 * ( 2 * (2 * n0 + x0) + x1 ) + x2 ) + x3 ) + x4 ) + x5 ) + x6 ) + x7`
* `expected_a8 := 2 * ( 2 * ( 2 * ( 2 * ( 2 * ( 2 * ( 2 * (2 * a0 + c0) + c1 ) + c2 ) + c3 ) + c4 ) + c5 ) + c6 ) + c7`
* `expected_b8 := 2 * ( 2 * ( 2 * ( 2 * ( 2 * ( 2 * ( 2 * (2 * b0 + d0) + d1 ) + d2 ) + d3 ) + d4 ) + d5 ) + d6 ) + d7`

Putting together all of the above, these are the 11 constraints for this gate

* Checking values after the 8 iterations:
  * Constrain $n$: ` 0 = expected_n8 - n8`
  * Constrain $a$: ` 0 = expected_a8 - a8`
  * Constrain $b$: ` 0 = expected_b8 - b8`
* Checking the crumbs, meaning each $x$ is indeed in the range $\{0, 1, 2, 3\}$:
  * Constrain $x_0$: `0 = x0 * ( x0^3 - 6 * x0^2 + 11 * x0 - 6 )`
  * Constrain $x_1$: `0 = x1 * ( x1^3 - 6 * x1^2 + 11 * x1 - 6 )`
  * Constrain $x_2$: `0 = x2 * ( x2^3 - 6 * x2^2 + 11 * x2 - 6 )`
  * Constrain $x_3$: `0 = x3 * ( x3^3 - 6 * x3^2 + 11 * x3 - 6 )`
  * Constrain $x_4$: `0 = x4 * ( x4^3 - 6 * x4^2 + 11 * x4 - 6 )`
  * Constrain $x_5$: `0 = x5 * ( x5^3 - 6 * x5^2 + 11 * x5 - 6 )`
  * Constrain $x_6$: `0 = x6 * ( x6^3 - 6 * x6^2 + 11 * x6 - 6 )`
  * Constrain $x_7$: `0 = x7 * ( x7^3 - 6 * x7^2 + 11 * x7 - 6 )`



#### Endo Scalar Multiplication

We implement custom gate constraints for short Weierstrass curve
endomorphism optimised variable base scalar multiplication.

Given a finite field $\mathbb{F}_q$ of order $q$, if the order is not a multiple of 2 nor 3, then an
elliptic curve over $\mathbb{F}_q$ in short Weierstrass form is represented by the set of points $(x,y)$
that satisfy the following equation with $a,b\in\mathbb{F}_q$ and $4a^3+27b^2\neq_{\mathbb{F}_q} 0$:
$$E(\mathbb{F}_q): y^2 = x^3 + a x + b$$
If $P=(x_p, y_p)$ and $T=(x_t, y_t)$ are two points in the curve $E(\mathbb{F}_q)$, the goal of this
operation is to perform the operation $2P±T$ efficiently as $(P±T)+P$.

`S = (P + (b ? T : −T)) + P`

The same algorithm can be used to perform other scalar multiplications, meaning it is
not restricted to the case $2\cdot P$, but it can be used for any arbitrary $k\cdot P$. This is done
by decomposing the scalar $k$ into its binary representation.
Moreover, for every step, there will be a one-bit constraint meant to differentiate between addition and subtraction
for the operation $(P±T)+P$:

In particular, the constraints of this gate take care of 4 bits of the scalar within a single EVBSM row.
When the scalar is longer (which will usually be the case), multiple EVBSM rows will be concatenated.

|  Row  |  0 |  1 |  2 |  3 |  4 |  5 |  6 |   7 |   8 |   9 |  10 |  11 |  12 |  13 |  14 |  Type |
|-------|----|----|----|----|----|----|----|-----|-----|-----|-----|-----|-----|-----|-----|-------|
|     i | xT | yT |  Ø |  Ø | xP | yP | n  |  xR |  yR |  s1 | s3  | b1  |  b2 |  b3 |  b4 | EVBSM |
|   i+1 |  = |  = |    |    | xS | yS | n' | xR' | yR' | s1' | s3' | b1' | b2' | b3' | b4' | EVBSM |

The layout of this gate (and the next row) allows for this chained behavior where the output point
of the current row $S$ gets accumulated as one of the inputs of the following row, becoming $P$ in
the next constraints. Similarly, the scalar is decomposed into binary form and $n$ ($n'$ respectively)
will store the current accumulated value and the next one for the check.

For readability, we define the following variables for the constraints:

  * `endo` $:=$ `EndoCoefficient`
  * `xq1` $:= (1 + ($`endo`$ - 1)\cdot b_1) \cdot x_t$
  * `xq2` $:= (1 + ($`endo`$ - 1)\cdot b_3) \cdot x_t$
  * `yq1` $:= (2\cdot b_2 - 1) \cdot y_t$
  * `yq2` $:= (2\cdot b_4 - 1) \cdot y_t$

These are the 11 constraints that correspond to each EVBSM gate,
which take care of 4 bits of the scalar within a single EVBSM row:

* First block:
  * `(xq1 - xp) * s1 = yq1 - yp`
  * `(2 * xp – s1^2 + xq1) * ((xp – xr) * s1 + yr + yp) = (xp – xr) * 2 * yp`
  * `(yr + yp)^2 = (xp – xr)^2 * (s1^2 – xq1 + xr)`
* Second block:
  * `(xq2 - xr) * s3 = yq2 - yr`
  * `(2*xr – s3^2 + xq2) * ((xr – xs) * s3 + ys + yr) = (xr – xs) * 2 * yr`
  * `(ys + yr)^2 = (xr – xs)^2 * (s3^2 – xq2 + xs)`
* Booleanity checks:
  * Bit flag $b_1$: `0 = b1 * (b1 - 1)`
  * Bit flag $b_2$: `0 = b2 * (b2 - 1)`
  * Bit flag $b_3$: `0 = b3 * (b3 - 1)`
  * Bit flag $b_4$: `0 = b4 * (b4 - 1)`
* Binary decomposition:
  * Accumulated scalar: `n_next = 16 * n + 8 * b1 + 4 * b2 + 2 * b3 + b4`

The constraints above are derived from the following EC Affine arithmetic equations:

* (1) => $(x_{q_1} - x_p) \cdot s_1 = y_{q_1} - y_p$
* (2&3) => $(x_p – x_r) \cdot s_2 = y_r + y_p$
* (2) => $(2 \cdot x_p + x_{q_1} – s_1^2) \cdot (s_1 + s_2) = 2 \cdot y_p$
    * <=> $(2 \cdot x_p – s_1^2 + x_{q_1}) \cdot ((x_p – x_r) \cdot s_1 + y_r + y_p) = (x_p – x_r) \cdot 2 \cdot y_p$
* (3) => $s_1^2 - s_2^2 = x_{q_1} - x_r$
    * <=> $(y_r + y_p)^2 = (x_p – x_r)^2 \cdot (s_1^2 – x_{q_1} + x_r)$
*
* (4) => $(x_{q_2} - x_r) \cdot s_3 = y_{q_2} - y_r$
* (5&6) => $(x_r – x_s) \cdot s_4 = y_s + y_r$
* (5) => $(2 \cdot x_r + x_{q_2} – s_3^2) \cdot (s_3 + s_4) = 2 \cdot y_r$
    * <=> $(2 \cdot x_r – s_3^2 + x_{q_2}) \cdot ((x_r – x_s) \cdot s_3 + y_s + y_r) = (x_r – x_s) \cdot 2 \cdot y_r$
* (6) => $s_3^2 – s_4^2 = x_{q_2} - x_s$
    * <=> $(y_s + y_r)^2 = (x_r – x_s)^2 \cdot (s_3^2 – x_{q_2} + x_s)$

Defining $s_2$ and $s_4$ as

* $s_2 := \frac{2 \cdot y_P}{2 * x_P + x_T - s_1^2} - s_1$
* $s_4 := \frac{2 \cdot y_R}{2 * x_R + x_T - s_3^2} - s_3$

Gives the following equations when substituting the values of $s_2$ and $s_4$:

1. `(xq1 - xp) * s1 = (2 * b1 - 1) * yt - yp`
2. `(2 * xp – s1^2 + xq1) * ((xp – xr) * s1 + yr + yp) = (xp – xr) * 2 * yp`
3. `(yr + yp)^2 = (xp – xr)^2 * (s1^2 – xq1 + xr)`
-
4. `(xq2 - xr) * s3 = (2 * b2 - 1) * yt - yr`
5. `(2 * xr – s3^2 + xq2) * ((xr – xs) * s3 + ys + yr) = (xr – xs) * 2 * yr`
6. `(ys + yr)^2 = (xr – xs)^2 * (s3^2 – xq2 + xs)`



#### Scalar Multiplication

We implement custom Plonk constraints for short Weierstrass curve variable base scalar multiplication.

Given a finite field $\mathbb{F}_q$ of order $q$, if the order is not a multiple of 2 nor 3, then an
elliptic curve over $\mathbb{F}_q$ in short Weierstrass form is represented by the set of points $(x,y)$
that satisfy the following equation with $a,b\in\mathbb{F}_q$ and $4a^3+27b^2\neq_{\mathbb{F}_q} 0$:
$$E(\mathbb{F}_q): y^2 = x^3 + a x + b$$
If $P=(x_p, y_p)$ and $Q=(x_q, y_q)$ are two points in the curve $E(\mathbb{F}_q)$, the algorithm we
represent here computes the operation $2P+Q$ (point doubling and point addition) as $(P+Q)+Q$.

```admonish info
Point $Q=(x_q, y_q)$ has nothing to do with the order $q$ of the field $\mathbb{F}_q$.
```

The original algorithm that is being used can be found in the Section 3.1 of <https://arxiv.org/pdf/math/0208038.pdf>,
which can perform the above operation using 1 multiplication, 2 squarings and 2 divisions (one more squaring)
if $P=Q$), thanks to the fact that computing the $Y$-coordinate of the intermediate addition is not required.
This is more efficient to the standard algorithm that requires 1 more multiplication, 3 squarings in total and 2 divisions.

Moreover, this algorithm can be applied not only to the operation $2P+Q$, but any other scalar multiplication $kP$.
This can be done by expressing the scalar $k$ in biwise form and performing a double-and-add approach.
Nonetheless, this requires conditionals to differentiate $2P$ from $2P+Q$. For that reason, we will implement
the following pseudocode from <https://github.com/zcash/zcash/issues/3924> (where instead, they give a variant
of the above efficient algorithm for Montgomery curves $b\cdot y^2 = x^3 + a \cdot x^2 + x$).

```ignore
Acc := [2]T
for i = n-1 ... 0:
   Q := (r_i == 1) ? T : -T
   Acc := Acc + (Q + Acc)
return (d_0 == 0) ? Q - P : Q
```


The layout of the witness requires 2 rows.
The i-th row will be a `VBSM` gate whereas the next row will be a `ZERO` gate.

|  Row  |  0 |  1 |  2 |  3 |  4 |  5 |  6 |  7 |  8 |  9 | 10 | 11 | 12 | 13 | 14 | Type |
|-------|----|----|----|----|----|----|----|----|----|----|----|----|----|----|----|------|
|     i | xT | yT | x0 | y0 |  n | n' |    | x1 | y1 | x2 | y2 | x3 | y3 | x4 | y4 | VBSM |
|   i+1 | x5 | y5 | b0 | b1 | b2 | b3 | b4 | s0 | s1 | s2 | s3 | s4 |    |    |    | ZERO |

The gate constraints take care of 5 bits of the scalar multiplication.
Each single bit consists of 4 constraints.
There is one additional constraint imposed on the final number.
Thus, the `VarBaseMul` gate argument requires 21 constraints.

For every bit, there will be one constraint meant to differentiate between addition and subtraction
for the operation $(P±T)+P$:

`S = (P + (b ? T : −T)) + P`

We follow this criteria:
- If the bit is positive, the sign should be a subtraction
- If the bit is negative, the sign should be an addition

Then, paraphrasing the above, we will represent this behavior as:

`S = (P - (2 * b - 1) * T ) + P`

Let us call `Input` the point with coordinates `(xI, yI)` and
`Target` is the point being added with coordinates `(xT, yT)`.
Then `Output` will be the point with coordinates `(xO, yO)` resulting from `O = ( I ± T ) + I`

```admonish info
Do not confuse our `Output` point `(xO, yO)` with the point at infinity that is normally represented as $\mathcal{O}$.
```

In each step of the algorithm, we consider the following elliptic curves affine arithmetic equations:

* $s_1 := \frac{y_i - (2\cdot b - 1) \cdot y_t}{x_i - x_t}$
* $s_2 := \frac{2 \cdot y_i}{2 * x_i + x_t - s_1^2} - s_1$
* $x_o := x_t + s_2^2 - s_1^2$
* $y_o := s_2 \cdot (x_i - x_o) - y_i$

For readability, we define the following 3 variables
in such a way that $s_2$ can be expressed as `u / t`:

  * `rx` $:= s_1^2 - x_i - x_t$
  * `t` $:= x_i - $ `rx` $ \iff 2 \cdot x_i - s_1^2 + x_t$
  * `u` $:= 2 \cdot y_i - $ `t` $\cdot s_1 \iff 2 \cdot y_i - s_1 \cdot (2\cdot x_i - s^2_1 + x_t)$

Next, for each bit in the algorithm, we create the following 4 constraints that derive from the above:

* Booleanity check on the bit $b$:
`0 = b * b - b`
* Constrain $s_1$:
`(xI - xT) * s1 = yI – (2b - 1) * yT`
* Constrain `Output` $X$-coordinate $x_o$ and $s_2$:
`0 = u^2 - t^2 * (xO - xT + s1^2)`
* Constrain `Output` $Y$-coordinate $y_o$ and $s_2$:
`0 = (yO + yI) * t - (xI - xO) * u`

When applied to the 5 bits, the value of the `Target` point `(xT, yT)` is maintained,
whereas the values for the `Input` and `Output` points form the chain:

`[(x0, y0) -> (x1, y1) -> (x2, y2) -> (x3, y3) -> (x4, y4) -> (x5, y5)]`

Similarly, 5 different `s0..s4` are required, just like the 5 bits `b0..b4`.

Finally, the additional constraint makes sure that the scalar is being correctly expressed
into its binary form (using the double-and-add decomposition) as:
$$ n' = 2^5 \cdot n + 2^4 \cdot b_0 + 2^3 \cdot b_1 + 2^2 \cdot b_2 + 2^1 \cdot b_3 + b_4$$
This equation is translated as the constraint:
* Binary decomposition:
`0 = n' - (b4 + 2 * (b3 + 2 * (b2 + 2 * (b1 + 2 * (b0 + 2*n)))))`



#### Range Check

The range check gadget is comprised of three circuit gates (`RangeCheck0`, `RangeCheck1`
and `Zero`) and can perform range checks on three values of up to 88 bits: $v_0, v_1$ and $v_2$.

Optionally, `RangeCheck0` can be used on its own to perform 64-bit range checks by
constraining witness cells 1-2 to zero.

**Byte-order:**
* Each cell value is in little-endian byte order
* Limbs are mapped to columns in big-endian order (i.e. the lowest columns
  contain the highest bits)
* We also have the highest bits covered by copy constraints and plookups, so that
  we can copy the highest two constraints to zero and get a 64-bit lookup, which
  are envisioned to be a common case

The values are decomposed into limbs as follows.
- `L` is a 12-bit lookup (or copy) limb,
- `C` is a 2-bit "crumb" limb (we call half a nybble a crumb).

```text
        <----6----> <------8------>
   v0 = L L L L L L C C C C C C C C
   v1 = L L L L L L C C C C C C C C
        <2> <--4--> <---------------18---------------->
   v2 = C C L L L L C C C C C C C C C C C C C C C C C C
```
**Witness structure:**

| Row | Contents        |
| --- | --------------- |
|  0  | $v_0$           |
|  1  | $v_1$           |
|  2  | $v_2$           |
|  3  | $v_0, v_1, v_2$ |

* The first 2 rows contain $v_0$ and $v_1$ and their respective decompositions
  into 12-bit and 2-bit limbs
* The 3rd row contains $v_2$ and part of its decomposition: four 12-bit limbs and
  the 1st 10 crumbs
* The final row contains $v_0$'s and $v_1$'s 5th and 6th 12-bit limbs as well as the
  remaining 10 crumbs of $v_2$

```admonish
Because we are constrained to 4 lookups per row, we are forced to postpone
some lookups of v0 and v1 to the final row.
```

**Constraints:**

For efficiency, the limbs are constrained differently according to their type.
* 12-bit limbs are constrained with plookups
* 2-bit crumbs are constrained with degree-4 constraints $x(x-1)(x-2)(x-3)$

**Layout:**

This is how the three 88-bit inputs $v_0, v_1$ and $v_2$ are layed out and constrained.

* `vipj` is the jth 12-bit limb of value $v_i$
* `vicj` is the jth 2-bit crumb limb of value $v_i$

| Gates | `RangeCheck0`  | `RangeCheck0`  | `RangeCheck1`  | `Zero`          |
| ----- | -------------- | -------------- | -------------- | --------------- |
| Rows  |          0     |          1     |          2     |          3      |
| Cols  |                |                |                |                 |
|     0 |         `v0`   |         `v1`   |         `v2`   |         `0`     |
|  MS:1 | copy    `v0p0` | copy    `v1p0` | crumb   `v2c0` | crumb   `v2c10` |
|     2 | copy    `v0p1` | copy    `v1p1` | crumb   `v2c1` | crumb   `v2c11` |
|     3 | plookup `v0p2` | plookup `v1p2` | plookup `v2p0` | plookup `v0p0`  |
|     4 | plookup `v0p3` | plookup `v1p3` | plookup `v2p1` | plookup `v0p1`  |
|     5 | plookup `v0p4` | plookup `v1p4` | plookup `v2p2` | plookup `v1p0`  |
|     6 | plookup `v0p5` | plookup `v1p5` | plookup `v2p3` | plookup `v1p1`  |
|     7 | crumb   `v0c0` | crumb   `v1c0` | crumb   `v2c2` | crumb   `v2c12` |
|     8 | crumb   `v0c1` | crumb   `v1c1` | crumb   `v2c3` | crumb   `v2c13` |
|     9 | crumb   `v0c2` | crumb   `v1c2` | crumb   `v2c4` | crumb   `v2c14` |
|    10 | crumb   `v0c3` | crumb   `v1c3` | crumb   `v2c5` | crumb   `v2c15` |
|    11 | crumb   `v0c4` | crumb   `v1c4` | crumb   `v2c6` | crumb   `v2c16` |
|    12 | crumb   `v0c5` | crumb   `v1c5` | crumb   `v2c7` | crumb   `v2c17` |
|    13 | crumb   `v0c6` | crumb   `v1c6` | crumb   `v2c8` | crumb   `v2c18` |
| LS:14 | crumb   `v0c7` | crumb   `v1c7` | crumb   `v2c9` | crumb   `v2c19` |

The 12-bit chunks are constrained with plookups and the 2-bit crumbs are
constrained with degree-4 constraints of the form $x (x - 1) (x - 2) (x - 3)$.

Note that copy denotes a plookup that is deferred to the 4th gate (i.e. `Zero`).
This is because of the limitation that we have at most 4 lookups per row.
The copies are constrained using the permutation argument.

**Gate types:**

Different rows are constrained using different `CircuitGate` types

| Row | `CircuitGate` | Purpose                                                            |
| --- | ------------- | ------------------------------------------------------------------ |
|   0 | `RangeCheck0` | Partially constrain $v_0$                                          |
|   1 | `RangeCheck0` | Partially constrain $v_1$                                          |
|   2 | `RangeCheck1` | Fully constrain $v_2$ (and trigger plookups constraints on row 3)  |
|   3 | `Zero`        | Complete the constraining of $v_0$ and $v_1$ using lookups         |

```admonish
 Each CircuitGate type corresponds to a unique polynomial and thus is assigned
 its own unique powers of alpha
```

**`RangeCheck0` - Range check constraints**

* This circuit gate is used to partially constrain values $v_0$ and $v_1$
* Optionally, it can be used on its own as a single 64-bit range check by
  constraining columns 1 and 2 to zero
* The rest of $v_0$ and $v_1$ are constrained by the lookups in the `Zero` gate row
* This gate operates on the `Curr` row

It uses three different types of constraints
* copy    - copy to another cell (12-bits)
* plookup - plookup (12-bits)
* crumb   - degree-4 constraint (2-bits)

Given value `v` the layout looks like this

| Column | `Curr`        |
| ------ | ------------- |
|      0 |         `v`   |
|      1 | copy    `vp0` |
|      2 | copy    `vp1` |
|      3 | plookup `vp2` |
|      4 | plookup `vp3` |
|      5 | plookup `vp4` |
|      6 | plookup `vp5` |
|      7 | crumb   `vc0` |
|      8 | crumb   `vc1` |
|      9 | crumb   `vc2` |
|     10 | crumb   `vc3` |
|     11 | crumb   `vc4` |
|     12 | crumb   `vc5` |
|     13 | crumb   `vc6` |
|     14 | crumb   `vc7` |

where the notation `vpi` and `vci` defined in the "Layout" section above.

**`RangeCheck1` - Range check constraints**

* This circuit gate is used to fully constrain $v_2$
* It operates on the `Curr` and `Next` rows

It uses two different types of constraints
* plookup - plookup (12-bits)
* crumb   - degree-4 constraint (2-bits)

Given value `v2` the layout looks like this

| Column | `Curr`         | `Next`        |
| ------ | -------------- | ------------- |
|      0 |         `v2`   | (ignored)     |
|      1 | crumb   `v2c0` | crumb `v2c10` |
|      2 | crumb   `v2c1` | crumb `v2c11` |
|      3 | plookup `v2p0` | (ignored)     |
|      4 | plookup `v2p1` | (ignored)     |
|      5 | plookup `v2p2` | (ignored)     |
|      6 | plookup `v2p3` | (ignored)     |
|      7 | crumb   `v2c2` | crumb `v2c12` |
|      8 | crumb   `v2c3` | crumb `v2c13` |
|      9 | crumb   `v2c4` | crumb `v2c14` |
|     10 | crumb   `v2c5` | crumb `v2c15` |
|     11 | crumb   `v2c6` | crumb `v2c16` |
|     12 | crumb   `v2c7` | crumb `v2c17` |
|     13 | crumb   `v2c8` | crumb `v2c18` |
|     14 | crumb   `v2c9` | crumb `v2c19` |

where the notation `v2ci` and `v2pi` defined in the "Layout" section above.


#### Foreign Field Addition

These circuit gates are used to constrain that

```text
left_input +/- right_input = field_overflow * foreign_modulus + result
```

##### Documentation

 For more details please see the [Foreign Field Addition RFC](../rfcs/foreign_field_add.md)

##### Mapping

 To make things clearer, the following mapping between the variable names
 used in the code and those of the RFC document can be helpful.

```text
    left_input_lo -> a0  right_input_lo -> b0  result_lo -> r0  bound_lo -> u0
    left_input_mi -> a1  right_input_mi -> b1  result_mi -> r1  bound_mi -> u1
    left_input_hi -> a2  right_input_hi -> b2  result_hi -> r2  bound_hi -> u2

    field_overflow  -> q
    sign            -> s
    carry_lo        -> c0
    carry_mi        -> c1
    bound_carry_lo  -> k0
    bound_carry_mi  -> k1
```

Note: Our limbs are 88-bit long. We denote with:
 - `lo` the least significant limb (in little-endian, this is from 0 to 87)
 - `mi` the middle limb            (in little-endian, this is from 88 to 175)
 - `hi` the most significant limb  (in little-endian, this is from 176 to 263)

Let `left_input_lo`, `left_input_mi`, `left_input_hi` be 88-bit limbs of the left element

Let `right_input_lo`, `right_input_mi`, `right_input_hi` be 88-bit limbs of the right element

Let `foreign_modulus_lo`, `foreign_modulus_mi`, `foreign_modulus_hi` be 88-bit limbs of the foreign modulus

Then the limbs of the result are

- `result_lo = left_input_lo +/- right_input_lo - field_overflow * foreign_modulus_lo - 2^{88} * result_carry_lo`
- `result_mi = left_input_mi +/- right_input_mi - field_overflow * foreign_modulus_mi - 2^{88} * result_carry_mi + result_carry_lo`
- `result_hi = left_input_hi +/- right_input_hi - field_overflow * foreign_modulus_hi + result_carry_mi`

`field_overflow` $=0$ or $1$ or $-1$ handles overflows in the field

`result_carry_i` $= -1, 0, 1$ are auxiliary variables that handle carries between limbs

Apart from the range checks of the chained inputs, we need to do an additional range check for a final bound
to make sure that the result is less than the modulus, by adding `2^{3*88} - foreign_modulus` to it.
 (This can be computed easily from the limbs of the modulus)
Note that `2^{264}` as limbs represents: (0, 0, 0, 1) then:

The upper-bound check can be calculated as
- `bound_lo = result_lo - foreign_modulus_lo - bound_carry_lo * 2^{88}`
- `bound_mi = result_mi - foreign_modulus_mi - bound_carry_mi * 2^{88} + bound_carry_lo`
- `bound_hi = result_hi - foreign_modulus_hi + 2^{88} + bound_carry_mi`

Which is equivalent to another foreign field addition with right input 2^{264}, q = 1 and s = 1
- `bound_lo = result_lo + s *      0 - q * foreign_modulus_lo - bound_carry_lo * 2^{88}`
- `bound_mi = result_mi + s *      0 - q * foreign_modulus_mi - bound_carry_mi * 2^{88} + bound_carry_lo`
- `bound_hi = result_hi + s * 2^{88} - q * foreign_modulus_hi                           + bound_carry_mi`

`bound_carry_i` $= 0$ or $1$ or $-1$ are auxiliary variables that handle carries between limbs

The range check of `bound` can be skipped until the end of the operations
and `result` is an intermediate value that is unused elsewhere (since the final `result`
must have had the right amount of moduli subtracted along the way, meaning a multiple of the modulus).
In other words, intermediate results could potentially give a valid witness that satisfies the constraints
but where the result is larger than the modulus (yet smaller than 2^{264}). The reason that we have a
 final bound check is to make sure that the final result (`min_result`) is indeed the minimum one
 (meaning less than the modulus).

A more optimized version of these constraints is able to reduce by 2 the number of constraints and
by 1 the number of witness cells needed. The idea is to condense the low and middle limbs in one longer
limb of 176 bits (which fits inside our native field) and getting rid of the low carry flag.
With this idea in mind, the sole carry flag we need is the one located between the middle and the high limbs.

##### Layout

You could lay this out as a double-width gate for chained foreign additions and a final row, e.g.:

| col | `ForeignFieldAdd`       | chain `ForeignFieldAdd` | final `ForeignFieldAdd` | final `Zero`      |
| --- | ----------------------- | ----------------------- | ----------------------- | ----------------- |
|   0 | `left_input_lo`  (copy) | `result_lo` (copy)      | `min_result_lo` (copy)  | `bound_lo` (copy) |
|   1 | `left_input_mi`  (copy) | `result_mi` (copy)      | `min_result_mi` (copy)  | `bound_mi` (copy) |
|   2 | `left_input_hi`  (copy) | `result_hi` (copy)      | `min_result_hi` (copy)  | `bound_hi` (copy) |
|   3 | `right_input_lo` (copy) |                         |  0              (check) |                   |
|   4 | `right_input_mi` (copy) |                         |  0              (check) |                   |
|   5 | `right_input_hi` (copy) |                         |  2^88           (check) |                   |
|   6 | `sign`           (copy) |                         |  1              (check) |                   |
|   7 | `field_overflow`        |                         |  1              (check) |                   |
|   8 | `carry`                 |                         | `bound_carry`           |                   |
|   9 |                         |                         |                         |                   |
|  10 |                         |                         |                         |                   |
|  11 |                         |                         |                         |                   |
|  12 |                         |                         |                         |                   |
|  13 |                         |                         |                         |                   |
|  14 |                         |                         |                         |                   |

We reuse the foreign field addition gate for the final bound check since this is an addition with a
specific parameter structure. Checking that the correct right input, overflow, and sign are used shall
be done by copy constraining these values with a public input value. One could have a specific gate
for just this check requiring less constrains, but the cost of adding one more selector gate outweights
the savings of one row and a few constraints of difference.

##### Integration

- Copy signs from public input
 - Range check the final bound

```admonition::notice
 TODO: move sign to the coefficient so that the bound check can also check that ovf is one.
```


#### Foreign Field Multiplication

This gadget is used to constrain that

```text
left_input * right_input = quotient * foreign_field_modulus + remainder
```

##### Documentation

For more details please see the [Foreign Field Multiplication RFC](../rfcs/foreign_field_mul.md)

##### Notations

For clarity, we use more descriptive variable names in the code than in
the RFC, which uses mathematical notations.

In order to relate the two documents, the following mapping between the
variable names used in the code and those of the RFC can be helpful.

```text
left_input0 => a0  right_input0 => b0  quotient0 => q0  remainder0 => r0
left_input1 => a1  right_input1 => b1  quotient1 => q1  remainder1 => r1
left_input2 => a2  right_input2 => b2  quotient2 => q2  remainder2 => r2

   product1_lo => p10   product1_hi_0 => p110   product1_hi_1 => p111
     carry0 => v0        carry1_lo => v10          carry1_hi => v11

                    scaled_carry1_hi => scaled_v11
         quotient_bound0 => q'0       quotient_bound12 => q'12

  quotient_bound_carry0 => q'_carry0 quotient_bound_carry12 = q'_carry12
````

##### Suffixes

The variable names in this code uses descriptive suffixes to convey information about the
positions of the bits referred to.  When a word is split into up to `n` parts
we use: `0`, `1` ... `n` (where `n` is the most significant).  For example, if we split
word `x` into three limbs, we'd name them `x0`, `x1` and `x2` or `x[0]`, `x[1]` and `x[2]`.

Continuing in this fashion, when one of those words is subsequently split in half, then we
add the suffixes `_lo` and `_hi`, where `hi` corresponds to the most significant bits.
For our running example, `x1` would become `x1_lo` and `x1_hi`.  If we are splitting into
more than two things, then we pick meaningful names for each.

So far we've explained our conventions for a splitting depth of up to 2.  For splitting
deeper than two, we simply cycle back to our depth 1 suffixes again.  So for example, `x1_lo`
would be split into `x1_lo_0` and `x1_lo_1`.

##### Parameters

* `foreign_field_modulus` := foreign field modulus $f$ (stored in constraint system)
* `neg_foreign_field_modulus` := negated foreign field modulus $f'$ (computed by prover/verifier)

```admonition::notice
NB: the native field modulus is obtainable from F, the native field's trait bound below.
```

##### Witness

* `left_input` := left foreign field element multiplicand $ ~\in F_f$
* `right_input` := right foreign field element multiplicand $ ~\in F_f$
* `quotient` := foreign field quotient $ ~\in F_f$
* `remainder` := foreign field remainder $ ~\in F_f$
* `carry0` := 2 bit carry
* `carry1_lo` := low 88 bits of `carry1`
* `carry1_hi` := high 3 bits of `carry1`
* `scaled_carry1_hi` : = `carry1_hi` scaled by 2^9
* `product1_lo` := lowest 88 bits of middle intermediate product
* `product1_hi_0` := lowest 88 bits of middle intermediate product's highest 88 + 2 bits
* `product1_hi_1` := highest 2 bits of middle intermediate product
* `quotient_bound` := quotient bound for checking `q < f`
* `quotient_bound_carry01` := quotient bound addition 1st carry bit
* `quotient_bound_carry2` := quotient bound addition 2nd carry bit

##### Layout

The foreign field multiplication gate's rows are layed out like this

| col | `ForeignFieldMul`            | `Zero`                    |
| --- | ---------------------------- | ------------------------- |
|   0 | `left_input0`         (copy) | `remainder0`       (copy) |
|   1 | `left_input1`         (copy) | `remainder1`       (copy) |
|   2 | `left_input2`         (copy) | `remainder2`       (copy) |
|   3 | `right_input0`        (copy) | `quotient_bound01` (copy) |
|   4 | `right_input1`        (copy) | `quotient_bound2`  (copy) |
|   5 | `right_input2`        (copy) | `product1_lo`      (copy) |
|   6 | `carry1_lo`           (copy) | `product1_hi_0`    (copy) |
|   7 | `carry1_hi`        (plookup) | `product1_hi_1`           |
|   8 | `scaled_carry1_hi` (plookup) |                           |
|   9 | `carry0`                     |                           |
|  10 | `quotient0`                  |                           |
|  11 | `quotient1`                  |                           |
|  12 | `quotient2`                  |                           |
|  13 | `quotient_bound_carry01`     |                           |
|  14 | `quotient_bound_carry2`      |                           |


#### Xor

`Xor16` - Chainable XOR constraints for words of multiples of 16 bits.

* This circuit gate is used to constrain that `in1` xored with `in2` equals `out`
* The length of `in1`, `in2` and `out` must be the same and a multiple of 16bits.
* This gate operates on the `Curr` and `Next` rows.

It uses three different types of constraints
* copy          - copy to another cell (32-bits)
* plookup       - xor-table plookup (4-bits)
* decomposition - the constraints inside the gate

The 4-bit nybbles are assumed to be laid out with `0` column being the least significant nybble.
Given values `in1`, `in2` and `out`, the layout looks like this:

| Column |          `Curr`  |          `Next`  |
| ------ | ---------------- | ---------------- |
|      0 | copy     `in1`   | copy     `in1'`  |
|      1 | copy     `in2`   | copy     `in2'`  |
|      2 | copy     `out`   | copy     `out'`  |
|      3 | plookup0 `in1_0` |                  |
|      4 | plookup1 `in1_1` |                  |
|      5 | plookup2 `in1_2` |                  |
|      6 | plookup3 `in1_3` |                  |
|      7 | plookup0 `in2_0` |                  |
|      8 | plookup1 `in2_1` |                  |
|      9 | plookup2 `in2_2` |                  |
|     10 | plookup3 `in2_3` |                  |
|     11 | plookup0 `out_0` |                  |
|     12 | plookup1 `out_1` |                  |
|     13 | plookup2 `out_2` |                  |
|     14 | plookup3 `out_3` |                  |

One single gate with next values of `in1'`, `in2'` and `out'` being zero can be used to check
that the original `in1`, `in2` and `out` had 16-bits. We can chain this gate 4 times as follows
to obtain a gadget for 64-bit words XOR:

| Row | `CircuitGate` | Purpose                                    |
| --- | ------------- | ------------------------------------------ |
|   0 | `Xor16`       | Xor 2 least significant bytes of the words |
|   1 | `Xor16`       | Xor next 2 bytes of the words              |
|   2 | `Xor16`       | Xor next 2 bytes of the words              |
|   3 | `Xor16`       | Xor 2 most significant bytes of the words  |
|   4 | `Zero`        | Zero values, can be reused as generic gate |

```admonition::notice
 We could half the number of rows of the 64-bit XOR gadget by having lookups
 for 8 bits at a time, but for now we will use the 4-bit XOR table that we have.
 Rough computations show that if we run 8 or more Keccaks in one circuit we should
 use the 8-bit XOR table.
```


<<<<<<< HEAD
#### Not

We implement the NOT gadget making use of the XOR gadget and the Generic gate, in two different ways. A new gate type is not needed.

 The first version of the NOT gadget reuses `Xor16` by making the following observation:
$$\textit{the bitwise NOT operation is equivalent to the bitwise XOR operation with the all one words of a certain length}$$
 Then, if we take the XOR gadget with a second input to be the all one word of the same length, that gives us the NOT gadget.
 The correct length can be imposed by having a public input containing the `2^bits - 1` value and wiring it to the second input of the XOR gate.
This approach needs as many rows as a XOR would need, for a single negation, but it comes with the advantage of making sure the input is of a certain length.

The other approach can be more efficient if we already know the length of the inputs. For example, the input may be the input of a range check gate,
or the output of a previous XOR gadget (which will be the case in our Keccak usecase).
In this case, we simply perform the negation as a subtraction of the input word from the all one word (which again can be copied from a public input).
This comes with the advantage of holding up to 2 word negations per row (an eight-times improvement over the XOR approach), but it requires the user to know the length of the input.
=======
##### And

We implement the AND gadget making use of the XOR gadget and the Generic gate. A new gate type is not needed, but we could potentially
add an `And16` gate type reusing the same ideas of `Xor16` so as to save one final generic gate, at the cost of one additional AND
lookup table that would have the same size as that of the Xor.
For now, we are willing to pay this small overhead and produce AND gadget as follows:

We observe that we can express bitwise addition as follows:
$$ A + B = (A \oplus B) + 2 \cdot (A \& B) $$
where $\oplus$ is the bitwise XOR operation, $\&$ is the bitwise AND operation, and $+$ is the addition operation.
In other words, the value of the addition is nothing but the XOR of its operands, plus the carry bit if both operands are 1.
Thus, we can rewrite the above equation to obtain a definition of the AND operation as follows:
$$ A \& B = \frac{A + B - (A \oplus B)}{2} $$
Let us define the following operations for better readability:
```
 a + b = sum
a ^ b = xor
a & b = and
```
Then, we can rewrite the above equation as follows:
$$ 2 \cdot and = sum - xor $$
which can be expressed as a double generic gate.

Then, our AND gadget for $n$ bytes looks as follows:
* $n/8$ Xor16 gates
* 1 (single) Generic gate to check that the final row of the XOR chain is all zeros.
* 1 (double) Generic gate to check sum $a + b = sum$ and the conjunction equation $2\cdot and = sum - xor$.

Finally, we connect the wires in the following positions (apart from the ones already connected for the XOR gates):
* Column 2 of the first Xor16 row (the output of the XOR operation) is connected to the right input of the second generic operation of the last row.
* Column 2 of the first generic operation of the last row is connected to the left input of the second generic operation of the last row.
Meaning,
* the `xor` in `a ^ b = xor` is connected to the `xor` in `2 \cdot and = sum - xor`
* the `sum` in `a + b = sum` is connected to the `sum` in `2 \cdot and = sum - xor`
>>>>>>> 3c7fdb9b


## Setup

In this section we specify the setup that goes into creating two indexes from a circuit:

* A [*prover index*](#prover-index), necessary for the prover to to create proofs.
* A [*verifier index*](#verifier-index), necessary for the verifier to verify proofs.

```admonish
The circuit creation part is not specified in this document. It might be specified in a separate document, or we might want to specify how to create the circuit description tables.
```

As such, the transformation of a circuit into these two indexes can be seen as a compilation step. Note that the prover still needs access to the original circuit to create proofs, as they need to execute it to create the witness (register table).

### Common Index

In this section we describe data that both the prover and the verifier index share.

**`URS` (Uniform Reference String)** The URS is a set of parameters that is generated once, and shared between the prover and the verifier.
It is used for polynomial commitments, so refer to the [poly-commitment specification](./poly-commitment.md) for more details.

```admonish
Kimchi currently generates the URS based on the circuit, and attach it to the index. So each circuit can potentially be accompanied with a different URS. On the other hand, Mina reuses the same URS for multiple circuits ([see zkapps for more details](https://minaprotocol.com/blog/what-are-zkapps)).
```

**`Domain`**. A domain large enough to contain the circuit and the zero-knowledge rows (used to provide zero-knowledge to the protocol). Specifically, the smallest subgroup in our field that has order greater or equal to `n + ZK_ROWS`, with `n` is the number of gates in the circuit.
TODO: what if the domain is larger than the URS?

```admonish warning "Ordering of elements in the domain"
Note that in this specification we always assume that the first element of a domain is $1$.
```

**`Shifts`**. As part of the permutation, we need to create `PERMUTS` shifts.
To do that, the following logic is followed (in pseudo code):
(TODO: move shift creation within the permutation section?)

```python
shifts[0] = 1 # first shift is identity

for i in 0..7: # generate 7 shifts
    i = 7
    shift, i = sample(domain, i)
    while shifts.contains(shift) do:
        shift, i = sample(domain, i)
    shift[i] = shift

def sample(domain, i):
    i += 1
    shift = Field(Blake2b512(to_be_bytes(i)))
    while is_not_quadratic_non_residue(shift) || domain.contains(shift):
        i += 1
        shift = Field(Blake2b512(to_be_bytes(i)))
    return shift, i
```

**`Public`**. This variable simply contains the number of public inputs. (TODO: actually, it's not contained in the verifier index)

The compilation steps to create the common index are as follow:

1. If the circuit is less than 2 gates, abort.
2. Create a domain for the circuit. That is,
   compute the smallest subgroup of the field that
   has order greater or equal to `n + ZK_ROWS` elements.
3. Pad the circuit: add zero gates to reach the domain size.
4. sample the `PERMUTS` shifts.


### Lookup Index

If lookup is used, the following values are added to the common index:

**`LookupSelectors`**. The list of lookup selectors used. In practice, this tells you which lookup tables are used.

**`TableIds`**. This is a list of table ids used by the Lookup gate.

**`MaxJointSize`**. This is the maximum number of columns appearing in the lookup tables used by the lookup selectors. For example, the XOR lookup has 3 columns.

To create the index, follow these steps:

1. If no lookup is used in the circuit, do not create a lookup index
2. Get the lookup selectors and lookup tables (TODO: how?)
3. Concatenate runtime lookup tables with the ones used by gates
4. Get the highest number of columns `max_table_width`
   that a lookup table can have.
5. Create the concatenated table of all the fixed lookup tables.
   It will be of height the size of the domain,
   and of width the maximum width of any of the lookup tables.
   In addition, create an additional column to store all the tables' table IDs.

   For example, if you have a table with ID 0

   |       |       |       |
   | :---: | :---: | :---: |
   |   1   |   2   |   3   |
   |   5   |   6   |   7   |
   |   0   |   0   |   0   |

   and another table with ID 1

   |       |       |
   | :---: | :---: |
   |   8   |   9   |

   the concatenated table in a domain of size 5 looks like this:

   |       |       |       |
   | :---: | :---: | :---: |
   |   1   |   2   |   3   |
   |   5   |   6   |   7   |
   |   0   |   0   |   0   |
   |   8   |   9   |   0   |
   |   0   |   0   |   0   |

   with the table id vector:

   | table id |
   | :------: |
   |    0     |
   |    0     |
   |    0     |
   |    1     |
   |    0     |

   To do this, for each table:

	- Update the corresponding entries in a table id vector (of size the domain as well)
   with the table ID of the table.
	- Copy the entries from the table to new rows in the corresponding columns of the concatenated table.
	- Fill in any unused columns with 0 (to match the dummy value)
6. Pad the end of the concatened table with the dummy value.
7. Pad the end of the table id vector with 0s.
8. pre-compute polynomial and evaluation form for the look up tables
9. pre-compute polynomial and evaluation form for the table IDs,
   only if a table with an ID different from zero was used.


### Prover Index

Both the prover and the verifier index, besides the common parts described above, are made out of pre-computations which can be used to speed up the protocol.
These pre-computations are optimizations, in the context of normal proofs, but they are necessary for recursion.

```rs
pub struct ProverIndex<G: KimchiCurve> {
    /// constraints system polynomials
    #[serde(bound = "ConstraintSystem<G::ScalarField>: Serialize + DeserializeOwned")]
    pub cs: ConstraintSystem<G::ScalarField>,

    /// The symbolic linearization of our circuit, which can compile to concrete types once certain values are learned in the protocol.
    #[serde(skip)]
    pub linearization: Linearization<Vec<PolishToken<G::ScalarField>>>,

    /// The mapping between powers of alpha and constraints
    #[serde(skip)]
    pub powers_of_alpha: Alphas<G::ScalarField>,

    /// polynomial commitment keys
    #[serde(skip)]
    pub srs: Arc<SRS<G>>,

    /// maximal size of polynomial section
    pub max_poly_size: usize,

    #[serde(bound = "EvaluatedColumnCoefficients<G::ScalarField>: Serialize + DeserializeOwned")]
    pub evaluated_column_coefficients: EvaluatedColumnCoefficients<G::ScalarField>,

    #[serde(bound = "ColumnEvaluations<G::ScalarField>: Serialize + DeserializeOwned")]
    pub column_evaluations: ColumnEvaluations<G::ScalarField>,

    /// The verifier index corresponding to this prover index
    #[serde(skip)]
    pub verifier_index: Option<VerifierIndex<G>>,

    /// The verifier index digest corresponding to this prover index
    #[serde_as(as = "Option<o1_utils::serialization::SerdeAs>")]
    pub verifier_index_digest: Option<G::BaseField>,
}
```


### Verifier Index

Same as the prover index, we have a number of pre-computations as part of the verifier index.

```rs
#[serde_as]
#[derive(Serialize, Deserialize, Debug, Clone)]
pub struct LookupVerifierIndex<G: CommitmentCurve> {
    pub lookup_used: LookupsUsed,
    #[serde(bound = "PolyComm<G>: Serialize + DeserializeOwned")]
    pub lookup_table: Vec<PolyComm<G>>,
    #[serde(bound = "PolyComm<G>: Serialize + DeserializeOwned")]
    pub lookup_selectors: LookupSelectors<PolyComm<G>>,

    /// Table IDs for the lookup values.
    /// This may be `None` if all lookups originate from table 0.
    #[serde(bound = "PolyComm<G>: Serialize + DeserializeOwned")]
    pub table_ids: Option<PolyComm<G>>,

    /// Information about the specific lookups used
    pub lookup_info: LookupInfo,

    /// An optional selector polynomial for runtime tables
    #[serde(bound = "PolyComm<G>: Serialize + DeserializeOwned")]
    pub runtime_tables_selector: Option<PolyComm<G>>,
}

#[serde_as]
#[derive(Serialize, Deserialize, Debug, Clone)]
pub struct VerifierIndex<G: KimchiCurve> {
    /// evaluation domain
    #[serde_as(as = "o1_utils::serialization::SerdeAs")]
    pub domain: D<G::ScalarField>,
    /// maximal size of polynomial section
    pub max_poly_size: usize,
    /// polynomial commitment keys
    #[serde(skip)]
    pub srs: OnceCell<Arc<SRS<G>>>,
    /// number of public inputs
    pub public: usize,
    /// number of previous evaluation challenges, for recursive proving
    pub prev_challenges: usize,

    // index polynomial commitments
    /// permutation commitment array
    #[serde(bound = "PolyComm<G>: Serialize + DeserializeOwned")]
    pub sigma_comm: [PolyComm<G>; PERMUTS],
    /// coefficient commitment array
    #[serde(bound = "PolyComm<G>: Serialize + DeserializeOwned")]
    pub coefficients_comm: [PolyComm<G>; COLUMNS],
    /// coefficient commitment array
    #[serde(bound = "PolyComm<G>: Serialize + DeserializeOwned")]
    pub generic_comm: PolyComm<G>,

    // poseidon polynomial commitments
    /// poseidon constraint selector polynomial commitment
    #[serde(bound = "PolyComm<G>: Serialize + DeserializeOwned")]
    pub psm_comm: PolyComm<G>,

    // ECC arithmetic polynomial commitments
    /// EC addition selector polynomial commitment
    #[serde(bound = "PolyComm<G>: Serialize + DeserializeOwned")]
    pub complete_add_comm: PolyComm<G>,
    /// EC variable base scalar multiplication selector polynomial commitment
    #[serde(bound = "PolyComm<G>: Serialize + DeserializeOwned")]
    pub mul_comm: PolyComm<G>,
    /// endoscalar multiplication selector polynomial commitment
    #[serde(bound = "PolyComm<G>: Serialize + DeserializeOwned")]
    pub emul_comm: PolyComm<G>,
    /// endoscalar multiplication scalar computation selector polynomial commitment
    #[serde(bound = "PolyComm<G>: Serialize + DeserializeOwned")]
    pub endomul_scalar_comm: PolyComm<G>,

    /// Chacha polynomial commitments
    #[serde(bound = "PolyComm<G>: Serialize + DeserializeOwned")]
    pub chacha_comm: Option<[PolyComm<G>; 4]>,

    /// Range check polynomial commitments
    #[serde(bound = "PolyComm<G>: Serialize + DeserializeOwned")]
    pub range_check_comm: Option<[PolyComm<G>; range_check::gadget::GATE_COUNT]>,

    /// Foreign field modulus
    pub foreign_field_modulus: Option<BigUint>,

    /// Foreign field addition gates polynomial commitments
    #[serde(bound = "Option<PolyComm<G>>: Serialize + DeserializeOwned")]
    pub foreign_field_add_comm: Option<PolyComm<G>>,

    /// Foreign field multiplication gates polynomial commitments
    #[serde(bound = "Option<PolyComm<G>>: Serialize + DeserializeOwned")]
    pub foreign_field_mul_comm: Option<PolyComm<G>>,

    /// Xor commitments
    #[serde(bound = "Option<PolyComm<G>>: Serialize + DeserializeOwned")]
    pub xor_comm: Option<PolyComm<G>>,

    /// Rot commitments
    #[serde(bound = "Option<PolyComm<G>>: Serialize + DeserializeOwned")]
    pub rot_comm: Option<PolyComm<G>>,

    /// wire coordinate shifts
    #[serde_as(as = "[o1_utils::serialization::SerdeAs; PERMUTS]")]
    pub shift: [G::ScalarField; PERMUTS],
    /// zero-knowledge polynomial
    #[serde(skip)]
    pub zkpm: OnceCell<DensePolynomial<G::ScalarField>>,
    // TODO(mimoo): isn't this redundant with domain.d1.group_gen ?
    /// domain offset for zero-knowledge
    #[serde(skip)]
    pub w: OnceCell<G::ScalarField>,
    /// endoscalar coefficient
    #[serde(skip)]
    pub endo: G::ScalarField,

    #[serde(bound = "PolyComm<G>: Serialize + DeserializeOwned")]
    pub lookup_index: Option<LookupVerifierIndex<G>>,

    #[serde(skip)]
    pub linearization: Linearization<Vec<PolishToken<G::ScalarField>>>,
    /// The mapping between powers of alpha and constraints
    #[serde(skip)]
    pub powers_of_alpha: Alphas<G::ScalarField>,
}
```


## Proof Construction & Verification

Originally, kimchi is based on an interactive protocol that was transformed into a non-interactive one using the [Fiat-Shamir](https://o1-labs.github.io/mina-book/crypto/plonk/fiat_shamir.html) transform.
For this reason, it can be useful to visualize the high-level interactive protocol before the transformation:

```mermaid
sequenceDiagram
    participant Prover
    participant Verifier

    Note over Prover,Verifier: Prover produces commitments to secret polynomials

    Prover->>Verifier: public input & witness commitment

    Verifier->>Prover: beta & gamma
    Prover->>Verifier: permutation commitment

    opt lookup
        Prover->>Verifier: sorted
        Prover->>Verifier: aggreg
    end

    Note over Prover,Verifier: Prover produces commitment to quotient polynomial

    Verifier->>Prover: alpha
    Prover->>Verifier: quotient commitment

    Note over Prover,Verifier: Verifier produces an evaluation point

    Verifier->>Prover: zeta

    Note over Prover,Verifier: Prover provides helper evaluations

    Prover->>Verifier: the generic selector gen(zeta) & gen(zeta * omega)
    Prover->>Verifier: the poseidon selector pos(zeta) & pos(zeta * omega)
    Prover->>Verifier: negated public input p(zeta) & p(zeta * omega)

    Note over Prover,Verifier: Prover provides needed evaluations for the linearization

    Note over Verifier: change of verifier (change of sponge)

    Prover->>Verifier: permutation poly z(zeta) & z(zeta * omega)
    Prover->>Verifier: the 15 registers w_i(zeta) & w_i(zeta * omega)
    Prover->>Verifier: the 6 sigmas s_i(zeta) & s_i(zeta * omega)

    Prover->>Verifier: ft(zeta * omega)

    opt lookup
        Prover->>Verifier: sorted(zeta) & sorted(zeta * omega)
        Prover->>Verifier: aggreg(zeta) & aggreg(zeta * omega)
        Prover->>Verifier: table(zeta) & table(zeta * omega)
    end

    Note over Prover,Verifier: Batch verification of evaluation proofs

    Verifier->>Prover: u, v

    Note over Verifier: change of verifier (change of sponge)

    Prover->>Verifier: aggregated evaluation proof (involves more interaction)
```

The Fiat-Shamir transform simulates the verifier messages via a hash function that hashes the transcript of the protocol so far before outputing verifier messages.
You can find these operations under the [proof creation](#proof-creation) and [proof verification](#proof-verification) algorithms as absorption and squeezing of values with the sponge.

### Proof Structure

A proof consists of the following data structures:

```rs
/// Evaluations of a polynomial at 2 points
#[serde_as]
#[derive(Copy, Clone, Serialize, Deserialize, Default, Debug)]
#[cfg_attr(
    feature = "ocaml_types",
    derive(ocaml::IntoValue, ocaml::FromValue, ocaml_gen::Struct)
)]
#[serde(bound(
    serialize = "Vec<o1_utils::serialization::SerdeAs>: serde_with::SerializeAs<Evals>",
    deserialize = "Vec<o1_utils::serialization::SerdeAs>: serde_with::DeserializeAs<'de, Evals>"
))]
pub struct PointEvaluations<Evals> {
    /// Evaluation at the challenge point zeta.
    #[serde_as(as = "Vec<o1_utils::serialization::SerdeAs>")]
    pub zeta: Evals,
    /// Evaluation at `zeta . omega`, the product of the challenge point and the group generator.
    #[serde_as(as = "Vec<o1_utils::serialization::SerdeAs>")]
    pub zeta_omega: Evals,
}

/// Evaluations of lookup polynomials
#[serde_as]
#[derive(Debug, Clone, Serialize, Deserialize)]
pub struct LookupEvaluations<Evals> {
    /// sorted lookup table polynomial
    pub sorted: Vec<Evals>,
    /// lookup aggregation polynomial
    pub aggreg: Evals,
    // TODO: May be possible to optimize this away?
    /// lookup table polynomial
    pub table: Evals,

    /// Optionally, a runtime table polynomial.
    pub runtime: Option<Evals>,
}

// TODO: this should really be vectors here, perhaps create another type for chunked evaluations?
/// Polynomial evaluations contained in a `ProverProof`.
/// - **Chunked evaluations** `Field` is instantiated with vectors with a length that equals the length of the chunk
/// - **Non chunked evaluations** `Field` is instantiated with a field, so they are single-sized#[serde_as]
#[serde_as]
#[derive(Debug, Clone, Serialize, Deserialize)]
pub struct ProofEvaluations<Evals> {
    /// witness polynomials
    pub w: [Evals; COLUMNS],
    /// permutation polynomial
    pub z: Evals,
    /// permutation polynomials
    /// (PERMUTS-1 evaluations because the last permutation is only used in commitment form)
    pub s: [Evals; PERMUTS - 1],
    /// coefficient polynomials
    pub coefficients: [Evals; COLUMNS],
    /// lookup-related evaluations
    pub lookup: Option<LookupEvaluations<Evals>>,
    /// evaluation of the generic selector polynomial
    pub generic_selector: Evals,
    /// evaluation of the poseidon selector polynomial
    pub poseidon_selector: Evals,
}

/// Commitments linked to the lookup feature
#[serde_as]
#[derive(Debug, Clone, Serialize, Deserialize)]
#[serde(bound = "G: ark_serialize::CanonicalDeserialize + ark_serialize::CanonicalSerialize")]
pub struct LookupCommitments<G: AffineCurve> {
    /// Commitments to the sorted lookup table polynomial (may have chunks)
    pub sorted: Vec<PolyComm<G>>,
    /// Commitment to the lookup aggregation polynomial
    pub aggreg: PolyComm<G>,
    /// Optional commitment to concatenated runtime tables
    pub runtime: Option<PolyComm<G>>,
}

/// All the commitments that the prover creates as part of the proof.
#[serde_as]
#[derive(Debug, Clone, Serialize, Deserialize)]
#[serde(bound = "G: ark_serialize::CanonicalDeserialize + ark_serialize::CanonicalSerialize")]
pub struct ProverCommitments<G: AffineCurve> {
    /// The commitments to the witness (execution trace)
    pub w_comm: [PolyComm<G>; COLUMNS],
    /// The commitment to the permutation polynomial
    pub z_comm: PolyComm<G>,
    /// The commitment to the quotient polynomial
    pub t_comm: PolyComm<G>,
    /// Commitments related to the lookup argument
    pub lookup: Option<LookupCommitments<G>>,
}

/// The proof that the prover creates from a [ProverIndex](super::prover_index::ProverIndex) and a `witness`.
#[serde_as]
#[derive(Debug, Clone, Serialize, Deserialize)]
#[serde(bound = "G: ark_serialize::CanonicalDeserialize + ark_serialize::CanonicalSerialize")]
pub struct ProverProof<G: AffineCurve> {
    /// All the polynomial commitments required in the proof
    pub commitments: ProverCommitments<G>,

    /// batched commitment opening proof
    pub proof: OpeningProof<G>,

    /// Two evaluations over a number of committed polynomials
    pub evals: ProofEvaluations<PointEvaluations<Vec<G::ScalarField>>>,

    /// Required evaluation for [Maller's optimization](https://o1-labs.github.io/mina-book/crypto/plonk/maller_15.html#the-evaluation-of-l)
    #[serde_as(as = "o1_utils::serialization::SerdeAs")]
    pub ft_eval1: G::ScalarField,

    /// The public input
    #[serde_as(as = "Vec<o1_utils::serialization::SerdeAs>")]
    pub public: Vec<G::ScalarField>,

    /// The challenges underlying the optional polynomials folded into the proof
    pub prev_challenges: Vec<RecursionChallenge<G>>,
}

/// A struct to store the challenges inside a `ProverProof`
#[serde_as]
#[derive(Debug, Clone, Deserialize, Serialize)]
#[serde(bound = "G: ark_serialize::CanonicalDeserialize + ark_serialize::CanonicalSerialize")]
pub struct RecursionChallenge<G>
where
    G: AffineCurve,
{
    /// Vector of scalar field elements
    #[serde_as(as = "Vec<o1_utils::serialization::SerdeAs>")]
    pub chals: Vec<G::ScalarField>,
    /// Polynomial commitment
    pub comm: PolyComm<G>,
}

```


The following sections specify how a prover creates a proof, and how a verifier validates a number of proofs.

### Proof Creation

To create a proof, the prover expects:

* A prover index, containing a representation of the circuit (and optionaly pre-computed values to be used in the proof creation).
* The (filled) registers table, representing parts of the execution trace of the circuit.

```admonish
The public input is expected to be passed in the first `Public` rows of the registers table.
```

The following constants are set:

* `EVAL_POINTS = 2`. This is the number of points that the prover has to evaluate their polynomials at.
($\zeta$ and $\zeta\omega$ where $\zeta$ will be deterministically generated.)
* `ZK_ROWS = 3`. This is the number of rows that will be randomized to provide zero-knowledgeness.
Note that it only needs to be greater or equal to the number of evaluations (2) in the protocol.
Yet, it contains one extra row to take into account the last constraint (final value of the permutation accumulator).
(TODO: treat the final constraint separately so that ZK_ROWS = 2)

The prover then follows the following steps to create the proof:

1. Ensure we have room in the witness for the zero-knowledge rows.
   We currently expect the witness not to be of the same length as the domain,
   but instead be of the length of the (smaller) circuit.
   If we cannot add `ZK_ROWS` rows to the columns of the witness before reaching
   the size of the domain, abort.
1. Pad the witness columns with Zero gates to make them the same length as the domain.
   Then, randomize the last `ZK_ROWS` of each columns.
1. Setup the Fq-Sponge.
1. Absorb the digest of the VerifierIndex.
1. Absorb the commitments of the previous challenges with the Fq-sponge.
1. Compute the negated public input polynomial as
   the polynomial that evaluates to $-p_i$ for the first `public_input_size` values of the domain,
   and $0$ for the rest.
1. Commit (non-hiding) to the negated public input polynomial.
1. Absorb the commitment to the public polynomial with the Fq-Sponge.

   Note: unlike the original PLONK protocol,
   the prover also provides evaluations of the public polynomial to help the verifier circuit.
   This is why we need to absorb the commitment to the public polynomial at this point.
1. Commit to the witness columns by creating `COLUMNS` hidding commitments.

   Note: since the witness is in evaluation form,
   we can use the `commit_evaluation` optimization.
1. Absorb the witness commitments with the Fq-Sponge.
1. Compute the witness polynomials by interpolating each `COLUMNS` of the witness.
   TODO: why not do this first, and then commit? Why commit from evaluation directly?
1. If using lookup:
	- if using runtime table:
		- check that all the provided runtime tables have length and IDs that match the runtime table configuration of the index
		  we expect the given runtime tables to be sorted as configured, this makes it easier afterwards
		- calculate the contribution to the second column of the lookup table
		  (the runtime vector)
	- If queries involve a lookup table with multiple columns
	  then squeeze the Fq-Sponge to obtain the joint combiner challenge $j'$,
	  otherwise set the joint combiner challenge $j'$ to $0$.
	- Derive the scalar joint combiner $j$ from $j'$ using the endomorphism (TOOD: specify)
	- If multiple lookup tables are involved,
	  set the `table_id_combiner` as the $j^i$ with $i$ the maximum width of any used table.
	  Essentially, this is to add a last column of table ids to the concatenated lookup tables.
	- Compute the dummy lookup value as the combination of the last entry of the XOR table (so `(0, 0, 0)`).
	  Warning: This assumes that we always use the XOR table when using lookups.
	- Compute the lookup table values as the combination of the lookup table entries.
	- Compute the sorted evaluations.
	- Randomize the last `EVALS` rows in each of the sorted polynomials
	  in order to add zero-knowledge to the protocol.
	- Commit each of the sorted polynomials.
	- Absorb each commitments to the sorted polynomials.
1. Sample $\beta$ with the Fq-Sponge.
1. Sample $\gamma$ with the Fq-Sponge.
1. If using lookup:
	- Compute the lookup aggregation polynomial.
	- Commit to the aggregation polynomial.
	- Absorb the commitment to the aggregation polynomial with the Fq-Sponge.
1. Compute the permutation aggregation polynomial $z$.
1. Commit (hidding) to the permutation aggregation polynomial $z$.
1. Absorb the permutation aggregation polynomial $z$ with the Fq-Sponge.
1. Sample $\alpha'$ with the Fq-Sponge.
1. Derive $\alpha$ from $\alpha'$ using the endomorphism (TODO: details)
1. TODO: instantiate alpha?
1. Compute the quotient polynomial (the $t$ in $f = Z_H \cdot t$).
   The quotient polynomial is computed by adding all these polynomials together:
	- the combined constraints for all the gates
	- the combined constraints for the permutation
	- TODO: lookup
	- the negated public polynomial
   and by then dividing the resulting polynomial with the vanishing polynomial $Z_H$.
   TODO: specify the split of the permutation polynomial into perm and bnd?
1. commit (hiding) to the quotient polynomial $t$
   TODO: specify the dummies
1. Absorb the the commitment of the quotient polynomial with the Fq-Sponge.
1. Sample $\zeta'$ with the Fq-Sponge.
1. Derive $\zeta$ from $\zeta'$ using the endomorphism (TODO: specify)
1. If lookup is used, evaluate the following polynomials at $\zeta$ and $\zeta \omega$:
	- the aggregation polynomial
	- the sorted polynomials
	- the table polynonial
1. Chunk evaluate the following polynomials at both $\zeta$ and $\zeta \omega$:
	- $s_i$
	- $w_i$
	- $z$
	- lookup (TODO)
	- generic selector
	- poseidon selector

   By "chunk evaluate" we mean that the evaluation of each polynomial can potentially be a vector of values.
   This is because the index's `max_poly_size` parameter dictates the maximum size of a polynomial in the protocol.
   If a polynomial $f$ exceeds this size, it must be split into several polynomials like so:
   $$f(x) = f_0(x) + x^n f_1(x) + x^{2n} f_2(x) + \cdots$$

   And the evaluation of such a polynomial is the following list for $x \in {\zeta, \zeta\omega}$:

   $$(f_0(x), f_1(x), f_2(x), \ldots)$$

   TODO: do we want to specify more on that? It seems unecessary except for the t polynomial (or if for some reason someone sets that to a low value)
1. Evaluate the same polynomials without chunking them
   (so that each polynomial should correspond to a single value this time).
1. Compute the ft polynomial.
   This is to implement [Maller's optimization](https://o1-labs.github.io/mina-book/crypto/plonk/maller_15.html).
1. construct the blinding part of the ft polynomial commitment
   see https://o1-labs.github.io/mina-book/crypto/plonk/maller_15.html#evaluation-proof-and-blinding-factors
1. Evaluate the ft polynomial at $\zeta\omega$ only.
1. Setup the Fr-Sponge
1. Squeeze the Fq-sponge and absorb the result with the Fr-Sponge.
1. Absorb the previous recursion challenges.
1. Compute evaluations for the previous recursion challenges.
1. Evaluate the negated public polynomial (if present) at $\zeta$ and $\zeta\omega$.
1. Absorb the unique evaluation of ft: $ft(\zeta\omega)$.
1. Absorb all the polynomial evaluations in $\zeta$ and $\zeta\omega$:
	- the public polynomial
	- z
	- generic selector
	- poseidon selector
	- the 15 register/witness
	- 6 sigmas evaluations (the last one is not evaluated)
1. Sample $v'$ with the Fr-Sponge
1. Derive $v$ from $v'$ using the endomorphism (TODO: specify)
1. Sample $u'$ with the Fr-Sponge
1. Derive $u$ from $u'$ using the endomorphism (TODO: specify)
1. Create a list of all polynomials that will require evaluations
   (and evaluation proofs) in the protocol.
   First, include the previous challenges, in case we are in a recursive prover.
1. Then, include:
	- the negated public polynomial
	- the ft polynomial
	- the permutation aggregation polynomial z polynomial
	- the generic selector
	- the poseidon selector
	- the 15 registers/witness columns
	- the 6 sigmas
	- optionally, the runtime table
1. if using lookup:
	- add the lookup sorted polynomials
	- add the lookup aggreg polynomial
	- add the combined table polynomial
	- if present, add the runtime table polynomial
1. Create an aggregated evaluation proof for all of these polynomials at $\zeta$ and $\zeta\omega$ using $u$ and $v$.


### Proof Verification

TODO: we talk about batch verification, but is there an actual batch operation? It seems like we're just verifying an aggregated opening proof

We define two helper algorithms below, used in the batch verification of proofs.


#### Fiat-Shamir argument

We run the following algorithm:

1. Setup the Fq-Sponge.
1. Absorb the digest of the VerifierIndex.
1. Absorb the commitments of the previous challenges with the Fq-sponge.
1. Absorb the commitment of the public input polynomial with the Fq-Sponge.
1. Absorb the commitments to the registers / witness columns with the Fq-Sponge.
1. If lookup is used:
	- If it involves queries to a multiple-column lookup table,
	  then squeeze the Fq-Sponge to obtain the joint combiner challenge $j'$,
	  otherwise set the joint combiner challenge $j'$ to $0$.
	- Derive the scalar joint combiner challenge $j$ from $j'$ using the endomorphism.
	  (TODO: specify endomorphism)
	- absorb the commitments to the sorted polynomials.
1. Sample $\beta$ with the Fq-Sponge.
1. Sample $\gamma$ with the Fq-Sponge.
1. If using lookup, absorb the commitment to the aggregation lookup polynomial.
1. Absorb the commitment to the permutation trace with the Fq-Sponge.
1. Sample $\alpha'$ with the Fq-Sponge.
1. Derive $\alpha$ from $\alpha'$ using the endomorphism (TODO: details).
1. Enforce that the length of the $t$ commitment is of size `PERMUTS`.
1. Absorb the commitment to the quotient polynomial $t$ into the argument.
1. Sample $\zeta'$ with the Fq-Sponge.
1. Derive $\zeta$ from $\zeta'$ using the endomorphism (TODO: specify).
1. Setup the Fr-Sponge.
1. Squeeze the Fq-sponge and absorb the result with the Fr-Sponge.
1. Absorb the previous recursion challenges.
1. Compute evaluations for the previous recursion challenges.
1. Evaluate the negated public polynomial (if present) at $\zeta$ and $\zeta\omega$.

   NOTE: this works only in the case when the poly segment size is not smaller than that of the domain.
1. Absorb the unique evaluation of ft: $ft(\zeta\omega)$.
1. Absorb all the polynomial evaluations in $\zeta$ and $\zeta\omega$:
	- the public polynomial
	- z
	- generic selector
	- poseidon selector
	- the 15 register/witness
	- 6 sigmas evaluations (the last one is not evaluated)
1. Sample $v'$ with the Fr-Sponge.
1. Derive $v$ from $v'$ using the endomorphism (TODO: specify).
1. Sample $u'$ with the Fr-Sponge.
1. Derive $u$ from $u'$ using the endomorphism (TODO: specify).
1. Create a list of all polynomials that have an evaluation proof.
1. Compute the evaluation of $ft(\zeta)$.

#### Partial verification

For every proof we want to verify, we defer the proof opening to the very end.
This allows us to potentially batch verify a number of partially verified proofs.
Essentially, this steps verifies that $f(\zeta) = t(\zeta) * Z_H(\zeta)$.

1. Commit to the negated public input polynomial.
1. Run the [Fiat-Shamir argument](#fiat-shamir-argument).
1. Combine the chunked polynomials' evaluations
   (TODO: most likely only the quotient polynomial is chunked)
   with the right powers of $\zeta^n$ and $(\zeta * \omega)^n$.
4. Compute the commitment to the linearized polynomial $f$.
   To do this, add the constraints of all of the gates, of the permutation,
   and optionally of the lookup.
   (See the separate sections in the [constraints](#constraints) section.)
   Any polynomial should be replaced by its associated commitment,
   contained in the verifier index or in the proof,
   unless a polynomial has its evaluation provided by the proof
   in which case the evaluation should be used in place of the commitment.
1. Compute the (chuncked) commitment of $ft$
   (see [Maller's optimization](../crypto/plonk/maller_15.html)).
1. List the polynomial commitments, and their associated evaluations,
   that are associated to the aggregated evaluation proof in the proof:
	- recursion
	- public input commitment
	- ft commitment (chunks of it)
	- permutation commitment
	- index commitments that use the coefficients
	- witness commitments
	- coefficient commitments
	- sigma commitments
	- lookup commitments
#### Batch verification of proofs

Below, we define the steps to verify a number of proofs
(each associated to a [verifier index](#verifier-index)).
You can, of course, use it to verify a single proof.

1. If there's no proof to verify, the proof validates trivially.
1. Ensure that all the proof's verifier index have a URS of the same length. (TODO: do they have to be the same URS though? should we check for that?)
1. Validate each proof separately following the [partial verification](#partial-verification) steps.
1. Use the [`PolyCom.verify`](#polynomial-commitments) to verify the partially evaluated proofs.


## Optimizations

* `commit_evaluation`: TODO

## Security Considerations

TODO<|MERGE_RESOLUTION|>--- conflicted
+++ resolved
@@ -1471,7 +1471,6 @@
 ```
 
 
-<<<<<<< HEAD
 #### Not
 
 We implement the NOT gadget making use of the XOR gadget and the Generic gate, in two different ways. A new gate type is not needed.
@@ -1486,7 +1485,7 @@
 or the output of a previous XOR gadget (which will be the case in our Keccak usecase).
 In this case, we simply perform the negation as a subtraction of the input word from the all one word (which again can be copied from a public input).
 This comes with the advantage of holding up to 2 word negations per row (an eight-times improvement over the XOR approach), but it requires the user to know the length of the input.
-=======
+
 ##### And
 
 We implement the AND gadget making use of the XOR gadget and the Generic gate. A new gate type is not needed, but we could potentially
@@ -1521,7 +1520,6 @@
 Meaning,
 * the `xor` in `a ^ b = xor` is connected to the `xor` in `2 \cdot and = sum - xor`
 * the `sum` in `a + b = sum` is connected to the `sum` in `2 \cdot and = sum - xor`
->>>>>>> 3c7fdb9b
 
 
 ## Setup
