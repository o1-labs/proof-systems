# Kimchi

* This document specifies *kimchi*, a zero-knowledge proof system that's a variant of PLONK.
* This document does not specify how circuits are created or executed, but only how to convert a circuit and its execution into a proof.

Table of content:

<!-- toc -->

## Overview

There are three main algorithms to kimchi:

* [Setup](#constraint-system-creation): takes a circuit and produces a prover index, and a verifier index.
* [Proof creation](#proof-creation): takes the prover index, and the execution trace of the circuit to produce a proof.
* [Proof verification](#proof-verification): takes the verifier index and a proof to verify.

As part of these algorithms, a number of tables are created (and then converted into polynomials) to create a proof.

### Tables used to describe a circuit

The following tables are created to describe the circuit:

**Gates**. A circuit is described by a series of gates, that we list in a table.
The columns of the tables list the gates, while the rows are the length of the circuit.
For each row, only a single gate can take a value $1$ while all other gates take the value $0$.

|  row  | Generic | Poseidon | CompleteAdd | VarBaseMul | EndoMul | EndoMulScalar | ChaCha0 | ChaCha1 | ChaCha2 | ChaChaFinal |
| :---: | :-----: | :------: | :---------: | :--------: | :-----: | :-----------: | :-----: | :-----: | :-----: | :---------: |
|   0   |    1    |    0     |      0      |     0      |    0    |       0       |    0    |    0    |    0    |      0      |
|   1   |    0    |    1     |      0      |     0      |    0    |       0       |    0    |    0    |    0    |      0      |

**Coefficients**. The coefficient table has 15 columns, and is used to tweak the gates.
Currently, only the [Generic](#double-generic-gate) and the [Poseidon](#poseidon) gates use it (refer to their own sections to see how).
All other gates set their values to $0$.

|  row  |   0   |   1   |   2   |   3   |   4   |   5   |   6   |   7   |   8   |   9   |  10   |  11   |  12   |  13   |  14   |
| :---: | :---: | :---: | :---: | :---: | :---: | :---: | :---: | :---: | :---: | :---: | :---: | :---: | :---: | :---: | :---: |
|   0   |   /   |   /   |   /   |   /   |   /   |   /   |   /   |   /   |   /   |   /   |   /   |   /   |   /   |   /   |   /   |

**Wiring (or Permutation, or sigmas)**. For gates to take the outputs of other gates as inputs, we use a wiring table to wire registers together.
To learn about registers, see the next section.
It is defined at every row, but only for the first $7$ registers.
Each cell specifies a `(row, column)` tuple that it should be wired to.  Cells that are not connected to another cell are wired to themselves.
Note that if three or more registers are wired together, they must form a cycle.
For example, if register `(0, 4)` is wired to both registers `(80, 6)` and `(90, 0)` then you would have the following table:

|  row  |    0    |   1   |   2   |   3   |    4     |   5   |    6     |
| :---: | :-----: | :---: | :---: | :---: | :------: | :---: | :------: |
|   0   |   0,0   |  0,1  |  0,2  |  0,3  | **80,6** |  0,5  |   0,6    |
|  ...  |         |       |       |       |          |       |          |
|  80   |  80,0   | 80,1  | 80,2  | 80,3  |   80,4   | 80,5  | **90,0** |
|  ...  |         |       |       |       |          |       |          |
|  90   | **0,4** | 90,1  | 90,2  | 90,3  |   90,4   | 90,5  |   90,6   |

The lookup feature is currently optional, as it can add some overhead to the protocol.
In the case where you would want to use lookups, the following tables would be needed:

**Lookup Tables**. The different [lookup tables](https://en.wikipedia.org/wiki/Lookup_table) that are used in the circuit. For example, the XOR lookup table:

| l   | r   | o   |
| --- | --- | --- |
| 1   | 0   | 1   |
| 0   | 1   | 1   |
| 1   | 1   | 0   |
| 0   | 0   | 0   |

**Lookup selectors**. A lookup selector is used to perform a number of queries in different lookup tables. Any gate can advertise its use of a lookup selector (so a lookup selector can be associated to several gates), and on which rows they want to use them (current and/or next). In cases where a gate need to use lookups in its current row only, and is the only one performing a specific combination of queries, then its gate selector can be used in place of a lookup selector. As with gates, lookup selectors (including gates used as lookup selectors) are mutually exclusives (only one can be used on a given row).

We currently have two lookup selectors:

|  row  | ChaChaQuery | ChaChaFinalQuery |
| :---: | :---------: | :--------------: |
|   0   |      0      |        0         |
|   1   |      1      |        0         |

Where each apply 4 queries. A query is a table describing which lookup table it queries, and the linear combination of the witness to use in the query.
For example, the following table describes a query into the XOR table made out of linear combinations of registers (checking that $r_0 \oplus r_2 = 2 \cdot r_1$):

| table_id |   l   |   r   |   o   |
| :------: | :---: | :---: | :---: |
|   XOR    | 1, r0 | 1, r2 | 2, r1 |

### Tables produced during proof creation

The following tables are created by the prover at runtime:

**Registers (or Witness)**. Registers are also defined at every row, and are split into two types: the *IO registers* from $0$ to $6$ usually contain input or output of the gates (note that a gate can output a value on the next row as well).
I/O registers can be wired to each other (they'll be forced to have the same value), no matter what row they're on (for example, the register at `row:0, col:4` can be wired to the register at `row:80, col:6`).
The rest of the registers, $7$ through $14$, are called *advice registers* as they can store values that useful only for the row's active gate.
Think of them as intermediary or temporary values needed in the computation when the prover executes a circuit.

|  row  |   0   |   1   |   2   |   3   |   4   |   5   |   6   |   7   |   8   |   9   |  10   |  11   |  12   |  13   |  14   |
| :---: | :---: | :---: | :---: | :---: | :---: | :---: | :---: | :---: | :---: | :---: | :---: | :---: | :---: | :---: | :---: |
|   0   |   /   |   /   |   /   |   /   |   /   |   /   |   /   |   /   |   /   |   /   |   /   |   /   |   /   |   /   |   /   |

**Wiring (Permutation) trace**. You can think of the permutation trace as an extra register that is used to enforce the wiring specified in the wiring table.
It is a single column that applies on all the rows as well, which the prover computes as part of a proof.

|  row  |  pt   |
| :---: | :---: |
|   0   |   /   |

**Queries trace**. These are the actual values made by queries, calculated by the prover at runtime, and used to construct the proof.

**Table trace**. Represents the concatenation of all the lookup tables, combined into a single column at runtime by both the prover and the verifier.

**Sorted trace**. Represents the processed (see the lookup section) concatenation of the queries trace and the table trace. It is produced at runtime by the prover. The sorted trace is long enough that it is split in several columns.

**Lookup (aggregation, or permutation) trace**. This is a one column table that is similar to the wiring (permutation) trace we talked above. It is produced at runtime by the prover.

## Dependencies

To specify kimchi, we rely on a number of primitives that are specified outside of this specification.
In this section we list these specifications, as well as the interfaces we make use of in this specification.

### Polynomial Commitments

Refer to the [specification on polynomial commitments](./poly-commitment.md).
We make use of the following functions from that specification:

- `PolyCom.non_hiding_commit(poly) -> PolyCom::NonHidingCommitment`
- `PolyCom.commit(poly) -> PolyCom::HidingCommitment`
- `PolyCom.evaluation_proof(poly, commitment, point) -> EvaluationProof`
- `PolyCom.verify(commitment, point, evaluation, evaluation_proof) -> bool`

### Poseidon hash function

Refer to the [specification on Poseidon](./poseidon.md).
We make use of the following functions from that specification:

- `Poseidon.init(params) -> FqSponge`
- `Poseidon.update(field_elem)`
- `Poseidon.finalize() -> FieldElem`

specify the following functions on top:

- `Poseidon.produce_challenge()` (TODO: uses the endomorphism)
- `Poseidon.to_fr_sponge() -> state_of_fq_sponge_before_eval, FrSponge`

With the current parameters:

* S-Box alpha: `7`
* Width: `3`
* Rate: `2`
* Full rounds: `55`
* Round constants: [`fp_kimchi`](https://github.com/o1-labs/proof-systems/blob/0b01f7575cdfa45541fcfcd88d59f73b015af56b/oracle/src/pasta/fp_kimchi.rs#L55), [`fq_kimchi`](https://github.com/o1-labs/proof-systems/blob/0b01f7575cdfa45541fcfcd88d59f73b015af56b/oracle/src/pasta/fq_kimchi.rs#L54)
* MDS matrix: [`fp_kimchi`](https://github.com/o1-labs/proof-systems/blob/0b01f7575cdfa45541fcfcd88d59f73b015af56b/oracle/src/pasta/fp_kimchi.rs#L10), [`fq_kimchi`](https://github.com/o1-labs/proof-systems/blob/0b01f7575cdfa45541fcfcd88d59f73b015af56b/oracle/src/pasta/fq_kimchi.rs#L10)

### Pasta

Kimchi is made to work on cycles of curves, so the protocol switch between two fields Fq and Fr, where Fq represents the base field and Fr represents the scalar field.

See the [Pasta curves specification](./pasta.md).

## Constraints

Kimchi enforces the correct execution of a circuit by creating a number of constraints and combining them together.
In this section, we describe all the constraints that make up the main polynomial $f$ once combined.

We define the following functions:

* `combine_constraints(range_alpha, constraints)`, which takes a range of contiguous powers of alpha and a number of constraints.
It returns the sum of all the constraints, where each constraint has been multiplied by a power of alpha.
In other words it returns:
$$ \sum_i \alpha^i \cdot \text{constraint}_i $$

The different ranges of alpha are described as follows:

<!-- generated using `cargo test -p kimchi --lib -- alphas::tests::get_alphas_for_spec --nocapture` -->
* **gates**. Offset starts at 0 and 21 powers of $\alpha$ are used
* **Permutation**. Offset starts at 21 and 3 powers of $\alpha$ are used

```admonish
As gates are mutually exclusive (a single gate is used on each row), we can reuse the same range of powers of alpha across all the gates.
```

TODO: linearization

### Permutation


The permutation constraints are the following 4 constraints:

The two sides of the coin (with $\text{shift}_0 = 1$):

$$\begin{align}
    & z(x) \cdot zkpm(x) \cdot \alpha^{PERM0} \cdot \\
    & (w_0(x) + \beta \cdot \text{shift}_0 x + \gamma) \cdot \\
    & (w_1(x) + \beta \cdot \text{shift}_1 x + \gamma) \cdot \\
    & (w_2(x) + \beta \cdot \text{shift}_2 x + \gamma) \cdot \\
    & (w_3(x) + \beta \cdot \text{shift}_3 x + \gamma) \cdot \\
    & (w_4(x) + \beta \cdot \text{shift}_4 x + \gamma) \cdot \\
    & (w_5(x) + \beta \cdot \text{shift}_5 x + \gamma) \cdot \\
    & (w_6(x) + \beta \cdot \text{shift}_6 x + \gamma)
\end{align}$$

and

$$\begin{align}
& -1 \cdot z(x \omega) \cdot zkpm(x) \cdot \alpha^{PERM0} \cdot \\
& (w_0(x) + \beta \cdot \sigma_0(x) + \gamma) \cdot \\
& (w_1(x) + \beta \cdot \sigma_1(x) + \gamma) \cdot \\
& (w_2(x) + \beta \cdot \sigma_2(x) + \gamma) \cdot \\
& (w_3(x) + \beta \cdot \sigma_3(x) + \gamma) \cdot \\
& (w_4(x) + \beta \cdot \sigma_4(x) + \gamma) \cdot \\
& (w_5(x) + \beta \cdot \sigma_5(x) + \gamma) \cdot \\
& (w_6(x) + \beta \cdot \sigma_6(x) + \gamma) \cdot
\end{align}$$

the initialization of the accumulator:

$$(z(x) - 1) L_1(x) \alpha^{PERM1}$$

and the accumulator's final value:

$$(z(x) - 1) L_{n-k}(x) \alpha^{PERM2}$$

You can read more about why it looks like that in [this post](https://minaprotocol.com/blog/a-more-efficient-approach-to-zero-knowledge-for-plonk).

The quotient contribution of the permutation is split into two parts $perm$ and $bnd$.
They will be used by the prover.

$$
\begin{align}
perm(x) =
    & \; a^{PERM0} \cdot zkpl(x) \cdot [ \\
    & \;\;   z(x) \cdot \\
    & \;\;   (w_0(x) + \gamma + x \cdot \beta \cdot \text{shift}_0) \cdot \\
    & \;\;   (w_1(x) + \gamma + x \cdot \beta \cdot \text{shift}_1) \cdot \\
    & \;\;   (w_2(x) + \gamma + x \cdot \beta \cdot \text{shift}_2) \cdot \\
    & \;\;   (w_3(x) + \gamma + x \cdot \beta \cdot \text{shift}_3) \cdot \\
    & \;\;   (w_4(x) + \gamma + x \cdot \beta \cdot \text{shift}_4) \cdot \\
    & \;\;   (w_5(x) + \gamma + x \cdot \beta \cdot \text{shift}_5) \cdot \\
    & \;\;   (w_6(x) + \gamma + x \cdot \beta \cdot \text{shift}_6) \cdot \\
    & \;   - \\
    & \;\;   z(x \cdot w) \cdot \\
    & \;\;   (w_0(x) + \gamma + \sigma_0 \cdot \beta) \cdot \\
    & \;\;   (w_1(x) + \gamma + \sigma_1 \cdot \beta) \cdot \\
    & \;\;   (w_2(x) + \gamma + \sigma_2 \cdot \beta) \cdot \\
    & \;\;   (w_3(x) + \gamma + \sigma_3 \cdot \beta) \cdot \\
    & \;\;   (w_4(x) + \gamma + \sigma_4 \cdot \beta) \cdot \\
    & \;\;   (w_5(x) + \gamma + \sigma_5 \cdot \beta) \cdot \\
    & \;\;   (w_6(x) + \gamma + \sigma_6 \cdot \beta) \cdot \\
    &]
\end{align}
$$

and `bnd`:

$$bnd(x) =
    a^{PERM1} \cdot \frac{z(x) - 1}{x - 1}
    +
    a^{PERM2} \cdot \frac{z(x) - 1}{x - sid[n-k]}
$$

The linearization:

$\text{scalar} \cdot \sigma_6(x)$

where $\text{scalar}$ is computed as:

$$
\begin{align}
z(\zeta \omega) \beta \alpha^{PERM0} zkpl(\zeta) \cdot \\
(\gamma + \beta \sigma_0(\zeta) + w_0(\zeta)) \cdot \\
(\gamma + \beta \sigma_1(\zeta) + w_1(\zeta)) \cdot \\
(\gamma + \beta \sigma_2(\zeta) + w_2(\zeta)) \cdot \\
(\gamma + \beta \sigma_3(\zeta) + w_3(\zeta)) \cdot \\
(\gamma + \beta \sigma_4(\zeta) + w_4(\zeta)) \cdot \\
(\gamma + \beta \sigma_5(\zeta) + w_5(\zeta)) \cdot \\
\end{align}
$$

To compute the permutation aggregation polynomial,
the prover interpolates the polynomial that has the following evaluations.
The first evaluation represents the initial value of the accumulator:
$$z(g^0) = 1$$
For $i = 0, \cdot, n - 4$, where $n$ is the size of the domain,
evaluations are computed as:

$$z(g^{i+1}) = z_1 / z_2$$

with

$$
\begin{align}
z_1 = &\ (w_0(g^i + sid(g^i) \cdot beta \cdot shift_0 + \gamma) \cdot \\
&\ (w_1(g^i) + sid(g^i) \cdot beta \cdot shift_1 + \gamma) \cdot \\
&\ (w_2(g^i) + sid(g^i) \cdot beta \cdot shift_2 + \gamma) \cdot \\
&\ (w_3(g^i) + sid(g^i) \cdot beta \cdot shift_3 + \gamma) \cdot \\
&\ (w_4(g^i) + sid(g^i) \cdot beta \cdot shift_4 + \gamma) \cdot \\
&\ (w_5(g^i) + sid(g^i) \cdot beta \cdot shift_5 + \gamma) \cdot \\
&\ (w_6(g^i) + sid(g^i) \cdot beta \cdot shift_6 + \gamma)
\end{align}
$$

and

$$
\begin{align}
z_2 = &\ (w_0(g^i) + \sigma_0 \cdot beta + \gamma) \cdot \\
&\ (w_1(g^i) + \sigma_1 \cdot beta + \gamma) \cdot \\
&\ (w_2(g^i) + \sigma_2 \cdot beta + \gamma) \cdot \\
&\ (w_3(g^i) + \sigma_3 \cdot beta + \gamma) \cdot \\
&\ (w_4(g^i) + \sigma_4 \cdot beta + \gamma) \cdot \\
&\ (w_5(g^i) + \sigma_5 \cdot beta + \gamma) \cdot \\
&\ (w_6(g^i) + \sigma_6 \cdot beta + \gamma)
\end{align}
$$


If computed correctly, we should have $z(g^{n-3}) = 1$.

Finally, randomize the last `EVAL_POINTS` evaluations $z(g^{n-2})$ and $z(g^{n-1})$,
in order to add zero-knowledge to the protocol.


### Lookup

Lookups in kimchi allows you to check if a single value, or a series of values, are part of a table.
The first case is useful to check for checking if a value belongs to a range (from 0 to 1,000, for example), whereas the second case is useful to check truth tables (for example, checking that three values can be found in the rows of an XOR table) or write and read from a memory vector (where one column is an index, and the other is the value stored at that index).

```admonish
Similarly to the generic gate, each values taking part in a lookup can be scaled with a fixed field element.
```

The lookup functionality is an opt-in feature of kimchi that can be used by custom gates.
From the user's perspective, not using any gates that make use of lookups means that the  feature will be disabled and there will be no overhead to the protocol.

```admonish
For now, the Chacha gates are the only gates making use of lookups.
```

Refer to the [lookup RFC](../rfcs/3-lookup.md) for an overview of the lookup feature.

In this section, we describe the tables kimchi supports, as well as the different lookup selectors (and their associated queries)

#### The Lookup Tables

Kimchi currently supports a single lookup table:

```rs
/// The table ID associated with the XOR lookup table.
pub const XOR_TABLE_ID: i32 = 0;

/// The range check table ID.
pub const RANGE_CHECK_TABLE_ID: i32 = 1;
```


**XOR**. The lookup table for 4-bit xor.
Note that it is constructed so that `(0, 0, 0)` is the last position in the table.

This is because tables are extended to the full size of a column (essentially)
by padding them with their final value. And, having the value `(0, 0, 0)` here means
that when we commit to this table and use the dummy value in the `lookup_sorted`
columns, those entries that have the dummy value of

$$0 = 0 + j * 0 + j^2 * 0$$

will translate into a scalar multiplication by 0, which is free.


#### The Lookup Selectors

**XorSelector**. Performs 4 queries to the XOR lookup table.

|   l   |   r   |   o    | -   |   l   |   r   |   o    | -   |   l   |   r   |   o    | -   |   l   |   r    |   o    |
| :---: | :---: | :----: | --- | :---: | :---: | :----: | --- | :---: | :---: | :----: | --- | :---: | :----: | :----: |
| 1, r3 | 1, r7 | 1, r11 | -   | 1, r4 | 1, r8 | 1, r12 | -   | 1, r5 | 1, r9 | 1, r13 | -   | 1, r6 | 1, r10 | 1, r14 |

**ChaChaFinalSelector**. Performs 4 different queries to the XOR lookup table. (TODO: specify the layout)

#### Producing the sorted table as the prover


Because of our ZK-rows, we can't do the trick in the plookup paper of
wrapping around to enforce consistency between the sorted lookup columns.

Instead, we arrange the LookupSorted table into columns in a snake-shape.

Like so,

```
_   _
| | | | |
| | | | |
|_| |_| |
```

or, imagining the full sorted array is `[ s0, ..., s8 ]`, like

```
s0 s4 s4 s8
s1 s3 s5 s7
s2 s2 s6 s6
```

So the direction ("increasing" or "decreasing" (relative to LookupTable) is

```
if i % 2 = 0 { Increasing } else { Decreasing }
```

Then, for each `i < max_lookups_per_row`, if `i % 2 = 0`, we enforce that the
last element of `LookupSorted(i) = last element of LookupSorted(i + 1)`,
and if `i % 2 = 1`, we enforce that
the first element of `LookupSorted(i) = first element of LookupSorted(i + 1)`.



### Gates

A circuit is described as a series of gates.
In this section we describe the different gates currently supported by kimchi, the constraints associated to them, and the way the register table, coefficient table, and permutation can be used in conjunction.

TODO: for each gate describe how to create it?

#### Double Generic Gate

The double generic gate contains two generic gates.

A generic gate is simply the 2-fan in gate specified in the
vanilla PLONK protocol that allows us to do operations like:

* addition of two registers (into an output register)
* or multiplication of two registers
* equality of a register with a constant

More generally, the generic gate controls the coefficients $c_i$ in the equation:

$$c_0 \cdot l + c_1 \cdot r + c_2 \cdot o + c_3 \cdot (l \times r) + c_4$$

The layout of the gate is the following:

|  0 |  1 |  2 |  3 |  4 |  5 | 6 | 7 | 8 | 9 | 10 | 11 | 12 | 13 | 14 |
|:--:|:--:|:--:|:--:|:--:|:--:|:-:|:-:|:-:|:-:|:--:|:--:|:--:|:--:|:--:|
| l1 | r1 | o1 | l2 | r2 | o2 |   |   |   |   |    |    |    |    |    |

where l1, r1, and o1 (resp. l2, r2, o2)
are the left, right, and output registers
of the first (resp. second) generic gate.

The selectors are stored in the coefficient table as:

|  0 |  1 |  2 |  3 |  4 |  5 | 6  |  7 |  8 |  9 | 10 | 11 | 12 | 13 | 14 |
|:--:|:--:|:--:|:--:|:--:|:--:|:--:|:--:|:--:|:--:|:--:|:--:|:--:|:--:|:--:|
| l1 | r1 | o1 | m1 | c1 | l2 | r2 | o2 | m2 | c2 |    |    |    |    |    |

with m1 (resp. m2) the mul selector for the first (resp. second) gate,
and c1 (resp. c2) the constant selector for the first (resp. second) gate.

The constraints:

* $w_0 \cdot c_0 + w_1 \cdot c_1 + w_2 \cdot c_2 + w_0 \cdot w_1 \cdot c_3 + c_4$
* $w_3 \cdot c_5 + w_4 \cdot c_6 + w_5 \cdot c_7 + w_3 w_4 c_8 + c_9$

where the $c_i$ are the [coefficients]().


#### Poseidon

The poseidon gate encodes 5 rounds of the poseidon permutation.
A state is represents by 3 field elements. For example,
the first state is represented by `(s0, s0, s0)`,
and the next state, after permutation, is represented by `(s1, s1, s1)`.

Below is how we store each state in the register table:

|  0 |  1 |  2 |  3 |  4 |  5 |  6 |  7 |  8 |  9 | 10 | 11 | 12 | 13 | 14 |
|:--:|:--:|:--:|:--:|:--:|:--:|:--:|:--:|:--:|:--:|:--:|:--:|:--:|:--:|:--:|
| s0 | s0 | s0 | s4 | s4 | s4 | s1 | s1 | s1 | s2 | s2 | s2 | s3 | s3 | s3 |
| s5 | s5 | s5 |    |    |    |    |    |    |    |    |    |    |    |    |

The last state is stored on the next row. This last state is either used:

* with another Poseidon gate on that next row, representing the next 5 rounds.
* or with a Zero gate, and a permutation to use the output elsewhere in the circuit.
* or with another gate expecting an input of 3 field elements in its first registers.

```admonish
As some of the poseidon hash variants might not use $5k$ rounds (for some $k$),
the result of the 4-th round is stored directly after the initial state.
This makes that state accessible to the permutation.
```

We define $M_{r, c}$ as the MDS matrix at row $r$ and column $c$.

We define the S-box operation as $w^S$ for $S$ the `SPONGE_BOX` constant.

We store the 15 round constants $r_i$ required for the 5 rounds (3 per round) in the coefficient table:

|  0 |  1 |  2 |  3 |  4 |  5 |  6 |  7 |  8 |  9 | 10 | 11 | 12 | 13 | 14 |
|:--:|:--:|:--:|:--:|:--:|:--:|:--:|:--:|:--:|:--:|:--:|:--:|:--:|:--:|:--:|
| r0 | r1 | r2 | r3 | r4 | r5 | r6 | r7 | r8 | r9 | r10 | r11 | r12 | r13 | r14 |

The initial state, stored in the first three registers, are not constrained.
The following 4 states (of 3 field elements), including 1 in the next row,
are constrained to represent the 5 rounds of permutation.
Each of the associated 15 registers is associated to a constraint, calculated as:

first round:
* $w_6 - [r_0 + (M_{0, 0} w_0^S + M_{0, 1} w_1^S + M_{0, 2} w_2^S)]$
* $w_7 - [r_1 + (M_{1, 0} w_0^S + M_{1, 1} w_1^S + M_{1, 2} w_2^S)]$
* $w_8 - [r_2 + (M_{2, 0} w_0^S + M_{2, 1} w_1^S + M_{2, 2} w_2^S)]$

second round:
* $w_9 - [r_3 + (M_{0, 0} w_6^S + M_{0, 1} w_7^S + M_{0, 2} w_8^S)]$
* $w_{10} - [r_4 + (M_{1, 0} w_6^S + M_{1, 1} w_7^S + M_{1, 2} w_8^S)]$
* $w_{11} - [r_5 + (M_{2, 0} w_6^S + M_{2, 1} w_7^S + M_{2, 2} w_8^S)]$

third round:
* $w_{12} - [r_6 + (M_{0, 0} w_9^S + M_{0, 1} w_{10}^S + M_{0, 2} w_{11}^S)]$
* $w_{13} - [r_7 + (M_{1, 0} w_9^S + M_{1, 1} w_{10}^S + M_{1, 2} w_{11}^S)]$
* $w_{14} - [r_8 + (M_{2, 0} w_9^S + M_{2, 1} w_{10}^S + M_{2, 2} w_{11}^S)]$

fourth round:
* $w_3 - [r_9 + (M_{0, 0} w_{12}^S + M_{0, 1} w_{13}^S + M_{0, 2} w_{14}^S)]$
* $w_4 - [r_{10} + (M_{1, 0} w_{12}^S + M_{1, 1} w_{13}^S + M_{1, 2} w_{14}^S)]$
* $w_5 - [r_{11} + (M_{2, 0} w_{12}^S + M_{2, 1} w_{13}^S + M_{2, 2} w_{14}^S)]$

fifth round:
* $w_{0, next} - [r_{12} + (M_{0, 0} w_3^S + M_{0, 1} w_4^S + M_{0, 2} w_5^S)]$
* $w_{1, next} - [r_{13} + (M_{1, 0} w_3^S + M_{1, 1} w_4^S + M_{1, 2} w_5^S)]$
* $w_{2, next} - [r_{14} + (M_{2, 0} w_3^S + M_{2, 1} w_4^S + M_{2, 2} w_5^S)]$

where $w_{i, next}$ is the polynomial $w_i(\omega x)$ which points to the next row.


#### Chacha

There are four chacha constraint types, corresponding to the four lines in each quarter round.

```
a += b; d ^= a; d <<<= 16;
c += d; b ^= c; b <<<= 12;
a += b; d ^= a; d <<<= 8;
c += d; b ^= c; b <<<= 7;
```

or, written without mutation, (and where `+` is mod $2^32$),

```
a'  = a + b ; d' = (d ⊕ a') <<< 16;
c'  = c + d'; b' = (b ⊕ c') <<< 12;
a'' = a' + b'; d'' = (d' ⊕ a') <<< 8;
c'' = c' + d''; b'' = (c'' ⊕ b') <<< 7;
```

We lay each line as two rows.

Each line has the form

```
x += z; y ^= x; y <<<= k
```

or without mutation,

```
x' = x + z; y' = (y ⊕ x') <<< k
```

which we abbreviate as

L(x, x', y, y', z, k)

In general, such a line will be laid out as the two rows


| 0 | 1 | 2 | 3 | 4 | 5 | 6 | 7 | 8 | 9 | 10 | 11 | 12 | 13 | 14 |
|---|---|---|---|---|---|---|---|---|---|----|----|----|----|----|
| x | y | z | (y^x')_0 | (y^x')_1 | (y^x')_2 | (y^x')_3 | (x+z)_0 | (x+z)_1 | (x+z)_2 | (x+z)_3 | y_0 | y_1 | y_2 | y_3 |
| x' | y' | (x+z)_8 | (y^x')_4 | (y^x')_5 | (y^x')_6 | (y^x')_7 | (x+z)_4 | (x+z)_5 | (x+z)_6 | (x+z)_7 | y_4 | y_5 | y_6 | y_7 |

where A_i indicates the i^th nybble (four-bit chunk) of the value A.

$(x+z)_8$ is special, since we know it is actually at most 1 bit (representing the overflow bit of x + z).

So the first line `L(a, a', d, d', b, 8)` for example becomes the two rows

| 0 | 1 | 2 | 3 | 4 | 5 | 6 | 7 | 8 | 9 | 10 | 11 | 12 | 13 | 14 |
|---|---|---|---|---|---|---|---|---|---|----|----|----|----|----|
| a | d | b | (d^a')_0 | (d^a')_1 | (d^a')_2 | (d^a')_3 | (a+b)_0 | (a+b)_1 | (a+b)_2 | (a+b)_3 | d_0 | d_1 | d_2 | d_3 |
| a' | d' | (a+b)_8 | (d^a')_4 | (d^a')_5 | (d^a')_6 | (d^a')_7 | (a+b)_4 | (a+b)_5 | (a+b)_6 | (a+b)_7 | d_4 | d_5 | d_6 | d_7 |

along with the equations

* $(a+b)_8^2 = (a+b)_8$ (booleanity check)
* $a' = \sum_{i = 0}^7 (2^4)^i (a+b)_i$
* $a + b = 2^{32} (a+b)_8 + a'$
* $d = \sum_{i = 0}^7 (2^4)^i d_i$
* $d' = \sum_{i = 0}^7 (2^4)^{(i + 4) \mod 8} (a+b)_i$

The $(i + 4) \mod 8$ rotates the nybbles left by 4, which means bit-rotating by $4 \times 4 = 16$ as desired.

The final line is a bit more complicated as we have to rotate by 7, which is not a multiple of 4.
We accomplish this as follows.

Let's say we want to rotate the nybbles $A_0, \cdots, A_7$ left by 7.
First we'll rotate left by 4 to get

$$A_7, A_0, A_1, \cdots, A_6$$

Rename these as
$$B_0, \cdots, B_7$$

We now want to left-rotate each $B_i$ by 3.

Let $b_i$ be the low bit of $B_i$.
Then, the low 3 bits of $B_i$ are
$(B_i - b_i) / 2$.

The result will thus be

* $2^3 b_0 + (B_7 - b_7)/2$
* $2^3 b_1 + (B_0 - b_0)/2$
* $2^3 b_2 + (B_1 - b_1)/2$
* $\cdots$
* $2^3 b_7 + (B_6 - b_6)/2$

or re-writing in terms of our original nybbles $A_i$,

* $2^3 a_7 + (A_6 - a_6)/2$
* $2^3 a_0 + (A_7 - a_7)/2$
* $2^3 a_1 + (A_0 - a_0)/2$
* $2^3 a_2 + (A_1 - a_1)/2$
* $2^3 a_3 + (A_2 - a_2)/2$
* $2^3 a_4 + (A_3 - a_3)/2$
* $2^3 a_5 + (A_4 - a_4)/2$
* $2^3 a_6 + (A_5 - a_5)/2$

For neatness, letting $(x, y, z) = (c', b', d'')$, the first 2 rows for the final line will be:

| 0 | 1 | 2 | 3 | 4 | 5 | 6 | 7 | 8 | 9 | 10 | 11 | 12 | 13 | 14 |
|---|---|---|---|---|---|---|---|---|---|----|----|----|----|----|
| x | y | z | (y^x')_0 | (y^x')_1 | (y^x')_2 | (y^x')_3 | (x+z)_0 | (x+z)_1 | (x+z)_2 | (x+z)_3 | y_0 | y_1 | y_2 | y_3 |
| x' | _ | (x+z)_8 | (y^x')_4 | (y^x')_5 | (y^x')_6 | (y^x')_7 | (x+z)_4 | (x+z)_5 | (x+z)_6 | (x+z)_7 | y_4 | y_5 | y_6 | y_7 |

but then we also need to perform the bit-rotate by 1.

For this we'll add an additional 2 rows. It's probably possible to do it with just 1,
but I think we'd have to change our plookup setup somehow, or maybe expand the number of columns,
or allow access to the previous row.

Let $lo(n)$ be the low bit of the nybble n. The 2 rows will be

| 0 | 1 | 2 | 3 | 4 | 5 | 6 | 7 | 8 | 9 | 10 | 11 | 12 | 13 | 14 |
|---|---|---|---|---|---|---|---|---|---|----|----|----|----|----|
| y' | (y^x')_0 | (y^x')_1 | (y^x')_2 | (y^x')_3 | lo((y^x')_0) | lo((y^x')_1) | lo((y^x')_2) | lo((y^x')_3) |
| _ | (y^x')_4 | (y^x')_5 | (y^x')_6 | (y^x')_7 | lo((y^x')_4) | lo((y^x')_5) | lo((y^x')_6) | lo((y^x')_7) |

On each of them we'll do the plookups

```
((cols[1] - cols[5])/2, (cols[1] - cols[5])/2, 0) in XOR
((cols[2] - cols[6])/2, (cols[2] - cols[6])/2, 0) in XOR
((cols[3] - cols[7])/2, (cols[3] - cols[7])/2, 0) in XOR
((cols[4] - cols[8])/2, (cols[4] - cols[8])/2, 0) in XOR
```

which checks that $(y^{x'})_i - lo((y^{x'})_i)$ is a nybble,
which guarantees that the low bit is computed correctly.

There is no need to check nybbleness of $(y^x')_i$ because those will be constrained to
be equal to the copies of those values from previous rows, which have already been
constrained for nybbleness (by the lookup in the XOR table).

And we'll check that y' is the sum of the shifted nybbles.



#### Elliptic Curve Addition

The layout is

|  0 |  1 |  2 |  3 |  4 |  5 |  6  |    7   | 8 |   9   |    10   |
|:--:|:--:|:--:|:--:|:--:|:--:|:---:|:------:|:-:|:-----:|:-------:|
| x1 | y1 | x2 | y2 | x3 | y3 | inf | same_x | s | inf_z | x21_inv |

where
- `(x1, y1), (x2, y2)` are the inputs and `(x3, y3)` the output.
- `inf` is a boolean that is true iff the result (x3, y3) is the point at infinity.

The rest of the values are inaccessible from the permutation argument, but
- `same_x` is a boolean that is true iff `x1 == x2`.

The following constraints are generated:

constraint 1:
* $x_{0} = w_{2} - w_{0}$
* $(w_{10} \cdot x_{0} - \mathbb{F}(1) - w_{7})$

constraint 2:

* $x_{0} = w_{2} - w_{0}$
* $w_{7} \cdot x_{0}$

constraint 3:

* $x_{0} = w_{2} - w_{0}$
* $x_{1} = w_{3} - w_{1}$
* $x_{2} = w_{0} \cdot w_{0}$
* $w_{7} \cdot (2 \cdot w_{8} \cdot w_{1} - 2 \cdot x_{2} - x_{2}) + (\mathbb{F}(1) - w_{7}) \cdot (x_{0} \cdot w_{8} - x_{1})$

constraint 4:

* $w_{0} + w_{2} + w_{4} - w_{8} \cdot w_{8}$

constraint 5:

* $w_{8} \cdot (w_{0} - w_{4}) - w_{1} - w_{5}$

constraint 6:

* $x_{1} = w_{3} - w_{1}$
* $x_{1} \cdot (w_{7} - w_{6})$

constraint 7:

* $x_{1} = w_{3} - w_{1}$
* $x_{1} \cdot w_{9} - w_{6}$



#### Endo Scalar

We give constraints for the endomul scalar computation.

Each row corresponds to 8 iterations of the inner loop in "Algorithm 2" on page 29 of
[the Halo paper](https://eprint.iacr.org/2019/1021.pdf).

The state of the algorithm that's updated across iterations of the loop is `(a, b)`.
It's clear from that description of the algorithm that an iteration of the loop can
be written as

```ignore
(a, b, i) ->
  ( 2 * a + c_func(r_{2 * i}, r_{2 * i + 1}),
    2 * b + d_func(r_{2 * i}, r_{2 * i + 1}) )
```

for some functions `c_func` and `d_func`. If one works out what these functions are on
every input (thinking of a two-bit input as a number in $\{0, 1, 2, 3\}$), one finds they
are given by

`c_func(x)`, defined by
- `c_func(0) = 0`
- `c_func(1) = 0`
- `c_func(2) = -1`
- `c_func(3) = 1`

`d_func(x)`, defined by
- `d_func(0) = -1`
- `d_func(1) = 1`
- `d_func(2) = 0`
- `d_func(3) = 0`

One can then interpolate to find polynomials that implement these functions on $\{0, 1, 2, 3\}$.

You can use [`sage`](https://www.sagemath.org/), as
```ignore
R = PolynomialRing(QQ, 'x')
c_func = R.lagrange_polynomial([(0, 0), (1, 0), (2, -1), (3, 1)])
d_func = R.lagrange_polynomial([(0, -1), (1, 1), (2, 0), (3, 0)])
```

Then, `c_func` is given by

```ignore
2/3 * x^3 - 5/2 * x^2 + 11/6 * x
```

and `d_func` is given by
```ignore
2/3 * x^3 - 7/2 * x^2 + 29/6 * x - 1 <=> c_func + (-x^2 + 3x - 1)
```

We lay it out the witness as

|  0 |  1 |  2 |  3 |  4 |  5 |  6 |  7 |  8 |  9 | 10 | 11 | 12 | 13 | 14 | Type |
|----|----|----|----|----|----|----|----|----|----|----|----|----|----|----|------|
| n0 | n8 | a0 | b0 | a8 | b8 | x0 | x1 | x2 | x3 | x4 | x5 | x6 | x7 |    | ENDO |

where each `xi` is a two-bit "crumb".

We also use a polynomial to check that each `xi` is indeed in $\{0, 1, 2, 3\}$,
which can be done by checking that each $x_i$ is a root of the polyunomial below:

```ignore
crumb(x)
= x (x - 1) (x - 2) (x - 3)
= x^4 - 6*x^3 + 11*x^2 - 6*x
= x *(x^3 - 6*x^2 + 11*x - 6)
```
Each iteration performs the following computations

* Update $n$: $\quad n_{i+1} = 2 \cdot n_{i} + x_i$
* Update $a$: $\quad a_{i+1} = 2 \cdot a_{i} + c_i$
* Update $b$: $\quad b_{i+1} = 2 \cdot b_{i} + d_i$

Then, after the 8 iterations, we compute expected values of the above operations as:

* `expected_n8 := 2 * ( 2 * ( 2 * ( 2 * ( 2 * ( 2 * ( 2 * (2 * n0 + x0) + x1 ) + x2 ) + x3 ) + x4 ) + x5 ) + x6 ) + x7`
* `expected_a8 := 2 * ( 2 * ( 2 * ( 2 * ( 2 * ( 2 * ( 2 * (2 * a0 + c0) + c1 ) + c2 ) + c3 ) + c4 ) + c5 ) + c6 ) + c7`
* `expected_b8 := 2 * ( 2 * ( 2 * ( 2 * ( 2 * ( 2 * ( 2 * (2 * b0 + d0) + d1 ) + d2 ) + d3 ) + d4 ) + d5 ) + d6 ) + d7`

Putting together all of the above, these are the 11 constraints for this gate

* Checking values after the 8 iterations:
  * Constrain $n$: ` 0 = expected_n8 - n8`
  * Constrain $a$: ` 0 = expected_a8 - a8`
  * Constrain $b$: ` 0 = expected_b8 - b8`
* Checking the crumbs, meaning each $x$ is indeed in the range $\{0, 1, 2, 3\}$:
  * Constrain $x_0$: `0 = x0 * ( x0^3 - 6 * x0^2 + 11 * x0 - 6 )`
  * Constrain $x_1$: `0 = x1 * ( x1^3 - 6 * x1^2 + 11 * x1 - 6 )`
  * Constrain $x_2$: `0 = x2 * ( x2^3 - 6 * x2^2 + 11 * x2 - 6 )`
  * Constrain $x_3$: `0 = x3 * ( x3^3 - 6 * x3^2 + 11 * x3 - 6 )`
  * Constrain $x_4$: `0 = x4 * ( x4^3 - 6 * x4^2 + 11 * x4 - 6 )`
  * Constrain $x_5$: `0 = x5 * ( x5^3 - 6 * x5^2 + 11 * x5 - 6 )`
  * Constrain $x_6$: `0 = x6 * ( x6^3 - 6 * x6^2 + 11 * x6 - 6 )`
  * Constrain $x_7$: `0 = x7 * ( x7^3 - 6 * x7^2 + 11 * x7 - 6 )`



#### Endo Scalar Multiplication

We implement custom gate constraints for short Weierstrass curve
endomorphism optimised variable base scalar multiplication.

Given a finite field $\mathbb{F}_q$ of order $q$, if the order is not a multiple of 2 nor 3, then an
elliptic curve over $\mathbb{F}_q$ in short Weierstrass form is represented by the set of points $(x,y)$
that satisfy the following equation with $a,b\in\mathbb{F}_q$ and $4a^3+27b^2\neq_{\mathbb{F}_q} 0$:
$$E(\mathbb{F}_q): y^2 = x^3 + a x + b$$
If $P=(x_p, y_p)$ and $T=(x_t, y_t)$ are two points in the curve $E(\mathbb{F}_q)$, the goal of this
operation is to perform the operation $2P±T$ efficiently as $(P±T)+P$.

`S = (P + (b ? T : −T)) + P`

The same algorithm can be used to perform other scalar multiplications, meaning it is
not restricted to the case $2\cdot P$, but it can be used for any arbitrary $k\cdot P$. This is done
by decomposing the scalar $k$ into its binary representation.
Moreover, for every step, there will be a one-bit constraint meant to differentiate between addition and subtraction
for the operation $(P±T)+P$:

In particular, the constraints of this gate take care of 4 bits of the scalar within a single EVBSM row.
When the scalar is longer (which will usually be the case), multiple EVBSM rows will be concatenated.

|  Row  |  0 |  1 |  2 |  3 |  4 |  5 |  6 |   7 |   8 |   9 |  10 |  11 |  12 |  13 |  14 |  Type |
|-------|----|----|----|----|----|----|----|-----|-----|-----|-----|-----|-----|-----|-----|-------|
|     i | xT | yT |  Ø |  Ø | xP | yP | n  |  xR |  yR |  s1 | s3  | b1  |  b2 |  b3 |  b4 | EVBSM |
|   i+1 |  = |  = |    |    | xS | yS | n' | xR' | yR' | s1' | s3' | b1' | b2' | b3' | b4' | EVBSM |

The layout of this gate (and the next row) allows for this chained behavior where the output point
of the current row $S$ gets accumulated as one of the inputs of the following row, becoming $P$ in
the next constraints. Similarly, the scalar is decomposed into binary form and $n$ ($n'$ respectively)
will store the current accumulated value and the next one for the check.

For readability, we define the following variables for the constraints:

  * `endo` $:=$ `EndoCoefficient`
  * `xq1` $:= (1 + ($`endo`$ - 1)\cdot b_1) \cdot x_t$
  * `xq2` $:= (1 + ($`endo`$ - 1)\cdot b_3) \cdot x_t$
  * `yq1` $:= (2\cdot b_2 - 1) \cdot y_t$
  * `yq2` $:= (2\cdot b_4 - 1) \cdot y_t$

These are the 11 constraints that correspond to each EVBSM gate,
which take care of 4 bits of the scalar within a single EVBSM row:

* First block:
  * `(xq1 - xp) * s1 = yq1 - yp`
  * `(2 * xp – s1^2 + xq1) * ((xp – xr) * s1 + yr + yp) = (xp – xr) * 2 * yp`
  * `(yr + yp)^2 = (xp – xr)^2 * (s1^2 – xq1 + xr)`
* Second block:
  * `(xq2 - xr) * s3 = yq2 - yr`
  * `(2*xr – s3^2 + xq2) * ((xr – xs) * s3 + ys + yr) = (xr – xs) * 2 * yr`
  * `(ys + yr)^2 = (xr – xs)^2 * (s3^2 – xq2 + xs)`
* Booleanity checks:
  * Bit flag $b_1$: `0 = b1 * (b1 - 1)`
  * Bit flag $b_2$: `0 = b2 * (b2 - 1)`
  * Bit flag $b_3$: `0 = b3 * (b3 - 1)`
  * Bit flag $b_4$: `0 = b4 * (b4 - 1)`
* Binary decomposition:
  * Accumulated scalar: `n_next = 16 * n + 8 * b1 + 4 * b2 + 2 * b3 + b4`

The constraints above are derived from the following EC Affine arithmetic equations:

* (1) => $(x_{q_1} - x_p) \cdot s_1 = y_{q_1} - y_p$
* (2&3) => $(x_p – x_r) \cdot s_2 = y_r + y_p$
* (2) => $(2 \cdot x_p + x_{q_1} – s_1^2) \cdot (s_1 + s_2) = 2 \cdot y_p$
    * <=> $(2 \cdot x_p – s_1^2 + x_{q_1}) \cdot ((x_p – x_r) \cdot s_1 + y_r + y_p) = (x_p – x_r) \cdot 2 \cdot y_p$
* (3) => $s_1^2 - s_2^2 = x_{q_1} - x_r$
    * <=> $(y_r + y_p)^2 = (x_p – x_r)^2 \cdot (s_1^2 – x_{q_1} + x_r)$
*
* (4) => $(x_{q_2} - x_r) \cdot s_3 = y_{q_2} - y_r$
* (5&6) => $(x_r – x_s) \cdot s_4 = y_s + y_r$
* (5) => $(2 \cdot x_r + x_{q_2} – s_3^2) \cdot (s_3 + s_4) = 2 \cdot y_r$
    * <=> $(2 \cdot x_r – s_3^2 + x_{q_2}) \cdot ((x_r – x_s) \cdot s_3 + y_s + y_r) = (x_r – x_s) \cdot 2 \cdot y_r$
* (6) => $s_3^2 – s_4^2 = x_{q_2} - x_s$
    * <=> $(y_s + y_r)^2 = (x_r – x_s)^2 \cdot (s_3^2 – x_{q_2} + x_s)$

Defining $s_2$ and $s_4$ as

* $s_2 := \frac{2 \cdot y_P}{2 * x_P + x_T - s_1^2} - s_1$
* $s_4 := \frac{2 \cdot y_R}{2 * x_R + x_T - s_3^2} - s_3$

Gives the following equations when substituting the values of $s_2$ and $s_4$:

1. `(xq1 - xp) * s1 = (2 * b1 - 1) * yt - yp`
2. `(2 * xp – s1^2 + xq1) * ((xp – xr) * s1 + yr + yp) = (xp – xr) * 2 * yp`
3. `(yr + yp)^2 = (xp – xr)^2 * (s1^2 – xq1 + xr)`
-
4. `(xq2 - xr) * s3 = (2 * b2 - 1) * yt - yr`
5. `(2 * xr – s3^2 + xq2) * ((xr – xs) * s3 + ys + yr) = (xr – xs) * 2 * yr`
6. `(ys + yr)^2 = (xr – xs)^2 * (s3^2 – xq2 + xs)`



#### Scalar Multiplication

We implement custom Plonk constraints for short Weierstrass curve variable base scalar multiplication.

Given a finite field $\mathbb{F}_q$ of order $q$, if the order is not a multiple of 2 nor 3, then an
elliptic curve over $\mathbb{F}_q$ in short Weierstrass form is represented by the set of points $(x,y)$
that satisfy the following equation with $a,b\in\mathbb{F}_q$ and $4a^3+27b^2\neq_{\mathbb{F}_q} 0$:
$$E(\mathbb{F}_q): y^2 = x^3 + a x + b$$
If $P=(x_p, y_p)$ and $Q=(x_q, y_q)$ are two points in the curve $E(\mathbb{F}_q)$, the algorithm we
represent here computes the operation $2P+Q$ (point doubling and point addition) as $(P+Q)+Q$.

```admonish info
Point $Q=(x_q, y_q)$ has nothing to do with the order $q$ of the field $\mathbb{F}_q$.
```

The original algorithm that is being used can be found in the Section 3.1 of <https://arxiv.org/pdf/math/0208038.pdf>,
which can perform the above operation using 1 multiplication, 2 squarings and 2 divisions (one more squaring)
if $P=Q$), thanks to the fact that computing the $Y$-coordinate of the intermediate addition is not required.
This is more efficient to the standard algorithm that requires 1 more multiplication, 3 squarings in total and 2 divisions.

Moreover, this algorithm can be applied not only to the operation $2P+Q$, but any other scalar multiplication $kP$.
This can be done by expressing the scalar $k$ in biwise form and performing a double-and-add approach.
Nonetheless, this requires conditionals to differentiate $2P$ from $2P+Q$. For that reason, we will implement
the following pseudocode from <https://github.com/zcash/zcash/issues/3924> (where instead, they give a variant
of the above efficient algorithm for Montgomery curves $b\cdot y^2 = x^3 + a \cdot x^2 + x$).

```ignore
Acc := [2]T
for i = n-1 ... 0:
   Q := (r_i == 1) ? T : -T
   Acc := Acc + (Q + Acc)
return (d_0 == 0) ? Q - P : Q
```


The layout of the witness requires 2 rows.
The i-th row will be a `VBSM` gate whereas the next row will be a `ZERO` gate.

|  Row  |  0 |  1 |  2 |  3 |  4 |  5 |  6 |  7 |  8 |  9 | 10 | 11 | 12 | 13 | 14 | Type |
|-------|----|----|----|----|----|----|----|----|----|----|----|----|----|----|----|------|
|     i | xT | yT | x0 | y0 |  n | n' |    | x1 | y1 | x2 | y2 | x3 | y3 | x4 | y4 | VBSM |
|   i+1 | x5 | y5 | b0 | b1 | b2 | b3 | b4 | s0 | s1 | s2 | s3 | s4 |    |    |    | ZERO |

The gate constraints take care of 5 bits of the scalar multiplication.
Each single bit consists of 4 constraints.
There is one additional constraint imposed on the final number.
Thus, the `VarBaseMul` gate argument requires 21 constraints.

For every bit, there will be one constraint meant to differentiate between addition and subtraction
for the operation $(P±T)+P$:

`S = (P + (b ? T : −T)) + P`

We follow this criteria:
- If the bit is positive, the sign should be a subtraction
- If the bit is negative, the sign should be an addition

Then, paraphrasing the above, we will represent this behavior as:

`S = (P - (2 * b - 1) * T ) + P`

Let us call `Input` the point with coordinates `(xI, yI)` and
`Target` is the point being added with coordinates `(xT, yT)`.
Then `Output` will be the point with coordinates `(xO, yO)` resulting from `O = ( I ± T ) + I`

```admonish info
Do not confuse our `Output` point `(xO, yO)` with the point at infinity that is normally represented as $\mathcal{O}$.
```

In each step of the algorithm, we consider the following elliptic curves affine arithmetic equations:

* $s_1 := \frac{y_i - (2\cdot b - 1) \cdot y_t}{x_i - x_t}$
* $s_2 := \frac{2 \cdot y_i}{2 * x_i + x_t - s_1^2} - s_1$
* $x_o := x_t + s_2^2 - s_1^2$
* $y_o := s_2 \cdot (x_i - x_o) - y_i$

For readability, we define the following 3 variables
in such a way that $s_2$ can be expressed as `u / t`:

  * `rx` $:= s_1^2 - x_i - x_t$
  * `t` $:= x_i - $ `rx` $ \iff 2 \cdot x_i - s_1^2 + x_t$
  * `u` $:= 2 \cdot y_i - $ `t` $\cdot s_1 \iff 2 \cdot y_i - s_1 \cdot (2\cdot x_i - s^2_1 + x_t)$

Next, for each bit in the algorithm, we create the following 4 constraints that derive from the above:

* Booleanity check on the bit $b$:
`0 = b * b - b`
* Constrain $s_1$:
`(xI - xT) * s1 = yI – (2b - 1) * yT`
* Constrain `Output` $X$-coordinate $x_o$ and $s_2$:
`0 = u^2 - t^2 * (xO - xT + s1^2)`
* Constrain `Output` $Y$-coordinate $y_o$ and $s_2$:
`0 = (yO + yI) * t - (xI - xO) * u`

When applied to the 5 bits, the value of the `Target` point `(xT, yT)` is maintained,
whereas the values for the `Input` and `Output` points form the chain:

`[(x0, y0) -> (x1, y1) -> (x2, y2) -> (x3, y3) -> (x4, y4) -> (x5, y5)]`

Similarly, 5 different `s0..s4` are required, just like the 5 bits `b0..b4`.

Finally, the additional constraint makes sure that the scalar is being correctly expressed
into its binary form (using the double-and-add decomposition) as:
$$ n' = 2^5 \cdot n + 2^4 \cdot b_0 + 2^3 \cdot b_1 + 2^2 \cdot b_2 + 2^1 \cdot b_3 + b_4$$
This equation is translated as the constraint:
* Binary decomposition:
`0 = n' - (b4 + 2 * (b3 + 2 * (b2 + 2 * (b1 + 2 * (b0 + 2*n)))))`



#### Range Check

The range check gadget is comprised of three circuit gates (`RangeCheck0`, `RangeCheck1`
and `Zero`) and can perform range checks on three values of up to 88 bits: $v_0, v_1$ and $v_2$.

Optionally, `RangeCheck0` can be used on its own to perform 64-bit range checks by
constraining witness cells 1-2 to zero.

**Byte-order:**
* Each cell value is in little-endian byte order
* Limbs are mapped to columns in big-endian order (i.e. the lowest columns
  contain the highest bits)
* We also have the highest bits covered by copy constraints and plookups, so that
  we can copy the highest two constraints to zero and get a 64-bit lookup, which
  are envisioned to be a common case

The values are decomposed into limbs as follows.
- `L` is a 12-bit lookup (or copy) limb,
- `C` is a 2-bit "crumb" limb (we call half a nybble a crumb).

```text
        <----6----> <------8------>
   v0 = L L L L L L C C C C C C C C
   v1 = L L L L L L C C C C C C C C
        <2> <--4--> <---------------18---------------->
   v2 = C C L L L L C C C C C C C C C C C C C C C C C C
```
**Witness structure:**

| Row | Contents        |
| --- | --------------- |
|  0  | $v_0$           |
|  1  | $v_1$           |
|  2  | $v_2$           |
|  3  | $v_0, v_1, v_2$ |

* The first 2 rows contain $v_0$ and $v_1$ and their respective decompositions
  into 12-bit and 2-bit limbs
* The 3rd row contains $v_2$ and part of its decomposition: four 12-bit limbs and
  the 1st 10 crumbs
* The final row contains $v_0$'s and $v_1$'s 5th and 6th 12-bit limbs as well as the
  remaining 10 crumbs of $v_2$

```admonish
Because we are constrained to 4 lookups per row, we are forced to postpone
some lookups of v0 and v1 to the final row.
```

**Constraints:**

For efficiency, the limbs are constrained differently according to their type.
* 12-bit limbs are constrained with plookups
* 2-bit crumbs are constrained with degree-4 constraints $x(x-1)(x-2)(x-3)$

**Layout:**

This is how the three 88-bit inputs $v_0, v_1$ and $v_2$ are layed out and constrained.

* `vipj` is the jth 12-bit limb of value $v_i$
* `vicj` is the jth 2-bit crumb limb of value $v_i$

| Gates | `RangeCheck0`  | `RangeCheck0`  | `RangeCheck1`  | `Zero`          |
| ----- | -------------- | -------------- | -------------- | --------------- |
| Rows  |          0     |          1     |          2     |          3      |
| Cols  |                |                |                |                 |
|     0 |         `v0`   |         `v1`   |         `v2`   |         `0`     |
|  MS:1 | copy    `v0p0` | copy    `v1p0` | crumb   `v2c0` | crumb   `v2c10` |
|     2 | copy    `v0p1` | copy    `v1p1` | crumb   `v2c1` | crumb   `v2c11` |
|     3 | plookup `v0p2` | plookup `v1p2` | plookup `v2p0` | plookup `v0p0`  |
|     4 | plookup `v0p3` | plookup `v1p3` | plookup `v2p1` | plookup `v0p1`  |
|     5 | plookup `v0p4` | plookup `v1p4` | plookup `v2p2` | plookup `v1p0`  |
|     6 | plookup `v0p5` | plookup `v1p5` | plookup `v2p3` | plookup `v1p1`  |
|     7 | crumb   `v0c0` | crumb   `v1c0` | crumb   `v2c2` | crumb   `v2c12` |
|     8 | crumb   `v0c1` | crumb   `v1c1` | crumb   `v2c3` | crumb   `v2c13` |
|     9 | crumb   `v0c2` | crumb   `v1c2` | crumb   `v2c4` | crumb   `v2c14` |
|    10 | crumb   `v0c3` | crumb   `v1c3` | crumb   `v2c5` | crumb   `v2c15` |
|    11 | crumb   `v0c4` | crumb   `v1c4` | crumb   `v2c6` | crumb   `v2c16` |
|    12 | crumb   `v0c5` | crumb   `v1c5` | crumb   `v2c7` | crumb   `v2c17` |
|    13 | crumb   `v0p6` | crumb   `v1c6` | crumb   `v2c8` | crumb   `v2c18` |
| LS:14 | crumb   `v0p7` | crumb   `v1c7` | crumb   `v2c9` | crumb   `v2c19` |

The 12-bit chunks are constrained with plookups and the 2-bit crumbs are
constrained with degree-4 constraints of the form $x (x - 1) (x - 2) (x - 3)$.

Note that copy denotes a plookup that is deferred to the 4th gate (i.e. `Zero`).
This is because of the limitation that we have at most 4 lookups per row.
The copies are constrained using the permutation argument.

**Gate types:**

Different rows are constrained using different `CircuitGate` types

| Row | `CircuitGate` | Purpose                                                            |
| --- | ------------- | ------------------------------------------------------------------ |
|   0 | `RangeCheck0` | Partially constrain $v_0$                                          |
|   1 | `RangeCheck0` | Partially constrain $v_1$                                          |
|   2 | `RangeCheck1` | Fully constrain $v_2$ (and trigger plookups constraints on row 3)  |
|   3 | `Zero`        | Complete the constraining of $v_0$ and $v_1$ using lookups         |

```admonish
 Each CircuitGate type corresponds to a unique polynomial and thus is assigned
 its own unique powers of alpha
```

**`RangeCheck0` - Range check constraints**

* This circuit gate is used to partially constrain values $v_0$ and $v_1$
* Optionally, it can be used on its own as a single 64-bit range check by
  constraining columns 1 and 2 to zero
* The rest of $v_0$ and $v_1$ are constrained by the lookups in the `Zero` gate row
* This gate operates on the `Curr` row

It uses three different types of constraints
* copy    - copy to another cell (12-bits)
* plookup - plookup (12-bits)
* crumb   - degree-4 constraint (2-bits)

Given value `v` the layout looks like this

| Column | `Curr`        |
| ------ | ------------- |
|      0 |         `v`   |
|      1 | copy    `vp0` |
|      2 | copy    `vp1` |
|      3 | plookup `vp2` |
|      4 | plookup `vp3` |
|      5 | plookup `vp4` |
|      6 | plookup `vp5` |
|      7 | crumb   `vc0` |
|      8 | crumb   `vc1` |
|      9 | crumb   `vc2` |
|     10 | crumb   `vc3` |
|     11 | crumb   `vc4` |
|     12 | crumb   `vc5` |
|     13 | crumb   `vc6` |
|     14 | crumb   `vc7` |

where the notation `vpi` and `vci` defined in the "Layout" section above.

**`RangeCheck1` - Range check constraints**

* This circuit gate is used to fully constrain $v_2$
* It operates on the `Curr` and `Next` rows

It uses two different types of constraints
* plookup - plookup (12-bits)
* crumb   - degree-4 constraint (2-bits)

Given value `v2` the layout looks like this

| Column | `Curr`         | `Next`        |
| ------ | -------------- | ------------- |
|      0 |         `v2`   | (ignored)     |
|      1 | crumb   `v2c0` | crumb `v2c10` |
|      2 | crumb   `v2c1` | crumb `v2c11` |
|      3 | plookup `v2p0` | (ignored)     |
|      4 | plookup `v2p1` | (ignored)     |
|      5 | plookup `v2p2` | (ignored)     |
|      6 | plookup `v2p3` | (ignored)     |
|      7 | crumb   `v2c2` | crumb `v2c12` |
|      8 | crumb   `v2c3` | crumb `v2c13` |
|      9 | crumb   `v2c4` | crumb `v2c14` |
|     10 | crumb   `v2c5` | crumb `v2c15` |
|     11 | crumb   `v2c6` | crumb `v2c16` |
|     12 | crumb   `v2c7` | crumb `v2c17` |
|     13 | crumb   `v2c8` | crumb `v2c18` |
|     14 | crumb   `v2c9` | crumb `v2c19` |

where the notation `v2ci` and `v2pi` defined in the "Layout" section above.


#### Foreign Field Addition

These circuit gates are used to constrain that

```text
left_input +/- right_input = field_overflow * foreign_modulus + result
```

Documentation:

 For more details please see the [FFadd RFC](../rfcs/ffadd.md)

Mapping:
 To make things clearer, the following mapping between the variable names
 used in the code and those of the RFC document can be helpful.

```text
    left_input_lo -> a0  right_input_lo -> b0  result_lo -> r0  bound_lo -> u0
    left_input_mi -> a1  right_input_mi -> b1  result_mi -> r1  bound_mi -> u1
    left_input_hi -> a2  right_input_hi -> b2  result_hi -> r2  bound_hi -> u2

    field_overflow  -> q
    sign            -> s
    carry_lo        -> c0
    carry_mi        -> c1
    bound_carry_lo  -> k0
    bound_carry_mi  -> k1
```

Note:
 Our limbs are 88-bit long. We denote with:
 - `lo` the least significant limb (in little-endian, this is from 0 to 87)
 - `mi` the middle limb            (in little-endian, this is from 88 to 175)
 - `hi` the most significant limb  (in little-endian, this is from 176 to 263)

Let `left_input_lo`, `left_input_mi`, `left_input_hi` be 88-bit limbs of the left element

Let `right_input_lo`, `right_input_mi`, `right_input_hi` be 88-bit limbs of the right element

Let `foreign_modulus_lo`, `foreign_modulus_mi`, `foreign_modulus_hi` be 88-bit limbs of the foreign modulus

Then the limbs of the result are

- `result_lo = left_input_lo +/- right_input_lo - field_overflow * foreign_modulus_lo - 2^{88} * result_carry_lo`
- `result_mi = left_input_mi +/- right_input_mi - field_overflow * foreign_modulus_mi - 2^{88} * result_carry_mi + result_carry_lo`
- `result_hi = left_input_hi +/- right_input_hi - field_overflow * foreign_modulus_hi + result_carry_mi`

`field_overflow` $=0$ or $1$ or $-1$ handles overflows in the field

`result_carry_i` $= -1, 0, 1$ are auxiliary variables that handle carries between limbs

Apart from the range checks of the chained inputs, we need to do an additional range check for a final bound
to make sure that the result is less than the modulus, by adding `2^{3*88} - foreign_modulus` to it.
 (This can be computed easily from the limbs of the modulus)
Note that `2^{264}` as limbs represents: (0, 0, 0, 1) then:

The upper-bound check can be calculated as
- `bound_lo = result_lo - foreign_modulus_lo - bound_carry_lo * 2^{88}`
- `bound_mi = result_mi - foreign_modulus_mi - bound_carry_mi * 2^{88} + bound_carry_lo`
- `bound_hi = result_hi - foreign_modulus_hi + 2^{88} + bound_carry_mi`

Which is equivalent to another foreign field addition with right input 2^{264}, q = 1 and s = 1
- `bound_lo = result_lo + s *      0 - q * foreign_modulus_lo - bound_carry_lo * 2^{88}`
- `bound_mi = result_mi + s *      0 - q * foreign_modulus_mi - bound_carry_mi * 2^{88} + bound_carry_lo`
- `bound_hi = result_hi + s * 2^{88} - q * foreign_modulus_hi                           + bound_carry_mi`

`bound_carry_i` $= 0$ or $1$ or $-1$ are auxiliary variables that handle carries between limbs

The range check of `bound` can be skipped until the end of the operations
and `result` is an intermediate value that is unused elsewhere (since the final `result`
must have had the right amount of moduli subtracted along the way, meaning a multiple of the modulus).
In other words, intermediate results could potentially give a valid witness that satisfies the constraints
but where the result is larger than the modulus (yet smaller than 2^{264}). The reason that we have a
 final bound check is to make sure that the final result (`min_result`) is indeed the minimum one
 (meaning less than the modulus).

You could lay this out as a double-width gate for chained foreign additions and a final row, e.g.:

| col | `ForeignFieldAdd`       | chain `ForeignFieldAdd` | final `ForeignFieldAdd` | final `Zero`      |
| --- | ----------------------- | ----------------------- | ----------------------- | ----------------- |
|   0 | `left_input_lo`  (copy) | `result_lo` (copy)      | `min_result_lo` (copy)  | `bound_lo` (copy) |
|   1 | `left_input_mi`  (copy) | `result_mi` (copy)      | `min_result_mi` (copy)  | `bound_mi` (copy) |
|   2 | `left_input_hi`  (copy) | `result_hi` (copy)      | `min_result_hi` (copy)  | `bound_hi` (copy) |
|   3 | `right_input_lo` (copy) |                         |  0              (check) |                   |
|   4 | `right_input_mi` (copy) |                         |  0              (check) |                   |
|   5 | `right_input_hi` (copy) |                         |  2^88           (check) |                   |
|   6 | `sign`           (copy) |                         |  1              (check) |                   |
|   7 | `field_overflow`        |                         |  1              (check) |                   |
|   8 | `carry_lo`              |                         | `bound_carry_lo`        |                   |
|   9 | `carry_mi`              |                         | `bound_carry_mi`        |                   |
|  10 |                         |                         |                         |                   |
|  11 |                         |                         |                         |                   |
|  12 |                         |                         |                         |                   |
|  13 |                         |                         |                         |                   |
|  14 |                         |                         |                         |                   |

We reuse the foreign field addition gate for the final bound check since this is an addition with a
specific parameter structure. Checking that the correct right input, overflow, and sign are used shall
be done by copy constraining these values with a public input value. One could have a specific gate
for just this check requiring less constrains, but the cost of adding one more selector gate outweights
the savings of one row and a few constraints of difference.


#### Xor

`Xor16` - Chainable XOR constraints for words of multiples of 16 bits.

* This circuit gate is used to constrain that `in1` xored with `in2` equals `out`
* The length of `in1`, `in2` and `out` must be the same and a multiple of 16bits.
* This gate operates on the `Curr` and `Next` rows.

It uses three different types of constraints
* copy          - copy to another cell (32-bits)
* plookup       - xor-table plookup (4-bits)
* decomposition - the constraints inside the gate

The 4-bit crumbs are assumed to be laid out with `0` column being the least significant crumb.
Given values `in1`, `in2` and `out`, the layout looks like this:

| Column |          `Curr`  |          `Next`  |
| ------ | ---------------- | ---------------- |
|      0 | copy     `in1`   | copy     `in1'`  |
|      1 | copy     `in2`   | copy     `in2'`  |
|      2 | copy     `out`   | copy     `out'`  |
|      3 | plookup0 `in1_0` |                  |
|      4 | plookup1 `in1_1` |                  |
|      5 | plookup2 `in1_2` |                  |
|      6 | plookup3 `in1_3` |                  |
|      7 | plookup0 `in2_0` |                  |
|      8 | plookup1 `in2_1` |                  |
|      9 | plookup2 `in2_2` |                  |
|     10 | plookup3 `in2_3` |                  |
|     11 | plookup0 `out_0` |                  |
|     12 | plookup1 `out_1` |                  |
|     13 | plookup2 `out_2` |                  |
|     14 | plookup3 `out_3` |                  |

One single gate with next values of `in1'`, `in2'` and `out'` being zero can be used to check
that the original `in1`, `in2` and `out` had 16-bits. We can chain this gate 4 times as follows
to obtain a gadget for 64-bit words XOR:

| Row | `CircuitGate` | Purpose                                    |
| --- | ------------- | ------------------------------------------ |
|   0 | `Xor16`       | Xor 2 least significant bytes of the words |
|   1 | `Xor16`       | Xor next 2 bytes of the words              |
|   2 | `Xor16`       | Xor next 2 bytes of the words              |
|   3 | `Xor16`       | Xor 2 most significant bytes of the words  |
|   4 | `Zero`        | Zero values, can be reused as generic gate |

```admonition::notice
 We could half the number of rows of the 64-bit XOR gadget by having lookups
 for 8 bits at a time, but for now we will use the 4-bit XOR table that we have.
 Rough computations show that if we run 8 or more Keccaks in one circuit we should
 use the 8-bit XOR table.
```


<<<<<<< HEAD
#### Rotation

Rotation of a 64-bit word by a known offset
##### `Rot64` - Constraints for known-length rotation of 64-bit words

* This circuit gate is used to constrain that a 64-bit word is rotated by r<64 bits to the "left".
* The rotation is performed towards the most significant side (thus, the new LSB is fed with the old MSB).
* This gate operates on the `Curr` and `Next` rows.

The idea is to split the rotation operation into two parts:
* Shift to the left
* Add the excess bits to the right

We represent shifting with multiplication modulo 2^{64}. That is, for each word to be rotated, we provide in
the witness a quotient and a remainder, similarly to `ForeignFieldMul` such that the following operation holds:

$$word \cdot 2^{rot} = quotient \cdot 2^{64} + remainder$$

Then, the remainder corresponds to the shifted word, and the quotient corresponds to the excess bits.
Thus, in order to obtain the rotated word, we need to add the quotient and the remainder as follows:

$$rotated = shifted + excess$$

The input word is known to be of length 64 bits. All we need for soundness is check that the shifted and
excess parts of the word have the correct size as well. That means, we need to range check that:
$$
\begin{aligned}
excess &< 2^{rot}\\
shifted &< 2^{64}
\end{aligned}
$$
The latter can be obtained with a `RangeCheck0` gate setting the two most significant limbs to zero.
The former is equivalent to the following check:
$$excess - 2^{rot} + 2^{64} < 2^{64}$$
which is doable with the constraints in a `RangeCheck0` gate. Since our current row within the `Rot64` gate
is almost empty, we can use it to perform the range check within the same gate. Then, using the following layout
and assuming that the gate has a coefficient storing the value $2^{rot}$, which is publicly known

| Gate   | `Rot64`             | `RangeCheck0`    |
| ------ | ------------------- | ---------------- |
| Column | `Curr`              | `Next`           |
| ------ | ------------------- | ---------------- |
|      0 | copy `word`         |`shifted`         |
|      1 | copy `rotated`      | 0                |
|      2 |      `excess`       | 0                |
|      3 |      `bound_limb0`  | `shifted_limb0`  |
|      4 |      `bound_limb1`  | `shifted_limb1`  |
|      5 |      `bound_limb2`  | `shifted_limb2`  |
|      6 |      `bound_limb3`  | `shifted_limb3`  |
|      7 |      `bound_crumb0` | `shifted_crumb0` |
|      8 |      `bound_crumb1` | `shifted_crumb1` |
|      9 |      `bound_crumb2` | `shifted_crumb2` |
|     10 |      `bound_crumb3` | `shifted_crumb3` |
|     11 |      `bound_crumb4` | `shifted_crumb4` |
|     12 |      `bound_crumb5` | `shifted_crumb5` |
|     13 |      `bound_crumb6` | `shifted_crumb6` |
|     14 |      `bound_crumb7` | `shifted_crumb7` |

In Keccak, rotations are performed over a 5x5 matrix state of w-bit words each cell. The values used
to perform the rotation are fixed, public, and known in advance, according to the following table:

| y \ x |   0 |   1 |   2 |   3 |   4 |
| ----- | --- | --- | --- | --- | --- |
| 0     |   0 |   1 | 190 |  28 |  91 |
| 1     |  36 | 300 |   6 |  55 | 276 |
| 2     |   3 |  10 | 171 | 153 | 231 |
| 3     | 105 |  45 |  15 |  21 | 136 |
| 4     | 210 |  66 | 253 | 120 |  78 |

But since we are always using 64-bit words, we can have an equivalent table with these values modulo 64
to avoid needing multiple passes of the rotation gate (a single step would cause overflows):

| y \ x |   0 |   1 |   2 |   3 |   4 |
| ----- | --- | --- | --- | --- | --- |
| 0     |   0 |   1 |  62 |  28 |  27 |
| 1     |  36 |  44 |   6 |  55 |  20 |
| 2     |   3 |  10 |  43 |  25 |  39 |
| 3     |  41 |  45 |  15 |  21 |   8 |
| 4     |  18 |   2 |  61 |  56 |  14 |

Since there is one value of the coordinates (x, y) where the rotation is 0 bits, we can skip that step in the
gadget. This will save us one gate, and thus the whole 25-1=24 rotations will be performed in just 48 rows.



=======
>>>>>>> 2f4c5ca0
## Setup

In this section we specify the setup that goes into creating two indexes from a circuit:

* A [*prover index*](#prover-index), necessary for the prover to to create proofs.
* A [*verifier index*](#verifier-index), necessary for the verifier to verify proofs.

```admonish
The circuit creation part is not specified in this document. It might be specified in a separate document, or we might want to specify how to create the circuit description tables.
```

As such, the transformation of a circuit into these two indexes can be seen as a compilation step. Note that the prover still needs access to the original circuit to create proofs, as they need to execute it to create the witness (register table).

### Common Index

In this section we describe data that both the prover and the verifier index share.

**`URS` (Uniform Reference String)** The URS is a set of parameters that is generated once, and shared between the prover and the verifier.
It is used for polynomial commitments, so refer to the [poly-commitment specification](./poly-commitment.md) for more details.

```admonish
Kimchi currently generates the URS based on the circuit, and attach it to the index. So each circuit can potentially be accompanied with a different URS. On the other hand, Mina reuses the same URS for multiple circuits ([see zkapps for more details](https://minaprotocol.com/blog/what-are-zkapps)).
```

**`Domain`**. A domain large enough to contain the circuit and the zero-knowledge rows (used to provide zero-knowledge to the protocol). Specifically, the smallest subgroup in our field that has order greater or equal to `n + ZK_ROWS`, with `n` is the number of gates in the circuit.
TODO: what if the domain is larger than the URS?

```admonish warning "Ordering of elements in the domain"
Note that in this specification we always assume that the first element of a domain is $1$.
```

**`Shifts`**. As part of the permutation, we need to create `PERMUTS` shifts.
To do that, the following logic is followed (in pseudo code):
(TODO: move shift creation within the permutation section?)

```python
shifts[0] = 1 # first shift is identity

for i in 0..7: # generate 7 shifts
    i = 7
    shift, i = sample(domain, i)
    while shifts.contains(shift) do:
        shift, i = sample(domain, i)
    shift[i] = shift

def sample(domain, i):
    i += 1
    shift = Field(Blake2b512(to_be_bytes(i)))
    while is_not_quadratic_non_residue(shift) || domain.contains(shift):
        i += 1
        shift = Field(Blake2b512(to_be_bytes(i)))
    return shift, i
```

**`Public`**. This variable simply contains the number of public inputs. (TODO: actually, it's not contained in the verifier index)

The compilation steps to create the common index are as follow:

1. If the circuit is less than 2 gates, abort.
2. Create a domain for the circuit. That is,
   compute the smallest subgroup of the field that
   has order greater or equal to `n + ZK_ROWS` elements.
3. Pad the circuit: add zero gates to reach the domain size.
4. sample the `PERMUTS` shifts.


### Lookup Index

If lookup is used, the following values are added to the common index:

**`LookupSelectors`**. The list of lookup selectors used. In practice, this tells you which lookup tables are used.

**`TableIds`**. This is a list of table ids used by the Lookup gate.

**`MaxJointSize`**. This is the maximum number of columns appearing in the lookup tables used by the lookup selectors. For example, the XOR lookup has 3 columns.

To create the index, follow these steps:

1. If no lookup is used in the circuit, do not create a lookup index
2. Get the lookup selectors and lookup tables (TODO: how?)
3. Concatenate runtime lookup tables with the ones used by gates
4. Get the highest number of columns `max_table_width`
   that a lookup table can have.
5. Create the concatenated table of all the fixed lookup tables.
   It will be of height the size of the domain,
   and of width the maximum width of any of the lookup tables.
   In addition, create an additional column to store all the tables' table IDs.

   For example, if you have a table with ID 0

   |       |       |       |
   | :---: | :---: | :---: |
   |   1   |   2   |   3   |
   |   5   |   6   |   7   |
   |   0   |   0   |   0   |

   and another table with ID 1

   |       |       |
   | :---: | :---: |
   |   8   |   9   |

   the concatenated table in a domain of size 5 looks like this:

   |       |       |       |
   | :---: | :---: | :---: |
   |   1   |   2   |   3   |
   |   5   |   6   |   7   |
   |   0   |   0   |   0   |
   |   8   |   9   |   0   |
   |   0   |   0   |   0   |

   with the table id vector:

   | table id |
   | :------: |
   |    0     |
   |    0     |
   |    0     |
   |    1     |
   |    0     |

   To do this, for each table:

	- Update the corresponding entries in a table id vector (of size the domain as well)
   with the table ID of the table.
	- Copy the entries from the table to new rows in the corresponding columns of the concatenated table.
	- Fill in any unused columns with 0 (to match the dummy value)
6. Pad the end of the concatened table with the dummy value.
7. Pad the end of the table id vector with 0s.
8. pre-compute polynomial and evaluation form for the look up tables
9. pre-compute polynomial and evaluation form for the table IDs,
   only if a table with an ID different from zero was used.


### Prover Index

Both the prover and the verifier index, besides the common parts described above, are made out of pre-computations which can be used to speed up the protocol.
These pre-computations are optimizations, in the context of normal proofs, but they are necessary for recursion.

```rs
pub struct ProverIndex<G: KimchiCurve> {
    /// constraints system polynomials
    #[serde(bound = "ConstraintSystem<G::ScalarField>: Serialize + DeserializeOwned")]
    pub cs: ConstraintSystem<G::ScalarField>,

    /// The symbolic linearization of our circuit, which can compile to concrete types once certain values are learned in the protocol.
    #[serde(skip)]
    pub linearization: Linearization<Vec<PolishToken<G::ScalarField>>>,

    /// The mapping between powers of alpha and constraints
    #[serde(skip)]
    pub powers_of_alpha: Alphas<G::ScalarField>,

    /// polynomial commitment keys
    #[serde(skip)]
    pub srs: Arc<SRS<G>>,

    /// maximal size of polynomial section
    pub max_poly_size: usize,

    /// maximal size of the quotient polynomial according to the supported constraints
    pub max_quot_size: usize,

    /// The verifier index corresponding to this prover index
    #[serde(skip)]
    pub verifier_index: Option<VerifierIndex<G>>,

    /// The verifier index digest corresponding to this prover index
    #[serde_as(as = "Option<o1_utils::serialization::SerdeAs>")]
    pub verifier_index_digest: Option<G::BaseField>,
}
```


### Verifier Index

Same as the prover index, we have a number of pre-computations as part of the verifier index.

```rs
#[serde_as]
#[derive(Serialize, Deserialize, Debug, Clone)]
pub struct LookupVerifierIndex<G: CommitmentCurve> {
    pub lookup_used: LookupsUsed,
    #[serde(bound = "PolyComm<G>: Serialize + DeserializeOwned")]
    pub lookup_table: Vec<PolyComm<G>>,
    #[serde(bound = "PolyComm<G>: Serialize + DeserializeOwned")]
    pub lookup_selectors: LookupSelectors<PolyComm<G>>,

    /// Table IDs for the lookup values.
    /// This may be `None` if all lookups originate from table 0.
    #[serde(bound = "PolyComm<G>: Serialize + DeserializeOwned")]
    pub table_ids: Option<PolyComm<G>>,

    /// The maximum joint size of any joint lookup in a constraint in `kinds`. This can be computed from `kinds`.
    pub max_joint_size: u32,

    /// An optional selector polynomial for runtime tables
    #[serde(bound = "PolyComm<G>: Serialize + DeserializeOwned")]
    pub runtime_tables_selector: Option<PolyComm<G>>,
}

#[serde_as]
#[derive(Serialize, Deserialize, Debug, Clone)]
pub struct VerifierIndex<G: KimchiCurve> {
    /// evaluation domain
    #[serde_as(as = "o1_utils::serialization::SerdeAs")]
    pub domain: D<G::ScalarField>,
    /// maximal size of polynomial section
    pub max_poly_size: usize,
    /// maximal size of the quotient polynomial according to the supported constraints
    pub max_quot_size: usize,
    /// polynomial commitment keys
    #[serde(skip)]
    pub srs: OnceCell<Arc<SRS<G>>>,
    /// number of public inputs
    pub public: usize,
    /// number of previous evaluation challenges, for recursive proving
    pub prev_challenges: usize,

    // index polynomial commitments
    /// permutation commitment array
    #[serde(bound = "PolyComm<G>: Serialize + DeserializeOwned")]
    pub sigma_comm: [PolyComm<G>; PERMUTS],
    /// coefficient commitment array
    #[serde(bound = "PolyComm<G>: Serialize + DeserializeOwned")]
    pub coefficients_comm: [PolyComm<G>; COLUMNS],
    /// coefficient commitment array
    #[serde(bound = "PolyComm<G>: Serialize + DeserializeOwned")]
    pub generic_comm: PolyComm<G>,

    // poseidon polynomial commitments
    /// poseidon constraint selector polynomial commitment
    #[serde(bound = "PolyComm<G>: Serialize + DeserializeOwned")]
    pub psm_comm: PolyComm<G>,

    // ECC arithmetic polynomial commitments
    /// EC addition selector polynomial commitment
    #[serde(bound = "PolyComm<G>: Serialize + DeserializeOwned")]
    pub complete_add_comm: PolyComm<G>,
    /// EC variable base scalar multiplication selector polynomial commitment
    #[serde(bound = "PolyComm<G>: Serialize + DeserializeOwned")]
    pub mul_comm: PolyComm<G>,
    /// endoscalar multiplication selector polynomial commitment
    #[serde(bound = "PolyComm<G>: Serialize + DeserializeOwned")]
    pub emul_comm: PolyComm<G>,
    /// endoscalar multiplication scalar computation selector polynomial commitment
    #[serde(bound = "PolyComm<G>: Serialize + DeserializeOwned")]
    pub endomul_scalar_comm: PolyComm<G>,

    /// Chacha polynomial commitments
    #[serde(bound = "PolyComm<G>: Serialize + DeserializeOwned")]
    pub chacha_comm: Option<[PolyComm<G>; 4]>,

    /// Range check commitments
    #[serde(bound = "PolyComm<G>: Serialize + DeserializeOwned")]
    pub range_check_comm: Option<[PolyComm<G>; range_check::gadget::GATE_COUNT]>,

    /// Foreign field modulus
    pub foreign_field_modulus: Option<BigUint>,

    /// Foreign field addition gates polynomial commitments
    #[serde(bound = "Option<PolyComm<G>>: Serialize + DeserializeOwned")]
    pub foreign_field_add_comm: Option<PolyComm<G>>,

    /// Xor commitments
    #[serde(bound = "Option<PolyComm<G>>: Serialize + DeserializeOwned")]
    pub xor_comm: Option<PolyComm<G>>,

    /// Rot commitments
    #[serde(bound = "Option<PolyComm<G>>: Serialize + DeserializeOwned")]
    pub rot_comm: Option<PolyComm<G>>,

    /// wire coordinate shifts
    #[serde_as(as = "[o1_utils::serialization::SerdeAs; PERMUTS]")]
    pub shift: [G::ScalarField; PERMUTS],
    /// zero-knowledge polynomial
    #[serde(skip)]
    pub zkpm: OnceCell<DensePolynomial<G::ScalarField>>,
    // TODO(mimoo): isn't this redundant with domain.d1.group_gen ?
    /// domain offset for zero-knowledge
    #[serde(skip)]
    pub w: OnceCell<G::ScalarField>,
    /// endoscalar coefficient
    #[serde(skip)]
    pub endo: G::ScalarField,

    #[serde(bound = "PolyComm<G>: Serialize + DeserializeOwned")]
    pub lookup_index: Option<LookupVerifierIndex<G>>,

    #[serde(skip)]
    pub linearization: Linearization<Vec<PolishToken<G::ScalarField>>>,
    /// The mapping between powers of alpha and constraints
    #[serde(skip)]
    pub powers_of_alpha: Alphas<G::ScalarField>,
}
```


## Proof Construction & Verification

Originally, kimchi is based on an interactive protocol that was transformed into a non-interactive one using the [Fiat-Shamir](https://o1-labs.github.io/mina-book/crypto/plonk/fiat_shamir.html) transform.
For this reason, it can be useful to visualize the high-level interactive protocol before the transformation:

```mermaid
sequenceDiagram
    participant Prover
    participant Verifier

    Note over Prover,Verifier: Prover produces commitments to secret polynomials

    Prover->>Verifier: public input & witness commitment

    Verifier->>Prover: beta & gamma
    Prover->>Verifier: permutation commitment

    opt lookup
        Prover->>Verifier: sorted
        Prover->>Verifier: aggreg
    end

    Note over Prover,Verifier: Prover produces commitment to quotient polynomial

    Verifier->>Prover: alpha
    Prover->>Verifier: quotient commitment

    Note over Prover,Verifier: Verifier produces an evaluation point

    Verifier->>Prover: zeta

    Note over Prover,Verifier: Prover provides helper evaluations

    Prover->>Verifier: the generic selector gen(zeta) & gen(zeta * omega)
    Prover->>Verifier: the poseidon selector pos(zeta) & pos(zeta * omega)
    Prover->>Verifier: negated public input p(zeta) & p(zeta * omega)

    Note over Prover,Verifier: Prover provides needed evaluations for the linearization

    Note over Verifier: change of verifier (change of sponge)

    Prover->>Verifier: permutation poly z(zeta) & z(zeta * omega)
    Prover->>Verifier: the 15 registers w_i(zeta) & w_i(zeta * omega)
    Prover->>Verifier: the 6 sigmas s_i(zeta) & s_i(zeta * omega)

    Prover->>Verifier: ft(zeta * omega)

    opt lookup
        Prover->>Verifier: sorted(zeta) & sorted(zeta * omega)
        Prover->>Verifier: aggreg(zeta) & aggreg(zeta * omega)
        Prover->>Verifier: table(zeta) & table(zeta * omega)
    end

    Note over Prover,Verifier: Batch verification of evaluation proofs

    Verifier->>Prover: u, v

    Note over Verifier: change of verifier (change of sponge)

    Prover->>Verifier: aggregated evaluation proof (involves more interaction)
```

The Fiat-Shamir transform simulates the verifier messages via a hash function that hashes the transcript of the protocol so far before outputing verifier messages.
You can find these operations under the [proof creation](#proof-creation) and [proof verification](#proof-verification) algorithms as absorption and squeezing of values with the sponge.

### Proof Structure

A proof consists of the following data structures:

```rs
/// Evaluations of lookup polynomials
#[serde_as]
#[derive(Clone, Serialize, Deserialize)]
#[serde(bound(
    serialize = "Vec<o1_utils::serialization::SerdeAs>: serde_with::SerializeAs<Field>",
    deserialize = "Vec<o1_utils::serialization::SerdeAs>: serde_with::DeserializeAs<'de, Field>"
))]
pub struct LookupEvaluations<Field> {
    /// sorted lookup table polynomial
    #[serde_as(as = "Vec<Vec<o1_utils::serialization::SerdeAs>>")]
    pub sorted: Vec<Field>,
    /// lookup aggregation polynomial
    #[serde_as(as = "Vec<o1_utils::serialization::SerdeAs>")]
    pub aggreg: Field,
    // TODO: May be possible to optimize this away?
    /// lookup table polynomial
    #[serde_as(as = "Vec<o1_utils::serialization::SerdeAs>")]
    pub table: Field,

    /// Optionally, a runtime table polynomial.
    #[serde_as(as = "Option<Vec<o1_utils::serialization::SerdeAs>>")]
    pub runtime: Option<Field>,
}

// TODO: this should really be vectors here, perhaps create another type for chunked evaluations?
/// Polynomial evaluations contained in a `ProverProof`.
/// - **Chunked evaluations** `Field` is instantiated with vectors with a length that equals the length of the chunk
/// - **Non chunked evaluations** `Field` is instantiated with a field, so they are single-sized#[serde_as]
#[serde_as]
#[derive(Clone, Serialize, Deserialize)]
#[serde(bound(
    serialize = "Vec<o1_utils::serialization::SerdeAs>: serde_with::SerializeAs<Field>",
    deserialize = "Vec<o1_utils::serialization::SerdeAs>: serde_with::DeserializeAs<'de, Field>"
))]
pub struct ProofEvaluations<Field> {
    /// witness polynomials
    #[serde_as(as = "[Vec<o1_utils::serialization::SerdeAs>; COLUMNS]")]
    pub w: [Field; COLUMNS],
    /// permutation polynomial
    #[serde_as(as = "Vec<o1_utils::serialization::SerdeAs>")]
    pub z: Field,
    /// permutation polynomials
    /// (PERMUTS-1 evaluations because the last permutation is only used in commitment form)
    #[serde_as(as = "[Vec<o1_utils::serialization::SerdeAs>; PERMUTS - 1]")]
    pub s: [Field; PERMUTS - 1],
    /// lookup-related evaluations
    pub lookup: Option<LookupEvaluations<Field>>,
    /// evaluation of the generic selector polynomial
    #[serde_as(as = "Vec<o1_utils::serialization::SerdeAs>")]
    pub generic_selector: Field,
    /// evaluation of the poseidon selector polynomial
    #[serde_as(as = "Vec<o1_utils::serialization::SerdeAs>")]
    pub poseidon_selector: Field,
}

/// Commitments linked to the lookup feature
#[serde_as]
#[derive(Clone, Serialize, Deserialize)]
#[serde(bound = "G: ark_serialize::CanonicalDeserialize + ark_serialize::CanonicalSerialize")]
pub struct LookupCommitments<G: AffineCurve> {
    /// Commitments to the sorted lookup table polynomial (may have chunks)
    pub sorted: Vec<PolyComm<G>>,
    /// Commitment to the lookup aggregation polynomial
    pub aggreg: PolyComm<G>,
    /// Optional commitment to concatenated runtime tables
    pub runtime: Option<PolyComm<G>>,
}

/// All the commitments that the prover creates as part of the proof.
#[serde_as]
#[derive(Clone, Serialize, Deserialize)]
#[serde(bound = "G: ark_serialize::CanonicalDeserialize + ark_serialize::CanonicalSerialize")]
pub struct ProverCommitments<G: AffineCurve> {
    /// The commitments to the witness (execution trace)
    pub w_comm: [PolyComm<G>; COLUMNS],
    /// The commitment to the permutation polynomial
    pub z_comm: PolyComm<G>,
    /// The commitment to the quotient polynomial
    pub t_comm: PolyComm<G>,
    /// Commitments related to the lookup argument
    pub lookup: Option<LookupCommitments<G>>,
}

/// The proof that the prover creates from a [ProverIndex](super::prover_index::ProverIndex) and a `witness`.
#[serde_as]
#[derive(Clone, Serialize, Deserialize)]
#[serde(bound = "G: ark_serialize::CanonicalDeserialize + ark_serialize::CanonicalSerialize")]
pub struct ProverProof<G: AffineCurve> {
    /// All the polynomial commitments required in the proof
    pub commitments: ProverCommitments<G>,

    /// batched commitment opening proof
    pub proof: OpeningProof<G>,

    /// Two evaluations over a number of committed polynomials
    // TODO(mimoo): that really should be a type Evals { z: PE, zw: PE }
    pub evals: [ProofEvaluations<Vec<G::ScalarField>>; 2],

    /// Required evaluation for [Maller's optimization](https://o1-labs.github.io/mina-book/crypto/plonk/maller_15.html#the-evaluation-of-l)
    #[serde_as(as = "o1_utils::serialization::SerdeAs")]
    pub ft_eval1: G::ScalarField,

    /// The public input
    #[serde_as(as = "Vec<o1_utils::serialization::SerdeAs>")]
    pub public: Vec<G::ScalarField>,

    /// The challenges underlying the optional polynomials folded into the proof
    pub prev_challenges: Vec<RecursionChallenge<G>>,
}

/// A struct to store the challenges inside a `ProverProof`
#[serde_as]
#[derive(Clone, Deserialize, Serialize)]
#[serde(bound = "G: ark_serialize::CanonicalDeserialize + ark_serialize::CanonicalSerialize")]
pub struct RecursionChallenge<G>
where
    G: AffineCurve,
{
    /// Vector of scalar field elements
    #[serde_as(as = "Vec<o1_utils::serialization::SerdeAs>")]
    pub chals: Vec<G::ScalarField>,
    /// Polynomial commitment
    pub comm: PolyComm<G>,
}

```


The following sections specify how a prover creates a proof, and how a verifier validates a number of proofs.

### Proof Creation

To create a proof, the prover expects:

* A prover index, containing a representation of the circuit (and optionaly pre-computed values to be used in the proof creation).
* The (filled) registers table, representing parts of the execution trace of the circuit.

```admonish
The public input is expected to be passed in the first `Public` rows of the registers table.
```

The following constants are set:

* `EVAL_POINTS = 2`. This is the number of points that the prover has to evaluate their polynomials at.
($\zeta$ and $\zeta\omega$ where $\zeta$ will be deterministically generated.)
* `ZK_ROWS = 3`. This is the number of rows that will be randomized to provide zero-knowledgeness.
Note that it only needs to be greater or equal to the number of evaluations (2) in the protocol.
Yet, it contains one extra row to take into account the last constraint (final value of the permutation accumulator).
(TODO: treat the final constraint separately so that ZK_ROWS = 2)

The prover then follows the following steps to create the proof:

1. Ensure we have room in the witness for the zero-knowledge rows.
   We currently expect the witness not to be of the same length as the domain,
   but instead be of the length of the (smaller) circuit.
   If we cannot add `ZK_ROWS` rows to the columns of the witness before reaching
   the size of the domain, abort.
1. Pad the witness columns with Zero gates to make them the same length as the domain.
   Then, randomize the last `ZK_ROWS` of each columns.
1. Setup the Fq-Sponge.
1. Absorb the digest of the VerifierIndex.
1. Absorb the commitments of the previous challenges with the Fq-sponge.
1. Compute the negated public input polynomial as
   the polynomial that evaluates to $-p_i$ for the first `public_input_size` values of the domain,
   and $0$ for the rest.
1. Commit (non-hiding) to the negated public input polynomial.
1. Absorb the commitment to the public polynomial with the Fq-Sponge.

   Note: unlike the original PLONK protocol,
   the prover also provides evaluations of the public polynomial to help the verifier circuit.
   This is why we need to absorb the commitment to the public polynomial at this point.
1. Commit to the witness columns by creating `COLUMNS` hidding commitments.

   Note: since the witness is in evaluation form,
   we can use the `commit_evaluation` optimization.
1. Absorb the witness commitments with the Fq-Sponge.
1. Compute the witness polynomials by interpolating each `COLUMNS` of the witness.
   TODO: why not do this first, and then commit? Why commit from evaluation directly?
1. If using lookup:
	- if using runtime table:
		- check that all the provided runtime tables have length and IDs that match the runtime table configuration of the index
		  we expect the given runtime tables to be sorted as configured, this makes it easier afterwards
		- calculate the contribution to the second column of the lookup table
		  (the runtime vector)
	- If queries involve a lookup table with multiple columns
	  then squeeze the Fq-Sponge to obtain the joint combiner challenge $j'$,
	  otherwise set the joint combiner challenge $j'$ to $0$.
	- Derive the scalar joint combiner $j$ from $j'$ using the endomorphism (TOOD: specify)
	- If multiple lookup tables are involved,
	  set the `table_id_combiner` as the $j^i$ with $i$ the maximum width of any used table.
	  Essentially, this is to add a last column of table ids to the concatenated lookup tables.
	- Compute the dummy lookup value as the combination of the last entry of the XOR table (so `(0, 0, 0)`).
	  Warning: This assumes that we always use the XOR table when using lookups.
	- Compute the lookup table values as the combination of the lookup table entries.
	- Compute the sorted evaluations.
	- Randomize the last `EVALS` rows in each of the sorted polynomials
	  in order to add zero-knowledge to the protocol.
	- Commit each of the sorted polynomials.
	- Absorb each commitments to the sorted polynomials.
1. Sample $\beta$ with the Fq-Sponge.
1. Sample $\gamma$ with the Fq-Sponge.
1. If using lookup:
	- Compute the lookup aggregation polynomial.
	- Commit to the aggregation polynomial.
	- Absorb the commitment to the aggregation polynomial with the Fq-Sponge.
1. Compute the permutation aggregation polynomial $z$.
1. Commit (hidding) to the permutation aggregation polynomial $z$.
1. Absorb the permutation aggregation polynomial $z$ with the Fq-Sponge.
1. Sample $\alpha'$ with the Fq-Sponge.
1. Derive $\alpha$ from $\alpha'$ using the endomorphism (TODO: details)
1. TODO: instantiate alpha?
1. Compute the quotient polynomial (the $t$ in $f = Z_H \cdot t$).
   The quotient polynomial is computed by adding all these polynomials together:
	- the combined constraints for all the gates
	- the combined constraints for the permutation
	- TODO: lookup
	- the negated public polynomial
   and by then dividing the resulting polynomial with the vanishing polynomial $Z_H$.
   TODO: specify the split of the permutation polynomial into perm and bnd?
1. commit (hiding) to the quotient polynomial $t$
   TODO: specify the dummies
1. Absorb the the commitment of the quotient polynomial with the Fq-Sponge.
1. Sample $\zeta'$ with the Fq-Sponge.
1. Derive $\zeta$ from $\zeta'$ using the endomorphism (TODO: specify)
1. If lookup is used, evaluate the following polynomials at $\zeta$ and $\zeta \omega$:
	- the aggregation polynomial
	- the sorted polynomials
	- the table polynonial
1. Chunk evaluate the following polynomials at both $\zeta$ and $\zeta \omega$:
	- $s_i$
	- $w_i$
	- $z$
	- lookup (TODO)
	- generic selector
	- poseidon selector

   By "chunk evaluate" we mean that the evaluation of each polynomial can potentially be a vector of values.
   This is because the index's `max_poly_size` parameter dictates the maximum size of a polynomial in the protocol.
   If a polynomial $f$ exceeds this size, it must be split into several polynomials like so:
   $$f(x) = f_0(x) + x^n f_1(x) + x^{2n} f_2(x) + \cdots$$

   And the evaluation of such a polynomial is the following list for $x \in {\zeta, \zeta\omega}$:

   $$(f_0(x), f_1(x), f_2(x), \ldots)$$

   TODO: do we want to specify more on that? It seems unecessary except for the t polynomial (or if for some reason someone sets that to a low value)
1. Evaluate the same polynomials without chunking them
   (so that each polynomial should correspond to a single value this time).
1. Compute the ft polynomial.
   This is to implement [Maller's optimization](https://o1-labs.github.io/mina-book/crypto/plonk/maller_15.html).
1. construct the blinding part of the ft polynomial commitment
   see https://o1-labs.github.io/mina-book/crypto/plonk/maller_15.html#evaluation-proof-and-blinding-factors
1. Evaluate the ft polynomial at $\zeta\omega$ only.
1. Setup the Fr-Sponge
1. Squeeze the Fq-sponge and absorb the result with the Fr-Sponge.
1. Absorb the previous recursion challenges.
1. Compute evaluations for the previous recursion challenges.
1. Evaluate the negated public polynomial (if present) at $\zeta$ and $\zeta\omega$.
1. Absorb the unique evaluation of ft: $ft(\zeta\omega)$.
1. Absorb all the polynomial evaluations in $\zeta$ and $\zeta\omega$:
	- the public polynomial
	- z
	- generic selector
	- poseidon selector
	- the 15 register/witness
	- 6 sigmas evaluations (the last one is not evaluated)
1. Sample $v'$ with the Fr-Sponge
1. Derive $v$ from $v'$ using the endomorphism (TODO: specify)
1. Sample $u'$ with the Fr-Sponge
1. Derive $u$ from $u'$ using the endomorphism (TODO: specify)
1. Create a list of all polynomials that will require evaluations
   (and evaluation proofs) in the protocol.
   First, include the previous challenges, in case we are in a recursive prover.
1. Then, include:
	- the negated public polynomial
	- the ft polynomial
	- the permutation aggregation polynomial z polynomial
	- the generic selector
	- the poseidon selector
	- the 15 registers/witness columns
	- the 6 sigmas
	- optionally, the runtime table
1. if using lookup:
	- add the lookup sorted polynomials
	- add the lookup aggreg polynomial
	- add the combined table polynomial
	- if present, add the runtime table polynomial
1. Create an aggregated evaluation proof for all of these polynomials at $\zeta$ and $\zeta\omega$ using $u$ and $v$.


### Proof Verification

TODO: we talk about batch verification, but is there an actual batch operation? It seems like we're just verifying an aggregated opening proof

We define two helper algorithms below, used in the batch verification of proofs.


#### Fiat-Shamir argument

We run the following algorithm:

1. Setup the Fq-Sponge.
1. Absorb the digest of the VerifierIndex.
1. Absorb the commitments of the previous challenges with the Fq-sponge.
1. Absorb the commitment of the public input polynomial with the Fq-Sponge.
1. Absorb the commitments to the registers / witness columns with the Fq-Sponge.
1. If lookup is used:
	- If it involves queries to a multiple-column lookup table,
	  then squeeze the Fq-Sponge to obtain the joint combiner challenge $j'$,
	  otherwise set the joint combiner challenge $j'$ to $0$.
	- Derive the scalar joint combiner challenge $j$ from $j'$ using the endomorphism.
	  (TODO: specify endomorphism)
	- absorb the commitments to the sorted polynomials.
1. Sample $\beta$ with the Fq-Sponge.
1. Sample $\gamma$ with the Fq-Sponge.
1. If using lookup, absorb the commitment to the aggregation lookup polynomial.
1. Absorb the commitment to the permutation trace with the Fq-Sponge.
1. Sample $\alpha'$ with the Fq-Sponge.
1. Derive $\alpha$ from $\alpha'$ using the endomorphism (TODO: details).
1. Enforce that the length of the $t$ commitment is of size `PERMUTS`.
1. Absorb the commitment to the quotient polynomial $t$ into the argument.
1. Sample $\zeta'$ with the Fq-Sponge.
1. Derive $\zeta$ from $\zeta'$ using the endomorphism (TODO: specify).
1. Setup the Fr-Sponge.
1. Squeeze the Fq-sponge and absorb the result with the Fr-Sponge.
1. Compute evaluations for the previous recursion challenges.
1. Absorb the previous recursion challenges.
1. Evaluate the negated public polynomial (if present) at $\zeta$ and $\zeta\omega$.

   NOTE: this works only in the case when the poly segment size is not smaller than that of the domain.
1. Absorb the unique evaluation of ft: $ft(\zeta\omega)$.
1. Absorb all the polynomial evaluations in $\zeta$ and $\zeta\omega$:
	- the public polynomial
	- z
	- generic selector
	- poseidon selector
	- the 15 register/witness
	- 6 sigmas evaluations (the last one is not evaluated)
1. Sample $v'$ with the Fr-Sponge.
1. Derive $v$ from $v'$ using the endomorphism (TODO: specify).
1. Sample $u'$ with the Fr-Sponge.
1. Derive $u$ from $u'$ using the endomorphism (TODO: specify).
1. Create a list of all polynomials that have an evaluation proof.
1. Compute the evaluation of $ft(\zeta)$.

#### Partial verification

For every proof we want to verify, we defer the proof opening to the very end.
This allows us to potentially batch verify a number of partially verified proofs.
Essentially, this steps verifies that $f(\zeta) = t(\zeta) * Z_H(\zeta)$.

1. Commit to the negated public input polynomial.
1. Run the [Fiat-Shamir argument](#fiat-shamir-argument).
1. Combine the chunked polynomials' evaluations
   (TODO: most likely only the quotient polynomial is chunked)
   with the right powers of $\zeta^n$ and $(\zeta * \omega)^n$.
4. Compute the commitment to the linearized polynomial $f$.
   To do this, add the constraints of all of the gates, of the permutation,
   and optionally of the lookup.
   (See the separate sections in the [constraints](#constraints) section.)
   Any polynomial should be replaced by its associated commitment,
   contained in the verifier index or in the proof,
   unless a polynomial has its evaluation provided by the proof
   in which case the evaluation should be used in place of the commitment.
1. Compute the (chuncked) commitment of $ft$
   (see [Maller's optimization](../crypto/plonk/maller_15.html)).
1. List the polynomial commitments, and their associated evaluations,
   that are associated to the aggregated evaluation proof in the proof:
	- recursion
	- public input commitment
	- ft commitment (chunks of it)
	- permutation commitment
	- index commitments that use the coefficients
	- witness commitments
	- sigma commitments
	- lookup commitments
#### Batch verification of proofs

Below, we define the steps to verify a number of proofs
(each associated to a [verifier index](#verifier-index)).
You can, of course, use it to verify a single proof.

1. If there's no proof to verify, the proof validates trivially.
1. Ensure that all the proof's verifier index have a URS of the same length. (TODO: do they have to be the same URS though? should we check for that?)
1. Validate each proof separately following the [partial verification](#partial-verification) steps.
1. Use the [`PolyCom.verify`](#polynomial-commitments) to verify the partially evaluated proofs.


## Optimizations

* `commit_evaluation`: TODO

## Security Considerations

TODO<|MERGE_RESOLUTION|>--- conflicted
+++ resolved
@@ -1355,7 +1355,6 @@
 ```
 
 
-<<<<<<< HEAD
 #### Rotation
 
 Rotation of a 64-bit word by a known offset
@@ -1441,8 +1440,6 @@
 
 
 
-=======
->>>>>>> 2f4c5ca0
 ## Setup
 
 In this section we specify the setup that goes into creating two indexes from a circuit:
