# Kimchi

* This document specifies *kimchi*, a zero-knowledge proof system that's a variant of PLONK.
* This document does not specify how circuits are created or executed, but only how to convert a circuit and its execution into a proof.

Table of content:

<!-- toc -->

## Overview

There are three main algorithms to kimchi:

* [Setup](#constraint-system-creation): takes a circuit and produces a prover index, and a verifier index.
* [Proof creation](#proof-creation): takes the prover index, and the execution trace of the circuit to produce a proof.
* [Proof verification](#proof-verification): takes the verifier index and a proof to verify.

As part of these algorithms, a number of tables are created (and then converted into polynomials) to create a proof.

### Tables used to describe a circuit

The following tables are created to describe the circuit:

**Gates**. A circuit is described by a series of gates, that we list in a table.
The columns of the tables list the gates, while the rows are the length of the circuit.
For each row, only a single gate can take a value $1$ while all other gates take the value $0$.

|  row  | Generic | Poseidon | CompleteAdd | VarBaseMul | EndoMul | EndoMulScalar | ChaCha0 | ChaCha1 | ChaCha2 | ChaChaFinal |
| :---: | :-----: | :------: | :---------: | :--------: | :-----: | :-----------: | :-----: | :-----: | :-----: | :---------: |
|   0   |    1    |    0     |      0      |     0      |    0    |       0       |    0    |    0    |    0    |      0      |
|   1   |    0    |    1     |      0      |     0      |    0    |       0       |    0    |    0    |    0    |      0      |

**Coefficients**. The coefficient table has 15 columns, and is used to tweak the gates.
Currently, only the [Generic](#double-generic-gate) and the [Poseidon](#poseidon) gates use it (refer to their own sections to see how).
All other gates set their values to $0$.

|  row  |   0   |   1   |   2   |   3   |   4   |   5   |   6   |   7   |   8   |   9   |  10   |  11   |  12   |  13   |  14   |
| :---: | :---: | :---: | :---: | :---: | :---: | :---: | :---: | :---: | :---: | :---: | :---: | :---: | :---: | :---: | :---: |
|   0   |   /   |   /   |   /   |   /   |   /   |   /   |   /   |   /   |   /   |   /   |   /   |   /   |   /   |   /   |   /   |

**Wiring (or Permutation, or sigmas)**. For gates to take the outputs of other gates as inputs, we use a wiring table to wire registers together.
To learn about registers, see the next section.
It is defined at every row, but only for the first $7$ registers.
Each cell specifies a `(row, column)` tuple that it should be wired to.  Cells that are not connected to another cell are wired to themselves.
Note that if three or more registers are wired together, they must form a cycle.
For example, if register `(0, 4)` is wired to both registers `(80, 6)` and `(90, 0)` then you would have the following table:

|  row  |    0    |   1   |   2   |   3   |    4     |   5   |    6     |
| :---: | :-----: | :---: | :---: | :---: | :------: | :---: | :------: |
|   0   |   0,0   |  0,1  |  0,2  |  0,3  | **80,6** |  0,5  |   0,6    |
|  ...  |         |       |       |       |          |       |          |
|  80   |  80,0   | 80,1  | 80,2  | 80,3  |   80,4   | 80,5  | **90,0** |
|  ...  |         |       |       |       |          |       |          |
|  90   | **0,4** | 90,1  | 90,2  | 90,3  |   90,4   | 90,5  |   90,6   |

The lookup feature is currently optional, as it can add some overhead to the protocol.
In the case where you would want to use lookups, the following tables would be needed:

**Lookup Tables**. The different [lookup tables](https://en.wikipedia.org/wiki/Lookup_table) that are used in the circuit. For example, the XOR lookup table:

| l   | r   | o   |
| --- | --- | --- |
| 1   | 0   | 1   |
| 0   | 1   | 1   |
| 1   | 1   | 0   |
| 0   | 0   | 0   |

**Lookup selectors**. A lookup selector is used to perform a number of queries in different lookup tables. Any gate can advertise its use of a lookup selector (so a lookup selector can be associated to several gates), and on which rows they want to use them (current and/or next). In cases where a gate need to use lookups in its current row only, and is the only one performing a specific combination of queries, then its gate selector can be used in place of a lookup selector. As with gates, lookup selectors (including gates used as lookup selectors) are mutually exclusives (only one can be used on a given row).

We currently have two lookup selectors:

|  row  | ChaChaQuery | ChaChaFinalQuery |
| :---: | :---------: | :--------------: |
|   0   |      0      |        0         |
|   1   |      1      |        0         |

Where each apply 4 queries. A query is a table describing which lookup table it queries, and the linear combination of the witness to use in the query.
For example, the following table describes a query into the XOR table made out of linear combinations of registers (checking that $r_0 \oplus r_2 = 2 \cdot r_1$):

| table_id |   l   |   r   |   o   |
| :------: | :---: | :---: | :---: |
|   XOR    | 1, r0 | 1, r2 | 2, r1 |

### Tables produced during proof creation

The following tables are created by the prover at runtime:

**Registers (or Witness)**. Registers are also defined at every row, and are split into two types: the *IO registers* from $0$ to $6$ usually contain input or output of the gates (note that a gate can output a value on the next row as well).
I/O registers can be wired to each other (they'll be forced to have the same value), no matter what row they're on (for example, the register at `row:0, col:4` can be wired to the register at `row:80, col:6`).
The rest of the registers, $7$ through $14$, are called *advice registers* as they can store values that useful only for the row's active gate.
Think of them as intermediary or temporary values needed in the computation when the prover executes a circuit.

|  row  |   0   |   1   |   2   |   3   |   4   |   5   |   6   |   7   |   8   |   9   |  10   |  11   |  12   |  13   |  14   |
| :---: | :---: | :---: | :---: | :---: | :---: | :---: | :---: | :---: | :---: | :---: | :---: | :---: | :---: | :---: | :---: |
|   0   |   /   |   /   |   /   |   /   |   /   |   /   |   /   |   /   |   /   |   /   |   /   |   /   |   /   |   /   |   /   |

**Wiring (Permutation) trace**. You can think of the permutation trace as an extra register that is used to enforce the wiring specified in the wiring table.
It is a single column that applies on all the rows as well, which the prover computes as part of a proof.

|  row  |  pt   |
| :---: | :---: |
|   0   |   /   |

**Queries trace**. These are the actual values made by queries, calculated by the prover at runtime, and used to construct the proof.

**Table trace**. Represents the concatenation of all the lookup tables, combined into a single column at runtime by both the prover and the verifier.

**Sorted trace**. Represents the processed (see the lookup section) concatenation of the queries trace and the table trace. It is produced at runtime by the prover. The sorted trace is long enough that it is split in several columns.

**Lookup (aggregation, or permutation) trace**. This is a one column table that is similar to the wiring (permutation) trace we talked above. It is produced at runtime by the prover.

## Dependencies

To specify kimchi, we rely on a number of primitives that are specified outside of this specification.
In this section we list these specifications, as well as the interfaces we make use of in this specification.

### Polynomial Commitments

Refer to the [specification on polynomial commitments](./poly-commitment.md).
We make use of the following functions from that specification:

- `PolyCom.non_hiding_commit(poly) -> PolyCom::NonHidingCommitment`
- `PolyCom.commit(poly) -> PolyCom::HidingCommitment`
- `PolyCom.evaluation_proof(poly, commitment, point) -> EvaluationProof`
- `PolyCom.verify(commitment, point, evaluation, evaluation_proof) -> bool`

### Poseidon hash function

Refer to the [specification on Poseidon](./poseidon.md).
We make use of the following functions from that specification:

- `Poseidon.init(params) -> FqSponge`
- `Poseidon.update(field_elem)`
- `Poseidon.finalize() -> FieldElem`

specify the following functions on top:

- `Poseidon.produce_challenge()` (TODO: uses the endomorphism)
- `Poseidon.to_fr_sponge() -> state_of_fq_sponge_before_eval, FrSponge`

With the current parameters:

* S-Box alpha: `7`
* Width: `3`
* Rate: `2`
* Full rounds: `55`
* Round constants: [`fp_kimchi`](https://github.com/o1-labs/proof-systems/blob/0b01f7575cdfa45541fcfcd88d59f73b015af56b/oracle/src/pasta/fp_kimchi.rs#L55), [`fq_kimchi`](https://github.com/o1-labs/proof-systems/blob/0b01f7575cdfa45541fcfcd88d59f73b015af56b/oracle/src/pasta/fq_kimchi.rs#L54)
* MDS matrix: [`fp_kimchi`](https://github.com/o1-labs/proof-systems/blob/0b01f7575cdfa45541fcfcd88d59f73b015af56b/oracle/src/pasta/fp_kimchi.rs#L10), [`fq_kimchi`](https://github.com/o1-labs/proof-systems/blob/0b01f7575cdfa45541fcfcd88d59f73b015af56b/oracle/src/pasta/fq_kimchi.rs#L10)

### Pasta

Kimchi is made to work on cycles of curves, so the protocol switch between two fields Fq and Fr, where Fq represents the base field and Fr represents the scalar field.

See the [Pasta curves specification](./pasta.md).

## Constraints

Kimchi enforces the correct execution of a circuit by creating a number of constraints and combining them together.
In this section, we describe all the constraints that make up the main polynomial $f$ once combined.

We define the following functions:

* `combine_constraints(range_alpha, constraints)`, which takes a range of contiguous powers of alpha and a number of constraints.
It returns the sum of all the constraints, where each constraint has been multiplied by a power of alpha.
In other words it returns:
$$ \sum_i \alpha^i \cdot \text{constraint}_i $$

The different ranges of alpha are described as follows:

<!-- generated using `cargo test -p kimchi --lib -- alphas::tests::get_alphas_for_spec --nocapture` -->
* **gates**. Offset starts at 0 and 21 powers of $\alpha$ are used
* **Permutation**. Offset starts at 21 and 3 powers of $\alpha$ are used

```admonish
As gates are mutually exclusive (a single gate is used on each row), we can reuse the same range of powers of alpha across all the gates.
```

TODO: linearization

### Permutation


The permutation constraints are the following 4 constraints:

The two sides of the coin (with $\text{shift}_0 = 1$):

$$\begin{align}
    & z(x) \cdot zkpm(x) \cdot \alpha^{PERM0} \cdot \\
    & (w_0(x) + \beta \cdot \text{shift}_0 x + \gamma) \cdot \\
    & (w_1(x) + \beta \cdot \text{shift}_1 x + \gamma) \cdot \\
    & (w_2(x) + \beta \cdot \text{shift}_2 x + \gamma) \cdot \\
    & (w_3(x) + \beta \cdot \text{shift}_3 x + \gamma) \cdot \\
    & (w_4(x) + \beta \cdot \text{shift}_4 x + \gamma) \cdot \\
    & (w_5(x) + \beta \cdot \text{shift}_5 x + \gamma) \cdot \\
    & (w_6(x) + \beta \cdot \text{shift}_6 x + \gamma)
\end{align}$$

and

$$\begin{align}
& -1 \cdot z(x \omega) \cdot zkpm(x) \cdot \alpha^{PERM0} \cdot \\
& (w_0(x) + \beta \cdot \sigma_0(x) + \gamma) \cdot \\
& (w_1(x) + \beta \cdot \sigma_1(x) + \gamma) \cdot \\
& (w_2(x) + \beta \cdot \sigma_2(x) + \gamma) \cdot \\
& (w_3(x) + \beta \cdot \sigma_3(x) + \gamma) \cdot \\
& (w_4(x) + \beta \cdot \sigma_4(x) + \gamma) \cdot \\
& (w_5(x) + \beta \cdot \sigma_5(x) + \gamma) \cdot \\
& (w_6(x) + \beta \cdot \sigma_6(x) + \gamma) \cdot
\end{align}$$

the initialization of the accumulator:

$$(z(x) - 1) L_1(x) \alpha^{PERM1}$$

and the accumulator's final value:

$$(z(x) - 1) L_{n-k}(x) \alpha^{PERM2}$$

You can read more about why it looks like that in [this post](https://minaprotocol.com/blog/a-more-efficient-approach-to-zero-knowledge-for-plonk).

The quotient contribution of the permutation is split into two parts $perm$ and $bnd$.
They will be used by the prover.

$$
\begin{align}
perm(x) =
    & \; a^{PERM0} \cdot zkpl(x) \cdot [ \\
    & \;\;   z(x) \cdot \\
    & \;\;   (w_0(x) + \gamma + x \cdot \beta \cdot \text{shift}_0) \cdot \\
    & \;\;   (w_1(x) + \gamma + x \cdot \beta \cdot \text{shift}_1) \cdot \\
    & \;\;   (w_2(x) + \gamma + x \cdot \beta \cdot \text{shift}_2) \cdot \\
    & \;\;   (w_3(x) + \gamma + x \cdot \beta \cdot \text{shift}_3) \cdot \\
    & \;\;   (w_4(x) + \gamma + x \cdot \beta \cdot \text{shift}_4) \cdot \\
    & \;\;   (w_5(x) + \gamma + x \cdot \beta \cdot \text{shift}_5) \cdot \\
    & \;\;   (w_6(x) + \gamma + x \cdot \beta \cdot \text{shift}_6) \cdot \\
    & \;   - \\
    & \;\;   z(x \cdot w) \cdot \\
    & \;\;   (w_0(x) + \gamma + \sigma_0 \cdot \beta) \cdot \\
    & \;\;   (w_1(x) + \gamma + \sigma_1 \cdot \beta) \cdot \\
    & \;\;   (w_2(x) + \gamma + \sigma_2 \cdot \beta) \cdot \\
    & \;\;   (w_3(x) + \gamma + \sigma_3 \cdot \beta) \cdot \\
    & \;\;   (w_4(x) + \gamma + \sigma_4 \cdot \beta) \cdot \\
    & \;\;   (w_5(x) + \gamma + \sigma_5 \cdot \beta) \cdot \\
    & \;\;   (w_6(x) + \gamma + \sigma_6 \cdot \beta) \cdot \\
    &]
\end{align}
$$

and `bnd`:

$$bnd(x) =
    a^{PERM1} \cdot \frac{z(x) - 1}{x - 1}
    +
    a^{PERM2} \cdot \frac{z(x) - 1}{x - sid[n-k]}
$$

The linearization:

$\text{scalar} \cdot \sigma_6(x)$

where $\text{scalar}$ is computed as:

$$
\begin{align}
z(\zeta \omega) \beta \alpha^{PERM0} zkpl(\zeta) \cdot \\
(\gamma + \beta \sigma_0(\zeta) + w_0(\zeta)) \cdot \\
(\gamma + \beta \sigma_1(\zeta) + w_1(\zeta)) \cdot \\
(\gamma + \beta \sigma_2(\zeta) + w_2(\zeta)) \cdot \\
(\gamma + \beta \sigma_3(\zeta) + w_3(\zeta)) \cdot \\
(\gamma + \beta \sigma_4(\zeta) + w_4(\zeta)) \cdot \\
(\gamma + \beta \sigma_5(\zeta) + w_5(\zeta)) \cdot \\
\end{align}
$$

To compute the permutation aggregation polynomial,
the prover interpolates the polynomial that has the following evaluations.
The first evaluation represents the initial value of the accumulator:
$$z(g^0) = 1$$
For $i = 0, \cdot, n - 4$, where $n$ is the size of the domain,
evaluations are computed as:

$$z(g^{i+1}) = z_1 / z_2$$

with

$$
\begin{align}
z_1 = &\ (w_0(g^i + sid(g^i) \cdot beta \cdot shift_0 + \gamma) \cdot \\
&\ (w_1(g^i) + sid(g^i) \cdot beta \cdot shift_1 + \gamma) \cdot \\
&\ (w_2(g^i) + sid(g^i) \cdot beta \cdot shift_2 + \gamma) \cdot \\
&\ (w_3(g^i) + sid(g^i) \cdot beta \cdot shift_3 + \gamma) \cdot \\
&\ (w_4(g^i) + sid(g^i) \cdot beta \cdot shift_4 + \gamma) \cdot \\
&\ (w_5(g^i) + sid(g^i) \cdot beta \cdot shift_5 + \gamma) \cdot \\
&\ (w_6(g^i) + sid(g^i) \cdot beta \cdot shift_6 + \gamma)
\end{align}
$$

and

$$
\begin{align}
z_2 = &\ (w_0(g^i) + \sigma_0 \cdot beta + \gamma) \cdot \\
&\ (w_1(g^i) + \sigma_1 \cdot beta + \gamma) \cdot \\
&\ (w_2(g^i) + \sigma_2 \cdot beta + \gamma) \cdot \\
&\ (w_3(g^i) + \sigma_3 \cdot beta + \gamma) \cdot \\
&\ (w_4(g^i) + \sigma_4 \cdot beta + \gamma) \cdot \\
&\ (w_5(g^i) + \sigma_5 \cdot beta + \gamma) \cdot \\
&\ (w_6(g^i) + \sigma_6 \cdot beta + \gamma)
\end{align}
$$


If computed correctly, we should have $z(g^{n-3}) = 1$.

Finally, randomize the last `EVAL_POINTS` evaluations $z(g^{n-2})$ and $z(g^{n-1})$,
in order to add zero-knowledge to the protocol.


### Lookup

Lookups in kimchi allows you to check if a single value, or a series of values, are part of a table.
The first case is useful to check for checking if a value belongs to a range (from 0 to 1,000, for example), whereas the second case is useful to check truth tables (for example, checking that three values can be found in the rows of an XOR table) or write and read from a memory vector (where one column is an index, and the other is the value stored at that index).

```admonish
Similarly to the generic gate, each values taking part in a lookup can be scaled with a fixed field element.
```

The lookup functionality is an opt-in feature of kimchi that can be used by custom gates.
From the user's perspective, not using any gates that make use of lookups means that the  feature will be disabled and there will be no overhead to the protocol.

```admonish
For now, the Chacha gates are the only gates making use of lookups.
```

Refer to the [lookup RFC](../rfcs/3-lookup.md) for an overview of the lookup feature.

In this section, we describe the tables kimchi supports, as well as the different lookup selectors (and their associated queries)

#### The Lookup Tables

Kimchi currently supports a single lookup table:

```rs
/// The table ID associated with the XOR lookup table.
pub const XOR_TABLE_ID: i32 = 0;

/// The range check table ID.
pub const RANGE_CHECK_TABLE_ID: i32 = 1;
```


**XOR**. The lookup table for 4-bit xor.
Note that it is constructed so that `(0, 0, 0)` is the last position in the table.

This is because tables are extended to the full size of a column (essentially)
by padding them with their final value. And, having the value `(0, 0, 0)` here means
that when we commit to this table and use the dummy value in the `lookup_sorted`
columns, those entries that have the dummy value of

$$0 = 0 + j * 0 + j^2 * 0$$

will translate into a scalar multiplication by 0, which is free.


#### The Lookup Selectors

**ChaChaSelector**. Performs 4 queries to the XOR lookup table.

|   l   |   r   |   o    | -   |   l   |   r   |   o    | -   |   l   |   r   |   o    | -   |   l   |   r    |   o    |
| :---: | :---: | :----: | --- | :---: | :---: | :----: | --- | :---: | :---: | :----: | --- | :---: | :----: | :----: |
| 1, r3 | 1, r7 | 1, r11 | -   | 1, r4 | 1, r8 | 1, r12 | -   | 1, r5 | 1, r9 | 1, r13 | -   | 1, r6 | 1, r10 | 1, r14 |

**ChaChaFinalSelector**. Performs 4 different queries to the XOR lookup table. (TODO: specify the layout)

#### Producing the sorted table as the prover


Because of our ZK-rows, we can't do the trick in the plookup paper of
wrapping around to enforce consistency between the sorted lookup columns.

Instead, we arrange the LookupSorted table into columns in a snake-shape.

Like so,

```
_   _
| | | | |
| | | | |
|_| |_| |
```

or, imagining the full sorted array is `[ s0, ..., s8 ]`, like

```
s0 s4 s4 s8
s1 s3 s5 s7
s2 s2 s6 s6
```

So the direction ("increasing" or "decreasing" (relative to LookupTable) is

```
if i % 2 = 0 { Increasing } else { Decreasing }
```

Then, for each `i < max_lookups_per_row`, if `i % 2 = 0`, we enforce that the
last element of `LookupSorted(i) = last element of LookupSorted(i + 1)`,
and if `i % 2 = 1`, we enforce that
the first element of `LookupSorted(i) = first element of LookupSorted(i + 1)`.



### Gates

A circuit is described as a series of gates.
In this section we describe the different gates currently supported by kimchi, the constraints associated to them, and the way the register table, coefficient table, and permutation can be used in conjunction.

TODO: for each gate describe how to create it?

#### Double Generic Gate

The double generic gate contains two generic gates.

A generic gate is simply the 2-fan in gate specified in the
vanilla PLONK protocol that allows us to do operations like:

* addition of two registers (into an output register)
* or multiplication of two registers
* equality of a register with a constant

More generally, the generic gate controls the coefficients $c_i$ in the equation:

$$c_0 \cdot l + c_1 \cdot r + c_2 \cdot o + c_3 \cdot (l \times r) + c_4$$

The layout of the gate is the following:

|  0 |  1 |  2 |  3 |  4 |  5 | 6 | 7 | 8 | 9 | 10 | 11 | 12 | 13 | 14 |
|:--:|:--:|:--:|:--:|:--:|:--:|:-:|:-:|:-:|:-:|:--:|:--:|:--:|:--:|:--:|
| l1 | r1 | o1 | l2 | r2 | o2 |   |   |   |   |    |    |    |    |    |

where l1, r1, and o1 (resp. l2, r2, o2)
are the left, right, and output registers
of the first (resp. second) generic gate.

The selectors are stored in the coefficient table as:

|  0 |  1 |  2 |  3 |  4 |  5 | 6  |  7 |  8 |  9 | 10 | 11 | 12 | 13 | 14 |
|:--:|:--:|:--:|:--:|:--:|:--:|:--:|:--:|:--:|:--:|:--:|:--:|:--:|:--:|:--:|
| l1 | r1 | o1 | m1 | c1 | l2 | r2 | o2 | m2 | c2 |    |    |    |    |    |

with m1 (resp. m2) the mul selector for the first (resp. second) gate,
and c1 (resp. c2) the constant selector for the first (resp. second) gate.

The constraints:

* $w_0 \cdot c_0 + w_1 \cdot c_1 + w_2 \cdot c_2 + w_0 \cdot w_1 \cdot c_3 + c_4$
* $w_3 \cdot c_5 + w_4 \cdot c_6 + w_5 \cdot c_7 + w_3 w_4 c_8 + c_9$

where the $c_i$ are the [coefficients]().


#### Poseidon

The poseidon gate encodes 5 rounds of the poseidon permutation.
A state is represents by 3 field elements. For example,
the first state is represented by `(s0, s0, s0)`,
and the next state, after permutation, is represented by `(s1, s1, s1)`.

Below is how we store each state in the register table:

|  0 |  1 |  2 |  3 |  4 |  5 |  6 |  7 |  8 |  9 | 10 | 11 | 12 | 13 | 14 |
|:--:|:--:|:--:|:--:|:--:|:--:|:--:|:--:|:--:|:--:|:--:|:--:|:--:|:--:|:--:|
| s0 | s0 | s0 | s4 | s4 | s4 | s1 | s1 | s1 | s2 | s2 | s2 | s3 | s3 | s3 |
| s5 | s5 | s5 |    |    |    |    |    |    |    |    |    |    |    |    |

The last state is stored on the next row. This last state is either used:

* with another Poseidon gate on that next row, representing the next 5 rounds.
* or with a Zero gate, and a permutation to use the output elsewhere in the circuit.
* or with another gate expecting an input of 3 field elements in its first registers.

```admonish
As some of the poseidon hash variants might not use $5k$ rounds (for some $k$),
the result of the 4-th round is stored directly after the initial state.
This makes that state accessible to the permutation.
```

We define $M_{r, c}$ as the MDS matrix at row $r$ and column $c$.

We define the S-box operation as $w^S$ for $S$ the `SPONGE_BOX` constant.

We store the 15 round constants $r_i$ required for the 5 rounds (3 per round) in the coefficient table:

|  0 |  1 |  2 |  3 |  4 |  5 |  6 |  7 |  8 |  9 | 10 | 11 | 12 | 13 | 14 |
|:--:|:--:|:--:|:--:|:--:|:--:|:--:|:--:|:--:|:--:|:--:|:--:|:--:|:--:|:--:|
| r0 | r1 | r2 | r3 | r4 | r5 | r6 | r7 | r8 | r9 | r10 | r11 | r12 | r13 | r14 |

The initial state, stored in the first three registers, are not constrained.
The following 4 states (of 3 field elements), including 1 in the next row,
are constrained to represent the 5 rounds of permutation.
Each of the associated 15 registers is associated to a constraint, calculated as:

first round:
* $w_6 - [r_0 + (M_{0, 0} w_0^S + M_{0, 1} w_1^S + M_{0, 2} w_2^S)]$
* $w_7 - [r_1 + (M_{1, 0} w_0^S + M_{1, 1} w_1^S + M_{1, 2} w_2^S)]$
* $w_8 - [r_2 + (M_{2, 0} w_0^S + M_{2, 1} w_1^S + M_{2, 2} w_2^S)]$

second round:
* $w_9 - [r_3 + (M_{0, 0} w_6^S + M_{0, 1} w_7^S + M_{0, 2} w_8^S)]$
* $w_{10} - [r_4 + (M_{1, 0} w_6^S + M_{1, 1} w_7^S + M_{1, 2} w_8^S)]$
* $w_{11} - [r_5 + (M_{2, 0} w_6^S + M_{2, 1} w_7^S + M_{2, 2} w_8^S)]$

third round:
* $w_{12} - [r_6 + (M_{0, 0} w_9^S + M_{0, 1} w_{10}^S + M_{0, 2} w_{11}^S)]$
* $w_{13} - [r_7 + (M_{1, 0} w_9^S + M_{1, 1} w_{10}^S + M_{1, 2} w_{11}^S)]$
* $w_{14} - [r_8 + (M_{2, 0} w_9^S + M_{2, 1} w_{10}^S + M_{2, 2} w_{11}^S)]$

fourth round:
* $w_3 - [r_9 + (M_{0, 0} w_{12}^S + M_{0, 1} w_{13}^S + M_{0, 2} w_{14}^S)]$
* $w_4 - [r_{10} + (M_{1, 0} w_{12}^S + M_{1, 1} w_{13}^S + M_{1, 2} w_{14}^S)]$
* $w_5 - [r_{11} + (M_{2, 0} w_{12}^S + M_{2, 1} w_{13}^S + M_{2, 2} w_{14}^S)]$

fifth round:
* $w_{0, next} - [r_{12} + (M_{0, 0} w_3^S + M_{0, 1} w_4^S + M_{0, 2} w_5^S)]$
* $w_{1, next} - [r_{13} + (M_{1, 0} w_3^S + M_{1, 1} w_4^S + M_{1, 2} w_5^S)]$
* $w_{2, next} - [r_{14} + (M_{2, 0} w_3^S + M_{2, 1} w_4^S + M_{2, 2} w_5^S)]$

where $w_{i, next}$ is the polynomial $w_i(\omega x)$ which points to the next row.


#### Chacha

There are four chacha constraint types, corresponding to the four lines in each quarter round.

```
a += b; d ^= a; d <<<= 16;
c += d; b ^= c; b <<<= 12;
a += b; d ^= a; d <<<= 8;
c += d; b ^= c; b <<<= 7;
```

or, written without mutation, (and where `+` is mod $2^32$),

```
a'  = a + b ; d' = (d ⊕ a') <<< 16;
c'  = c + d'; b' = (b ⊕ c') <<< 12;
a'' = a' + b'; d'' = (d' ⊕ a') <<< 8;
c'' = c' + d''; b'' = (c'' ⊕ b') <<< 7;
```

We lay each line as two rows.

Each line has the form

```
x += z; y ^= x; y <<<= k
```

or without mutation,

```
x' = x + z; y' = (y ⊕ x') <<< k
```

which we abbreviate as

L(x, x', y, y', z, k)

In general, such a line will be laid out as the two rows


| 0 | 1 | 2 | 3 | 4 | 5 | 6 | 7 | 8 | 9 | 10 | 11 | 12 | 13 | 14 |
|---|---|---|---|---|---|---|---|---|---|----|----|----|----|----|
| x | y | z | (y^x')_0 | (y^x')_1 | (y^x')_2 | (y^x')_3 | (x+z)_0 | (x+z)_1 | (x+z)_2 | (x+z)_3 | y_0 | y_1 | y_2 | y_3 |
| x' | y' | (x+z)_8 | (y^x')_4 | (y^x')_5 | (y^x')_6 | (y^x')_7 | (x+z)_4 | (x+z)_5 | (x+z)_6 | (x+z)_7 | y_4 | y_5 | y_6 | y_7 |

where A_i indicates the i^th nybble (four-bit chunk) of the value A.

$(x+z)_8$ is special, since we know it is actually at most 1 bit (representing the overflow bit of x + z).

So the first line `L(a, a', d, d', b, 8)` for example becomes the two rows

| 0 | 1 | 2 | 3 | 4 | 5 | 6 | 7 | 8 | 9 | 10 | 11 | 12 | 13 | 14 |
|---|---|---|---|---|---|---|---|---|---|----|----|----|----|----|
| a | d | b | (d^a')_0 | (d^a')_1 | (d^a')_2 | (d^a')_3 | (a+b)_0 | (a+b)_1 | (a+b)_2 | (a+b)_3 | d_0 | d_1 | d_2 | d_3 |
| a' | d' | (a+b)_8 | (d^a')_4 | (d^a')_5 | (d^a')_6 | (d^a')_7 | (a+b)_4 | (a+b)_5 | (a+b)_6 | (a+b)_7 | d_4 | d_5 | d_6 | d_7 |

along with the equations

* $(a+b)_8^2 = (a+b)_8$ (booleanity check)
* $a' = \sum_{i = 0}^7 (2^4)^i (a+b)_i$
* $a + b = 2^{32} (a+b)_8 + a'$
* $d = \sum_{i = 0}^7 (2^4)^i d_i$
* $d' = \sum_{i = 0}^7 (2^4)^{(i + 4) \mod 8} (a+b)_i$

The $(i + 4) \mod 8$ rotates the nybbles left by 4, which means bit-rotating by $4 \times 4 = 16$ as desired.

The final line is a bit more complicated as we have to rotate by 7, which is not a multiple of 4.
We accomplish this as follows.

Let's say we want to rotate the nybbles $A_0, \cdots, A_7$ left by 7.
First we'll rotate left by 4 to get

$$A_7, A_0, A_1, \cdots, A_6$$

Rename these as
$$B_0, \cdots, B_7$$

We now want to left-rotate each $B_i$ by 3.

Let $b_i$ be the low bit of $B_i$.
Then, the low 3 bits of $B_i$ are
$(B_i - b_i) / 2$.

The result will thus be

* $2^3 b_0 + (B_7 - b_7)/2$
* $2^3 b_1 + (B_0 - b_0)/2$
* $2^3 b_2 + (B_1 - b_1)/2$
* $\cdots$
* $2^3 b_7 + (B_6 - b_6)/2$

or re-writing in terms of our original nybbles $A_i$,

* $2^3 a_7 + (A_6 - a_6)/2$
* $2^3 a_0 + (A_7 - a_7)/2$
* $2^3 a_1 + (A_0 - a_0)/2$
* $2^3 a_2 + (A_1 - a_1)/2$
* $2^3 a_3 + (A_2 - a_2)/2$
* $2^3 a_4 + (A_3 - a_3)/2$
* $2^3 a_5 + (A_4 - a_4)/2$
* $2^3 a_6 + (A_5 - a_5)/2$

For neatness, letting $(x, y, z) = (c', b', d'')$, the first 2 rows for the final line will be:

| 0 | 1 | 2 | 3 | 4 | 5 | 6 | 7 | 8 | 9 | 10 | 11 | 12 | 13 | 14 |
|---|---|---|---|---|---|---|---|---|---|----|----|----|----|----|
| x | y | z | (y^x')_0 | (y^x')_1 | (y^x')_2 | (y^x')_3 | (x+z)_0 | (x+z)_1 | (x+z)_2 | (x+z)_3 | y_0 | y_1 | y_2 | y_3 |
| x' | _ | (x+z)_8 | (y^x')_4 | (y^x')_5 | (y^x')_6 | (y^x')_7 | (x+z)_4 | (x+z)_5 | (x+z)_6 | (x+z)_7 | y_4 | y_5 | y_6 | y_7 |

but then we also need to perform the bit-rotate by 1.

For this we'll add an additional 2 rows. It's probably possible to do it with just 1,
but I think we'd have to change our plookup setup somehow, or maybe expand the number of columns,
or allow access to the previous row.

Let $lo(n)$ be the low bit of the nybble n. The 2 rows will be

| 0 | 1 | 2 | 3 | 4 | 5 | 6 | 7 | 8 | 9 | 10 | 11 | 12 | 13 | 14 |
|---|---|---|---|---|---|---|---|---|---|----|----|----|----|----|
| y' | (y^x')_0 | (y^x')_1 | (y^x')_2 | (y^x')_3 | lo((y^x')_0) | lo((y^x')_1) | lo((y^x')_2) | lo((y^x')_3) |
| _ | (y^x')_4 | (y^x')_5 | (y^x')_6 | (y^x')_7 | lo((y^x')_4) | lo((y^x')_5) | lo((y^x')_6) | lo((y^x')_7) |

On each of them we'll do the plookups

```
((cols[1] - cols[5])/2, (cols[1] - cols[5])/2, 0) in XOR
((cols[2] - cols[6])/2, (cols[2] - cols[6])/2, 0) in XOR
((cols[3] - cols[7])/2, (cols[3] - cols[7])/2, 0) in XOR
((cols[4] - cols[8])/2, (cols[4] - cols[8])/2, 0) in XOR
```

which checks that $(y^{x'})_i - lo((y^{x'})_i)$ is a nybble,
which guarantees that the low bit is computed correctly.

There is no need to check nybbleness of $(y^x')_i$ because those will be constrained to
be equal to the copies of those values from previous rows, which have already been
constrained for nybbleness (by the lookup in the XOR table).

And we'll check that y' is the sum of the shifted nybbles.



#### Elliptic Curve Addition

The layout is

|  0 |  1 |  2 |  3 |  4 |  5 |  6  |    7   | 8 |   9   |    10   |
|:--:|:--:|:--:|:--:|:--:|:--:|:---:|:------:|:-:|:-----:|:-------:|
| x1 | y1 | x2 | y2 | x3 | y3 | inf | same_x | s | inf_z | x21_inv |

where
- `(x1, y1), (x2, y2)` are the inputs and `(x3, y3)` the output.
- `inf` is a boolean that is true iff the result (x3, y3) is the point at infinity.

The rest of the values are inaccessible from the permutation argument, but
- `same_x` is a boolean that is true iff `x1 == x2`.

The following constraints are generated:

constraint 1:
* $x_{0} = w_{2} - w_{0}$
* $(w_{10} \cdot x_{0} - \mathbb{F}(1) - w_{7})$

constraint 2:

* $x_{0} = w_{2} - w_{0}$
* $w_{7} \cdot x_{0}$

constraint 3:

* $x_{0} = w_{2} - w_{0}$
* $x_{1} = w_{3} - w_{1}$
* $x_{2} = w_{0} \cdot w_{0}$
* $w_{7} \cdot (2 \cdot w_{8} \cdot w_{1} - 2 \cdot x_{2} - x_{2}) + (\mathbb{F}(1) - w_{7}) \cdot (x_{0} \cdot w_{8} - x_{1})$

constraint 4:

* $w_{0} + w_{2} + w_{4} - w_{8} \cdot w_{8}$

constraint 5:

* $w_{8} \cdot (w_{0} - w_{4}) - w_{1} - w_{5}$

constraint 6:

* $x_{1} = w_{3} - w_{1}$
* $x_{1} \cdot (w_{7} - w_{6})$

constraint 7:

* $x_{1} = w_{3} - w_{1}$
* $x_{1} \cdot w_{9} - w_{6}$



#### Endo Scalar

We give constraints for the endomul scalar computation.

Each row corresponds to 8 iterations of the inner loop in "Algorithm 2" on page 29 of
[the Halo paper](https://eprint.iacr.org/2019/1021.pdf).

The state of the algorithm that's updated across iterations of the loop is `(a, b)`.
It's clear from that description of the algorithm that an iteration of the loop can
be written as

```ignore
(a, b, i) ->
  ( 2 * a + c_func(r_{2 * i}, r_{2 * i + 1}),
    2 * b + d_func(r_{2 * i}, r_{2 * i + 1}) )
```

for some functions `c_func` and `d_func`. If one works out what these functions are on
every input (thinking of a two-bit input as a number in $\{0, 1, 2, 3\}$), one finds they
are given by

`c_func(x)`, defined by
- `c_func(0) = 0`
- `c_func(1) = 0`
- `c_func(2) = -1`
- `c_func(3) = 1`

`d_func(x)`, defined by
- `d_func(0) = -1`
- `d_func(1) = 1`
- `d_func(2) = 0`
- `d_func(3) = 0`

One can then interpolate to find polynomials that implement these functions on $\{0, 1, 2, 3\}$.

You can use [`sage`](https://www.sagemath.org/), as
```ignore
R = PolynomialRing(QQ, 'x')
c_func = R.lagrange_polynomial([(0, 0), (1, 0), (2, -1), (3, 1)])
d_func = R.lagrange_polynomial([(0, -1), (1, 1), (2, 0), (3, 0)])
```

Then, `c_func` is given by

```ignore
2/3 * x^3 - 5/2 * x^2 + 11/6 * x
```

and `d_func` is given by
```ignore
2/3 * x^3 - 7/2 * x^2 + 29/6 * x - 1 <=> c_func + (-x^2 + 3x - 1)
```

We lay it out the witness as

|  0 |  1 |  2 |  3 |  4 |  5 |  6 |  7 |  8 |  9 | 10 | 11 | 12 | 13 | 14 | Type |
|----|----|----|----|----|----|----|----|----|----|----|----|----|----|----|------|
| n0 | n8 | a0 | b0 | a8 | b8 | x0 | x1 | x2 | x3 | x4 | x5 | x6 | x7 |    | ENDO |

where each `xi` is a two-bit "crumb".

We also use a polynomial to check that each `xi` is indeed in $\{0, 1, 2, 3\}$,
which can be done by checking that each $x_i$ is a root of the polyunomial below:

```ignore
crumb(x)
= x (x - 1) (x - 2) (x - 3)
= x^4 - 6*x^3 + 11*x^2 - 6*x
= x *(x^3 - 6*x^2 + 11*x - 6)
```
Each iteration performs the following computations

* Update $n$: $\quad n_{i+1} = 2 \cdot n_{i} + x_i$
* Update $a$: $\quad a_{i+1} = 2 \cdot a_{i} + c_i$
* Update $b$: $\quad b_{i+1} = 2 \cdot b_{i} + d_i$

Then, after the 8 iterations, we compute expected values of the above operations as:

* `expected_n8 := 2 * ( 2 * ( 2 * ( 2 * ( 2 * ( 2 * ( 2 * (2 * n0 + x0) + x1 ) + x2 ) + x3 ) + x4 ) + x5 ) + x6 ) + x7`
* `expected_a8 := 2 * ( 2 * ( 2 * ( 2 * ( 2 * ( 2 * ( 2 * (2 * a0 + c0) + c1 ) + c2 ) + c3 ) + c4 ) + c5 ) + c6 ) + c7`
* `expected_b8 := 2 * ( 2 * ( 2 * ( 2 * ( 2 * ( 2 * ( 2 * (2 * b0 + d0) + d1 ) + d2 ) + d3 ) + d4 ) + d5 ) + d6 ) + d7`

Putting together all of the above, these are the 11 constraints for this gate

* Checking values after the 8 iterations:
  * Constrain $n$: ` 0 = expected_n8 - n8`
  * Constrain $a$: ` 0 = expected_a8 - a8`
  * Constrain $b$: ` 0 = expected_b8 - b8`
* Checking the crumbs, meaning each $x$ is indeed in the range $\{0, 1, 2, 3\}$:
  * Constrain $x_0$: `0 = x0 * ( x0^3 - 6 * x0^2 + 11 * x0 - 6 )`
  * Constrain $x_1$: `0 = x1 * ( x1^3 - 6 * x1^2 + 11 * x1 - 6 )`
  * Constrain $x_2$: `0 = x2 * ( x2^3 - 6 * x2^2 + 11 * x2 - 6 )`
  * Constrain $x_3$: `0 = x3 * ( x3^3 - 6 * x3^2 + 11 * x3 - 6 )`
  * Constrain $x_4$: `0 = x4 * ( x4^3 - 6 * x4^2 + 11 * x4 - 6 )`
  * Constrain $x_5$: `0 = x5 * ( x5^3 - 6 * x5^2 + 11 * x5 - 6 )`
  * Constrain $x_6$: `0 = x6 * ( x6^3 - 6 * x6^2 + 11 * x6 - 6 )`
  * Constrain $x_7$: `0 = x7 * ( x7^3 - 6 * x7^2 + 11 * x7 - 6 )`



#### Endo Scalar Multiplication

We implement custom gate constraints for short Weierstrass curve
endomorphism optimised variable base scalar multiplication.

Given a finite field $\mathbb{F}_q$ of order $q$, if the order is not a multiple of 2 nor 3, then an
elliptic curve over $\mathbb{F}_q$ in short Weierstrass form is represented by the set of points $(x,y)$
that satisfy the following equation with $a,b\in\mathbb{F}_q$ and $4a^3+27b^2\neq_{\mathbb{F}_q} 0$:
$$E(\mathbb{F}_q): y^2 = x^3 + a x + b$$
If $P=(x_p, y_p)$ and $T=(x_t, y_t)$ are two points in the curve $E(\mathbb{F}_q)$, the goal of this
operation is to perform the operation $2P±T$ efficiently as $(P±T)+P$.

`S = (P + (b ? T : −T)) + P`

The same algorithm can be used to perform other scalar multiplications, meaning it is
not restricted to the case $2\cdot P$, but it can be used for any arbitrary $k\cdot P$. This is done
by decomposing the scalar $k$ into its binary representation.
Moreover, for every step, there will be a one-bit constraint meant to differentiate between addition and subtraction
for the operation $(P±T)+P$:

In particular, the constraints of this gate take care of 4 bits of the scalar within a single EVBSM row.
When the scalar is longer (which will usually be the case), multiple EVBSM rows will be concatenated.

|  Row  |  0 |  1 |  2 |  3 |  4 |  5 |  6 |   7 |   8 |   9 |  10 |  11 |  12 |  13 |  14 |  Type |
|-------|----|----|----|----|----|----|----|-----|-----|-----|-----|-----|-----|-----|-----|-------|
|     i | xT | yT |  Ø |  Ø | xP | yP | n  |  xR |  yR |  s1 | s3  | b1  |  b2 |  b3 |  b4 | EVBSM |
|   i+1 |  = |  = |    |    | xS | yS | n' | xR' | yR' | s1' | s3' | b1' | b2' | b3' | b4' | EVBSM |

The layout of this gate (and the next row) allows for this chained behavior where the output point
of the current row $S$ gets accumulated as one of the inputs of the following row, becoming $P$ in
the next constraints. Similarly, the scalar is decomposed into binary form and $n$ ($n'$ respectively)
will store the current accumulated value and the next one for the check.

For readability, we define the following variables for the constraints:

  * `endo` $:=$ `EndoCoefficient`
  * `xq1` $:= (1 + ($`endo`$ - 1)\cdot b_1) \cdot x_t$
  * `xq2` $:= (1 + ($`endo`$ - 1)\cdot b_3) \cdot x_t$
  * `yq1` $:= (2\cdot b_2 - 1) \cdot y_t$
  * `yq2` $:= (2\cdot b_4 - 1) \cdot y_t$

These are the 11 constraints that correspond to each EVBSM gate,
which take care of 4 bits of the scalar within a single EVBSM row:

* First block:
  * `(xq1 - xp) * s1 = yq1 - yp`
  * `(2 * xp – s1^2 + xq1) * ((xp – xr) * s1 + yr + yp) = (xp – xr) * 2 * yp`
  * `(yr + yp)^2 = (xp – xr)^2 * (s1^2 – xq1 + xr)`
* Second block:
  * `(xq2 - xr) * s3 = yq2 - yr`
  * `(2*xr – s3^2 + xq2) * ((xr – xs) * s3 + ys + yr) = (xr – xs) * 2 * yr`
  * `(ys + yr)^2 = (xr – xs)^2 * (s3^2 – xq2 + xs)`
* Booleanity checks:
  * Bit flag $b_1$: `0 = b1 * (b1 - 1)`
  * Bit flag $b_2$: `0 = b2 * (b2 - 1)`
  * Bit flag $b_3$: `0 = b3 * (b3 - 1)`
  * Bit flag $b_4$: `0 = b4 * (b4 - 1)`
* Binary decomposition:
  * Accumulated scalar: `n_next = 16 * n + 8 * b1 + 4 * b2 + 2 * b3 + b4`

The constraints above are derived from the following EC Affine arithmetic equations:

* (1) => $(x_{q_1} - x_p) \cdot s_1 = y_{q_1} - y_p$
* (2&3) => $(x_p – x_r) \cdot s_2 = y_r + y_p$
* (2) => $(2 \cdot x_p + x_{q_1} – s_1^2) \cdot (s_1 + s_2) = 2 \cdot y_p$
    * <=> $(2 \cdot x_p – s_1^2 + x_{q_1}) \cdot ((x_p – x_r) \cdot s_1 + y_r + y_p) = (x_p – x_r) \cdot 2 \cdot y_p$
* (3) => $s_1^2 - s_2^2 = x_{q_1} - x_r$
    * <=> $(y_r + y_p)^2 = (x_p – x_r)^2 \cdot (s_1^2 – x_{q_1} + x_r)$
*
* (4) => $(x_{q_2} - x_r) \cdot s_3 = y_{q_2} - y_r$
* (5&6) => $(x_r – x_s) \cdot s_4 = y_s + y_r$
* (5) => $(2 \cdot x_r + x_{q_2} – s_3^2) \cdot (s_3 + s_4) = 2 \cdot y_r$
    * <=> $(2 \cdot x_r – s_3^2 + x_{q_2}) \cdot ((x_r – x_s) \cdot s_3 + y_s + y_r) = (x_r – x_s) \cdot 2 \cdot y_r$
* (6) => $s_3^2 – s_4^2 = x_{q_2} - x_s$
    * <=> $(y_s + y_r)^2 = (x_r – x_s)^2 \cdot (s_3^2 – x_{q_2} + x_s)$

Defining $s_2$ and $s_4$ as

* $s_2 := \frac{2 \cdot y_P}{2 * x_P + x_T - s_1^2} - s_1$
* $s_4 := \frac{2 \cdot y_R}{2 * x_R + x_T - s_3^2} - s_3$

Gives the following equations when substituting the values of $s_2$ and $s_4$:

1. `(xq1 - xp) * s1 = (2 * b1 - 1) * yt - yp`
2. `(2 * xp – s1^2 + xq1) * ((xp – xr) * s1 + yr + yp) = (xp – xr) * 2 * yp`
3. `(yr + yp)^2 = (xp – xr)^2 * (s1^2 – xq1 + xr)`
-
4. `(xq2 - xr) * s3 = (2 * b2 - 1) * yt - yr`
5. `(2 * xr – s3^2 + xq2) * ((xr – xs) * s3 + ys + yr) = (xr – xs) * 2 * yr`
6. `(ys + yr)^2 = (xr – xs)^2 * (s3^2 – xq2 + xs)`



#### Scalar Multiplication

We implement custom Plonk constraints for short Weierstrass curve variable base scalar multiplication.

Given a finite field $\mathbb{F}_q$ of order $q$, if the order is not a multiple of 2 nor 3, then an
elliptic curve over $\mathbb{F}_q$ in short Weierstrass form is represented by the set of points $(x,y)$
that satisfy the following equation with $a,b\in\mathbb{F}_q$ and $4a^3+27b^2\neq_{\mathbb{F}_q} 0$:
$$E(\mathbb{F}_q): y^2 = x^3 + a x + b$$
If $P=(x_p, y_p)$ and $Q=(x_q, y_q)$ are two points in the curve $E(\mathbb{F}_q)$, the algorithm we
represent here computes the operation $2P+Q$ (point doubling and point addition) as $(P+Q)+Q$.

```admonish info
Point $Q=(x_q, y_q)$ has nothing to do with the order $q$ of the field $\mathbb{F}_q$.
```

The original algorithm that is being used can be found in the Section 3.1 of <https://arxiv.org/pdf/math/0208038.pdf>,
which can perform the above operation using 1 multiplication, 2 squarings and 2 divisions (one more squaring)
if $P=Q$), thanks to the fact that computing the $Y$-coordinate of the intermediate addition is not required.
This is more efficient to the standard algorithm that requires 1 more multiplication, 3 squarings in total and 2 divisions.

Moreover, this algorithm can be applied not only to the operation $2P+Q$, but any other scalar multiplication $kP$.
This can be done by expressing the scalar $k$ in biwise form and performing a double-and-add approach.
Nonetheless, this requires conditionals to differentiate $2P$ from $2P+Q$. For that reason, we will implement
the following pseudocode from <https://github.com/zcash/zcash/issues/3924> (where instead, they give a variant
of the above efficient algorithm for Montgomery curves $b\cdot y^2 = x^3 + a \cdot x^2 + x$).

```ignore
Acc := [2]T
for i = n-1 ... 0:
   Q := (r_i == 1) ? T : -T
   Acc := Acc + (Q + Acc)
return (d_0 == 0) ? Q - P : Q
```


The layout of the witness requires 2 rows.
The i-th row will be a `VBSM` gate whereas the next row will be a `ZERO` gate.

|  Row  |  0 |  1 |  2 |  3 |  4 |  5 |  6 |  7 |  8 |  9 | 10 | 11 | 12 | 13 | 14 | Type |
|-------|----|----|----|----|----|----|----|----|----|----|----|----|----|----|----|------|
|     i | xT | yT | x0 | y0 |  n | n' |    | x1 | y1 | x2 | y2 | x3 | y3 | x4 | y4 | VBSM |
|   i+1 | x5 | y5 | b0 | b1 | b2 | b3 | b4 | s0 | s1 | s2 | s3 | s4 |    |    |    | ZERO |

The gate constraints take care of 5 bits of the scalar multiplication.
Each single bit consists of 4 constraints.
There is one additional constraint imposed on the final number.
Thus, the `VarBaseMul` gate argument requires 21 constraints.

For every bit, there will be one constraint meant to differentiate between addition and subtraction
for the operation $(P±T)+P$:

`S = (P + (b ? T : −T)) + P`

We follow this criteria:
- If the bit is positive, the sign should be a subtraction
- If the bit is negative, the sign should be an addition

Then, paraphrasing the above, we will represent this behavior as:

`S = (P - (2 * b - 1) * T ) + P`

Let us call `Input` the point with coordinates `(xI, yI)` and
`Target` is the point being added with coordinates `(xT, yT)`.
Then `Output` will be the point with coordinates `(xO, yO)` resulting from `O = ( I ± T ) + I`

```admonish info
Do not confuse our `Output` point `(xO, yO)` with the point at infinity that is normally represented as $\mathcal{O}$.
```

In each step of the algorithm, we consider the following elliptic curves affine arithmetic equations:

* $s_1 := \frac{y_i - (2\cdot b - 1) \cdot y_t}{x_i - x_t}$
* $s_2 := \frac{2 \cdot y_i}{2 * x_i + x_t - s_1^2} - s_1$
* $x_o := x_t + s_2^2 - s_1^2$
* $y_o := s_2 \cdot (x_i - x_o) - y_i$

For readability, we define the following 3 variables
in such a way that $s_2$ can be expressed as `u / t`:

  * `rx` $:= s_1^2 - x_i - x_t$
  * `t` $:= x_i - $ `rx` $ \iff 2 \cdot x_i - s_1^2 + x_t$
  * `u` $:= 2 \cdot y_i - $ `t` $\cdot s_1 \iff 2 \cdot y_i - s_1 \cdot (2\cdot x_i - s^2_1 + x_t)$

Next, for each bit in the algorithm, we create the following 4 constraints that derive from the above:

* Booleanity check on the bit $b$:
`0 = b * b - b`
* Constrain $s_1$:
`(xI - xT) * s1 = yI – (2b - 1) * yT`
* Constrain `Output` $X$-coordinate $x_o$ and $s_2$:
`0 = u^2 - t^2 * (xO - xT + s1^2)`
* Constrain `Output` $Y$-coordinate $y_o$ and $s_2$:
`0 = (yO + yI) * t - (xI - xO) * u`

When applied to the 5 bits, the value of the `Target` point `(xT, yT)` is maintained,
whereas the values for the `Input` and `Output` points form the chain:

`[(x0, y0) -> (x1, y1) -> (x2, y2) -> (x3, y3) -> (x4, y4) -> (x5, y5)]`

Similarly, 5 different `s0..s4` are required, just like the 5 bits `b0..b4`.

Finally, the additional constraint makes sure that the scalar is being correctly expressed
into its binary form (using the double-and-add decomposition) as:
$$ n' = 2^5 \cdot n + 2^4 \cdot b_0 + 2^3 \cdot b_1 + 2^2 \cdot b_2 + 2^1 \cdot b_3 + b_4$$
This equation is translated as the constraint:
* Binary decomposition:
`0 = n' - (b4 + 2 * (b3 + 2 * (b2 + 2 * (b1 + 2 * (b0 + 2*n)))))`



## Setup

In this section we specify the setup that goes into creating two indexes from a circuit:

* A [*prover index*](#prover-index), necessary for the prover to to create proofs.
* A [*verifier index*](#verifier-index), necessary for the verifier to verify proofs.

```admonish
The circuit creation part is not specified in this document. It might be specified in a separate document, or we might want to specify how to create the circuit description tables.
```

As such, the transformation of a circuit into these two indexes can be seen as a compilation step. Note that the prover still needs access to the original circuit to create proofs, as they need to execute it to create the witness (register table).

### Common Index

In this section we describe data that both the prover and the verifier index share.

**`URS` (Uniform Reference String)** The URS is a set of parameters that is generated once, and shared between the prover and the verifier.
It is used for polynomial commitments, so refer to the [poly-commitment specification](./poly-commitment.md) for more details.

```admonish
Kimchi currently generates the URS based on the circuit, and attach it to the index. So each circuit can potentially be accompanied with a different URS. On the other hand, Mina reuses the same URS for multiple circuits ([see zkapps for more details](https://minaprotocol.com/blog/what-are-zkapps)).
```

**`Domain`**. A domain large enough to contain the circuit and the zero-knowledge rows (used to provide zero-knowledge to the protocol). Specifically, the smallest subgroup in our field that has order greater or equal to `n + ZK_ROWS`, with `n` is the number of gates in the circuit.
TODO: what if the domain is larger than the URS?

```admonish warning "Ordering of elements in the domain"
Note that in this specification we always assume that the first element of a domain is $1$.
```

**`Shifts`**. As part of the permutation, we need to create `PERMUTS` shifts.
To do that, the following logic is followed (in pseudo code):
(TODO: move shift creation within the permutation section?)

```python
shifts[0] = 1 # first shift is identity

for i in 0..7: # generate 7 shifts
    i = 7
    shift, i = sample(domain, i)
    while shifts.contains(shift) do:
        shift, i = sample(domain, i)
    shift[i] = shift

def sample(domain, i):
    i += 1
    shift = Field(Blake2b512(to_be_bytes(i)))
    while is_not_quadratic_non_residue(shift) || domain.contains(shift):
        i += 1
        shift = Field(Blake2b512(to_be_bytes(i)))
    return shift, i
```

**`Public`**. This variable simply contains the number of public inputs. (TODO: actually, it's not contained in the verifier index)

The compilation steps to create the common index are as follow:

1. If the circuit is less than 2 gates, abort.
2. Create a domain for the circuit. That is,
   compute the smallest subgroup of the field that
   has order greater or equal to `n + ZK_ROWS` elements.
3. Pad the circuit: add zero gates to reach the domain size.
4. sample the `PERMUTS` shifts.


### Lookup Index

If lookup is used, the following values are added to the common index:

**`LookupSelectors`**. The list of lookup selectors used. In practice, this tells you which lookup tables are used.

**`TableIds`**. This is a list of table ids used by the Lookup gate.

**`MaxJointSize`**. This is the maximum number of columns appearing in the lookup tables used by the lookup selectors. For example, the XOR lookup has 3 columns.

To create the index, follow these steps:

1. If no lookup is used in the circuit, do not create a lookup index
2. Get the lookup selectors and lookup tables (TODO: how?)
3. Concatenate runtime lookup tables with the ones used by gates
4. Get the highest number of columns `max_table_width`
   that a lookup table can have.
5. Create the concatenated table of all the fixed lookup tables.
   It will be of height the size of the domain,
   and of width the maximum width of any of the lookup tables.
   In addition, create an additional column to store all the tables' table IDs.

   For example, if you have a table with ID 0

   |       |       |       |
   | :---: | :---: | :---: |
   |   1   |   2   |   3   |
   |   5   |   6   |   7   |
   |   0   |   0   |   0   |

   and another table with ID 1

   |       |       |
   | :---: | :---: |
   |   8   |   9   |

   the concatenated table in a domain of size 5 looks like this:

   |       |       |       |
   | :---: | :---: | :---: |
   |   1   |   2   |   3   |
   |   5   |   6   |   7   |
   |   0   |   0   |   0   |
   |   8   |   9   |   0   |
   |   0   |   0   |   0   |

   with the table id vector:

   | table id |
   | :------: |
   |    0     |
   |    0     |
   |    0     |
   |    1     |
   |    0     |

   To do this, for each table:

	- Update the corresponding entries in a table id vector (of size the domain as well)
   with the table ID of the table.
	- Copy the entries from the table to new rows in the corresponding columns of the concatenated table.
	- Fill in any unused columns with 0 (to match the dummy value)
6. Pad the end of the concatened table with the dummy value.
7. Pad the end of the table id vector with 0s.
8. pre-compute polynomial and evaluation form for the look up tables
9. pre-compute polynomial and evaluation form for the table IDs,
   only if a table with an ID different from zero was used.


### Prover Index

Both the prover and the verifier index, besides the common parts described above, are made out of pre-computations which can be used to speed up the protocol.
These pre-computations are optimizations, in the context of normal proofs, but they are necessary for recursion.

```rs
pub struct ProverIndex<G: CommitmentCurve> {
    /// constraints system polynomials
    #[serde(bound = "ConstraintSystem<G::ScalarField>: Serialize + DeserializeOwned")]
    pub cs: ConstraintSystem<G::ScalarField>,

    /// The symbolic linearization of our circuit, which can compile to concrete types once certain values are learned in the protocol.
    #[serde(skip)]
    pub linearization: Linearization<Vec<PolishToken<G::ScalarField>>>,

    /// The mapping between powers of alpha and constraints
    #[serde(skip)]
    pub powers_of_alpha: Alphas<G::ScalarField>,

    /// polynomial commitment keys
    #[serde(skip)]
    pub srs: Arc<SRS<G>>,

    /// maximal size of polynomial section
    pub max_poly_size: usize,

    /// maximal size of the quotient polynomial according to the supported constraints
    pub max_quot_size: usize,

    /// random oracle argument parameters
    #[serde(skip)]
    pub fq_sponge_params: ArithmeticSpongeParams<G::BaseField>,
}
```


### Verifier Index

Same as the prover index, we have a number of pre-computations as part of the verifier index.

```rs
#[serde_as]
#[derive(Serialize, Deserialize)]
pub struct LookupVerifierIndex<G: CommitmentCurve> {
    pub lookup_used: LookupsUsed,
    #[serde(bound = "PolyComm<G>: Serialize + DeserializeOwned")]
    pub lookup_table: Vec<PolyComm<G>>,
    #[serde(bound = "PolyComm<G>: Serialize + DeserializeOwned")]
    pub lookup_selectors: LookupSelectors<PolyComm<G>>,

    /// Table IDs for the lookup values.
    /// This may be `None` if all lookups originate from table 0.
    #[serde(bound = "PolyComm<G>: Serialize + DeserializeOwned")]
    pub table_ids: Option<PolyComm<G>>,

    /// The maximum joint size of any joint lookup in a constraint in `kinds`. This can be computed from `kinds`.
    pub max_joint_size: u32,

    /// An optional selector polynomial for runtime tables
    #[serde(bound = "PolyComm<G>: Serialize + DeserializeOwned")]
    pub runtime_tables_selector: Option<PolyComm<G>>,
}

#[serde_as]
#[derive(Serialize, Deserialize)]
pub struct VerifierIndex<G: CommitmentCurve> {
    /// evaluation domain
    #[serde_as(as = "o1_utils::serialization::SerdeAs")]
    pub domain: D<G::ScalarField>,
    /// maximal size of polynomial section
    pub max_poly_size: usize,
    /// maximal size of the quotient polynomial according to the supported constraints
    pub max_quot_size: usize,
    /// polynomial commitment keys
    #[serde(skip)]
    pub srs: OnceCell<Arc<SRS<G>>>,

    /// expected size of the public input
    pub public_input_size: usize,

    /// List of recursion accumulators to verify from previous proofs (if any).
    /// The item is the log2 size of the accumulator's domain.
    pub recursive_proofs: Vec<usize>,

    // index polynomial commitments
    /// permutation commitment array
    #[serde(bound = "PolyComm<G>: Serialize + DeserializeOwned")]
    pub sigma_comm: [PolyComm<G>; PERMUTS],
    /// coefficient commitment array
    #[serde(bound = "PolyComm<G>: Serialize + DeserializeOwned")]
    pub coefficients_comm: [PolyComm<G>; COLUMNS],
    /// coefficient commitment array
    #[serde(bound = "PolyComm<G>: Serialize + DeserializeOwned")]
    pub generic_comm: PolyComm<G>,

    // poseidon polynomial commitments
    /// poseidon constraint selector polynomial commitment
    #[serde(bound = "PolyComm<G>: Serialize + DeserializeOwned")]
    pub psm_comm: PolyComm<G>,

    // ECC arithmetic polynomial commitments
    /// EC addition selector polynomial commitment
    #[serde(bound = "PolyComm<G>: Serialize + DeserializeOwned")]
    pub complete_add_comm: PolyComm<G>,
    /// EC variable base scalar multiplication selector polynomial commitment
    #[serde(bound = "PolyComm<G>: Serialize + DeserializeOwned")]
    pub mul_comm: PolyComm<G>,
    /// endoscalar multiplication selector polynomial commitment
    #[serde(bound = "PolyComm<G>: Serialize + DeserializeOwned")]
    pub emul_comm: PolyComm<G>,
    /// endoscalar multiplication scalar computation selector polynomial commitment
    #[serde(bound = "PolyComm<G>: Serialize + DeserializeOwned")]
    pub endomul_scalar_comm: PolyComm<G>,

    /// Chacha polynomial commitments
    #[serde(bound = "PolyComm<G>: Serialize + DeserializeOwned")]
    pub chacha_comm: Option<[PolyComm<G>; 4]>,

    // Range check gates polynomial commitments
    #[serde(bound = "Vec<PolyComm<G>>: Serialize + DeserializeOwned")]
    pub range_check_comm: Vec<PolyComm<G>>,

    /// wire coordinate shifts
    #[serde_as(as = "[o1_utils::serialization::SerdeAs; PERMUTS]")]
    pub shift: [G::ScalarField; PERMUTS],
    /// zero-knowledge polynomial
    #[serde(skip)]
    pub zkpm: OnceCell<DensePolynomial<G::ScalarField>>,
    // TODO(mimoo): isn't this redundant with domain.d1.group_gen ?
    /// domain offset for zero-knowledge
    #[serde(skip)]
    pub w: OnceCell<G::ScalarField>,
    /// endoscalar coefficient
    #[serde(skip)]
    pub endo: G::ScalarField,

    #[serde(bound = "PolyComm<G>: Serialize + DeserializeOwned")]
    pub lookup_index: Option<LookupVerifierIndex<G>>,

    #[serde(skip)]
    pub linearization: Linearization<Vec<PolishToken<G::ScalarField>>>,
    /// The mapping between powers of alpha and constraints
    #[serde(skip)]
    pub powers_of_alpha: Alphas<G::ScalarField>,

    // random oracle argument parameters
    #[serde(skip)]
    pub fr_sponge_params: ArithmeticSpongeParams<G::ScalarField>,
    #[serde(skip)]
    pub fq_sponge_params: ArithmeticSpongeParams<G::BaseField>,
}
```


## Proof Construction & Verification

Originally, kimchi is based on an interactive protocol that was transformed into a non-interactive one using the [Fiat-Shamir](https://o1-labs.github.io/mina-book/crypto/plonk/fiat_shamir.html) transform.
For this reason, it can be useful to visualize the high-level interactive protocol before the transformation:

```mermaid
sequenceDiagram
    participant Prover
    participant Verifier

    Note over Prover,Verifier: Prover produces commitments to secret polynomials

    Prover->>Verifier: public input & witness commitment

    Verifier->>Prover: beta & gamma
    Prover->>Verifier: permutation commitment

    opt lookup
        Prover->>Verifier: sorted
        Prover->>Verifier: aggreg
    end

    Note over Prover,Verifier: Prover produces commitment to quotient polynomial

    Verifier->>Prover: alpha
    Prover->>Verifier: quotient commitment

    Note over Prover,Verifier: Verifier produces an evaluation point

    Verifier->>Prover: zeta

    Note over Prover,Verifier: Prover provides helper evaluations

    Prover->>Verifier: the generic selector gen(zeta) & gen(zeta * omega)
    Prover->>Verifier: the poseidon selector pos(zeta) & pos(zeta * omega)
    Prover->>Verifier: negated public input p(zeta) & p(zeta * omega)

    Note over Prover,Verifier: Prover provides needed evaluations for the linearization

    Note over Verifier: change of verifier (change of sponge)

    Prover->>Verifier: permutation poly z(zeta) & z(zeta * omega)
    Prover->>Verifier: the 15 registers w_i(zeta) & w_i(zeta * omega)
    Prover->>Verifier: the 6 sigmas s_i(zeta) & s_i(zeta * omega)

    Prover->>Verifier: ft(zeta * omega)

    opt lookup
        Prover->>Verifier: sorted(zeta) & sorted(zeta * omega)
        Prover->>Verifier: aggreg(zeta) & aggreg(zeta * omega)
        Prover->>Verifier: table(zeta) & table(zeta * omega)
    end

    Note over Prover,Verifier: Batch verification of evaluation proofs

    Verifier->>Prover: u, v

    Note over Verifier: change of verifier (change of sponge)

    Prover->>Verifier: aggregated evaluation proof (involves more interaction)
```

The Fiat-Shamir transform simulates the verifier messages via a hash function that hashes the transcript of the protocol so far before outputing verifier messages.
You can find these operations under the [proof creation](#proof-creation) and [proof verification](#proof-verification) algorithms as absorption and squeezing of values with the sponge.

### Proof Structure

A proof consists of the following data structures:

```rs
/// Evaluations of lookup polynomials
#[serde_as]
#[derive(Clone, Serialize, Deserialize)]
#[serde(bound(
    serialize = "Vec<o1_utils::serialization::SerdeAs>: serde_with::SerializeAs<Field>",
    deserialize = "Vec<o1_utils::serialization::SerdeAs>: serde_with::DeserializeAs<'de, Field>"
))]
pub struct LookupEvaluations<Field> {
    /// sorted lookup table polynomial
    #[serde_as(as = "Vec<Vec<o1_utils::serialization::SerdeAs>>")]
    pub sorted: Vec<Field>,
    /// lookup aggregation polynomial
    #[serde_as(as = "Vec<o1_utils::serialization::SerdeAs>")]
    pub aggreg: Field,
    // TODO: May be possible to optimize this away?
    /// lookup table polynomial
    #[serde_as(as = "Vec<o1_utils::serialization::SerdeAs>")]
    pub table: Field,

    /// Optionally, a runtime table polynomial.
    #[serde_as(as = "Option<Vec<o1_utils::serialization::SerdeAs>>")]
    pub runtime: Option<Field>,
}

// TODO: this should really be vectors here, perhaps create another type for chunked evaluations?
/// Polynomial evaluations contained in a `ProverProof`.
/// - **Chunked evaluations** `Field` is instantiated with vectors with a length that equals the length of the chunk
/// - **Non chunked evaluations** `Field` is instantiated with a field, so they are single-sized#[serde_as]
#[serde_as]
#[derive(Clone, Serialize, Deserialize)]
#[serde(bound(
    serialize = "Vec<o1_utils::serialization::SerdeAs>: serde_with::SerializeAs<Field>",
    deserialize = "Vec<o1_utils::serialization::SerdeAs>: serde_with::DeserializeAs<'de, Field>"
))]
pub struct ProofEvaluations<Field> {
    /// witness polynomials
    #[serde_as(as = "[Vec<o1_utils::serialization::SerdeAs>; COLUMNS]")]
    pub w: [Field; COLUMNS],
    /// permutation polynomial
    #[serde_as(as = "Vec<o1_utils::serialization::SerdeAs>")]
    pub z: Field,
    /// permutation polynomials
    /// (PERMUTS-1 evaluations because the last permutation is only used in commitment form)
    #[serde_as(as = "[Vec<o1_utils::serialization::SerdeAs>; PERMUTS - 1]")]
    pub s: [Field; PERMUTS - 1],
    /// lookup-related evaluations
    pub lookup: Option<LookupEvaluations<Field>>,
    /// evaluation of the generic selector polynomial
    #[serde_as(as = "Vec<o1_utils::serialization::SerdeAs>")]
    pub generic_selector: Field,
    /// evaluation of the poseidon selector polynomial
    #[serde_as(as = "Vec<o1_utils::serialization::SerdeAs>")]
    pub poseidon_selector: Field,
}

/// Commitments linked to the lookup feature
#[serde_as]
#[derive(Clone, Serialize, Deserialize)]
#[serde(bound = "G: ark_serialize::CanonicalDeserialize + ark_serialize::CanonicalSerialize")]
pub struct LookupCommitments<G: AffineCurve> {
    /// Commitments to the sorted lookup table polynomial (may have chunks)
    pub sorted: Vec<PolyComm<G>>,
    /// Commitment to the lookup aggregation polynomial
    pub aggreg: PolyComm<G>,
    /// Optional commitment to concatenated runtime tables
    pub runtime: Option<PolyComm<G>>,
}

/// All the commitments that the prover creates as part of the proof.
#[serde_as]
#[derive(Clone, Serialize, Deserialize)]
#[serde(bound = "G: ark_serialize::CanonicalDeserialize + ark_serialize::CanonicalSerialize")]
pub struct ProverCommitments<G: AffineCurve> {
    /// The commitments to the witness (execution trace)
    pub w_comm: [PolyComm<G>; COLUMNS],
    /// The commitment to the permutation polynomial
    pub z_comm: PolyComm<G>,
    /// The commitment to the quotient polynomial
    pub t_comm: PolyComm<G>,
    /// Commitments related to the lookup argument
    pub lookup: Option<LookupCommitments<G>>,
}

/// The proof that the prover creates from a [ProverIndex](super::prover_index::ProverIndex) and a `witness`.
#[serde_as]
#[derive(Clone, Serialize, Deserialize)]
#[serde(bound = "G: ark_serialize::CanonicalDeserialize + ark_serialize::CanonicalSerialize")]
pub struct ProverProof<G: AffineCurve> {
    /// All the polynomial commitments required in the proof
    pub commitments: ProverCommitments<G>,

    /// batched commitment opening proof
    pub proof: OpeningProof<G>,

    /// Two evaluations over a number of committed polynomials
    // TODO(mimoo): that really should be a type Evals { z: PE, zw: PE }
    pub evals: [ProofEvaluations<Vec<G::ScalarField>>; 2],

    /// Required evaluation for [Maller's optimization](https://o1-labs.github.io/mina-book/crypto/plonk/maller_15.html#the-evaluation-of-l)
    #[serde_as(as = "o1_utils::serialization::SerdeAs")]
    pub ft_eval1: G::ScalarField,

    /// The public input
    #[serde_as(as = "Vec<o1_utils::serialization::SerdeAs>")]
    pub public: Vec<G::ScalarField>,

    /// The challenges underlying the optional polynomials folded into the proof
    pub prev_challenges: Vec<RecursionChallenge<G>>,
}

/// A struct to store the challenges inside a `ProverProof`
#[serde_as]
#[derive(Clone, Deserialize, Serialize)]
#[serde(bound = "G: ark_serialize::CanonicalDeserialize + ark_serialize::CanonicalSerialize")]
pub struct RecursionChallenge<G>
where
    G: AffineCurve,
{
    /// Vector of scalar field elements
    #[serde_as(as = "Vec<o1_utils::serialization::SerdeAs>")]
    pub chals: Vec<G::ScalarField>,
    /// Polynomial commitment
    pub comm: PolyComm<G>,
}

```


The following sections specify how a prover creates a proof, and how a verifier validates a number of proofs.

### Proof Creation

To create a proof, the prover expects:

* A prover index, containing a representation of the circuit (and optionaly pre-computed values to be used in the proof creation).
* The (filled) registers table, representing parts of the execution trace of the circuit.

```admonish
The public input is expected to be passed in the first `Public` rows of the registers table.
```

The following constants are set:

* `EVAL_POINTS = 2`. This is the number of points that the prover has to evaluate their polynomials at.
($\zeta$ and $\zeta\omega$ where $\zeta$ will be deterministically generated.)
* `ZK_ROWS = 3`. This is the number of rows that will be randomized to provide zero-knowledgeness.
Note that it only needs to be greater or equal to the number of evaluations (2) in the protocol.
Yet, it contains one extra row to take into account the last constraint (final value of the permutation accumulator).
(TODO: treat the final constraint separately so that ZK_ROWS = 2)

The prover then follows the following steps to create the proof:

1. Ensure we have room in the witness for the zero-knowledge rows.
   We currently expect the witness not to be of the same length as the domain,
   but instead be of the length of the (smaller) circuit.
   If we cannot add `ZK_ROWS` rows to the columns of the witness before reaching
   the size of the domain, abort.
1. Pad the witness columns with Zero gates to make them the same length as the domain.
   Then, randomize the last `ZK_ROWS` of each columns.
1. Setup the Fq-Sponge.
1. Absorb the verifier index
1. If recursion commitments are passed, absorb them
1. Compute the negated public input polynomial as
   the polynomial that evaluates to $-p_i$ for the first `public_input_size` values of the domain,
   and $0$ for the rest.
1. Commit (non-hiding) to the negated public input polynomial.
1. Absorb the commitment to the public polynomial with the Fq-Sponge.

   Note: unlike the original PLONK protocol,
   the prover also provides evaluations of the public polynomial to help the verifier circuit.
   This is why we need to absorb the commitment to the public polynomial at this point.
1. Commit to the witness columns by creating `COLUMNS` hidding commitments.

   Note: since the witness is in evaluation form,
   we can use the `commit_evaluation` optimization.
1. Absorb the witness commitments with the Fq-Sponge.
1. Compute the witness polynomials by interpolating each `COLUMNS` of the witness.
   TODO: why not do this first, and then commit? Why commit from evaluation directly?
1. If using lookup:
	- If queries involve a lookup table with multiple columns
	  then squeeze the Fq-Sponge to obtain the joint combiner challenge $j'$,
	  otherwise set the joint combiner challenge $j'$ to $0$.
	- Derive the scalar joint combiner $j$ from $j'$ using the endomorphism (TOOD: specify)
	- If multiple lookup tables are involved,
	  set the `table_id_combiner` as the $j^i$ with $i$ the maximum width of any used table.
	  Essentially, this is to add a last column of table ids to the concatenated lookup tables.
	- Compute the dummy lookup value as the combination of the last entry of the XOR table (so `(0, 0, 0)`).
	  Warning: This assumes that we always use the XOR table when using lookups.
	- Compute the lookup table values as the combination of the lookup table entries.
	- Compute the sorted evaluations.
	- Randomize the last `EVALS` rows in each of the sorted polynomials
	  in order to add zero-knowledge to the protocol.
	- Commit each of the sorted polynomials.
	- Absorb each commitments to the sorted polynomials.
1. Sample $\beta$ with the Fq-Sponge.
1. Sample $\gamma$ with the Fq-Sponge.
1. If using lookup:
	- Compute the lookup aggregation polynomial.
	- Commit to the aggregation polynomial.
	- Absorb the commitment to the aggregation polynomial with the Fq-Sponge.
1. Compute the permutation aggregation polynomial $z$.
1. Commit (hidding) to the permutation aggregation polynomial $z$.
1. Absorb the permutation aggregation polynomial $z$ with the Fq-Sponge.
1. Sample $\alpha'$ with the Fq-Sponge.
1. Derive $\alpha$ from $\alpha'$ using the endomorphism (TODO: details)
1. TODO: instantiate alpha?
1. Compute the quotient polynomial (the $t$ in $f = Z_H \cdot t$).
   The quotient polynomial is computed by adding all these polynomials together:
	- the combined constraints for all the gates
	- the combined constraints for the permutation
	- TODO: lookup
	- the negated public polynomial
   and by then dividing the resulting polynomial with the vanishing polynomial $Z_H$.
   TODO: specify the split of the permutation polynomial into perm and bnd?
1. commit (hiding) to the quotient polynomial $t$
   TODO: specify the dummies
1. Absorb the the commitment of the quotient polynomial with the Fq-Sponge.
1. Sample $\zeta'$ with the Fq-Sponge.
1. Derive $\zeta$ from $\zeta'$ using the endomorphism (TODO: specify)
1. If lookup is used, evaluate the following polynomials at $\zeta$ and $\zeta \omega$:
	- the aggregation polynomial
	- the sorted polynomials
	- the table polynonial
1. Chunk evaluate the following polynomials at both $\zeta$ and $\zeta \omega$:
	- $s_i$
	- $w_i$
	- $z$
	- lookup (TODO)
	- generic selector
	- poseidon selector

   By "chunk evaluate" we mean that the evaluation of each polynomial can potentially be a vector of values.
   This is because the index's `max_poly_size` parameter dictates the maximum size of a polynomial in the protocol.
   If a polynomial $f$ exceeds this size, it must be split into several polynomials like so:
   $$f(x) = f_0(x) + x^n f_1(x) + x^{2n} f_2(x) + \cdots$$

   And the evaluation of such a polynomial is the following list for $x \in {\zeta, \zeta\omega}$:

   $$(f_0(x), f_1(x), f_2(x), \ldots)$$

   TODO: do we want to specify more on that? It seems unecessary except for the t polynomial (or if for some reason someone sets that to a low value)
1. Evaluate the same polynomials without chunking them
   (so that each polynomial should correspond to a single value this time).
1. Compute the ft polynomial.
   This is to implement [Maller's optimization](https://o1-labs.github.io/mina-book/crypto/plonk/maller_15.html).
1. construct the blinding part of the ft polynomial commitment
   see https://o1-labs.github.io/mina-book/crypto/plonk/maller_15.html#evaluation-proof-and-blinding-factors
1. Evaluate the ft polynomial at $\zeta\omega$ only.
1. Setup the Fr-Sponge
1. Squeeze the Fq-sponge and absorb the result with the Fr-Sponge.
1. Evaluate the negated public polynomial (if present) at $\zeta$ and $\zeta\omega$.
1. Absorb the unique evaluation of ft: $ft(\zeta\omega)$.
1. Absorb all the polynomial evaluations in $\zeta$ and $\zeta\omega$:
	- the public polynomial
	- z
	- generic selector
	- poseidon selector
	- the 15 register/witness
	- 6 sigmas evaluations (the last one is not evaluated)
<<<<<<< HEAD
1. Absorb the unique evaluation of ft: $ft(\zeta\omega)$.
1. If recursion challenges are passed, absorb them
=======
>>>>>>> 420ca570
1. Sample $v'$ with the Fr-Sponge
1. Derive $v$ from $v'$ using the endomorphism (TODO: specify)
1. Sample $u'$ with the Fr-Sponge
1. Derive $u$ from $u'$ using the endomorphism (TODO: specify)
1. Create a list of all polynomials that will require evaluations
   (and evaluation proofs) in the protocol.
   First, include the previous challenges, in case we are in a recursive prover.
1. Then, include:
	- the negated public polynomial
	- the ft polynomial
	- the permutation aggregation polynomial z polynomial
	- the generic selector
	- the poseidon selector
	- the 15 registers/witness columns
	- the 6 sigmas
	- optionally, the runtime table
1. Create an aggregated evaluation proof for all of these polynomials at $\zeta$ and $\zeta\omega$ using $u$ and $v$.


### Proof Verification

TODO: we talk about batch verification, but is there an actual batch operation? It seems like we're just verifying an aggregated opening proof

We define two helper algorithms below, used in the batch verification of proofs.


#### Fiat-Shamir argument

We run the following algorithm:

1. Setup the Fq-Sponge.
1. Absorb the verifier index
1. If the verifier index expects a number of recursion challenges,
   make sure that the right number of accumulators are passed in the proof,
   and that for each accumulators the number of challenges is the same as log2(SRS.len())
1. Absorb the recursion commitments.
1. Absorb the commitment of the public input polynomial with the Fq-Sponge.
1. Absorb the commitments to the registers / witness columns with the Fq-Sponge.
1. If lookup is used:
	- If it involves queries to a multiple-column lookup table,
	  then squeeze the Fq-Sponge to obtain the joint combiner challenge $j'$,
	  otherwise set the joint combiner challenge $j'$ to $0$.
	- Derive the scalar joint combiner challenge $j$ from $j'$ using the endomorphism.
	  (TODO: specify endomorphism)
	- absorb the commitments to the sorted polynomials.
1. Sample $\beta$ with the Fq-Sponge.
1. Sample $\gamma$ with the Fq-Sponge.
1. If using lookup, absorb the commitment to the aggregation lookup polynomial.
1. Absorb the commitment to the permutation trace with the Fq-Sponge.
1. Sample $\alpha'$ with the Fq-Sponge.
1. Derive $\alpha$ from $\alpha'$ using the endomorphism (TODO: details).
1. Enforce that the length of the $t$ commitment is of size `PERMUTS`.
1. Absorb the commitment to the quotient polynomial $t$ into the argument.
1. Sample $\zeta'$ with the Fq-Sponge.
1. Derive $\zeta$ from $\zeta'$ using the endomorphism (TODO: specify).
1. Setup the Fr-Sponge.
1. Squeeze the Fq-sponge and absorb the result with the Fr-Sponge.
1. Evaluate the negated public polynomial (if present) at $\zeta$ and $\zeta\omega$.

   NOTE: this works only in the case when the poly segment size is not smaller than that of the domain.
1. Absorb the unique evaluation of ft: $ft(\zeta\omega)$.
1. Absorb all the polynomial evaluations in $\zeta$ and $\zeta\omega$:
	- the public polynomial
	- z
	- generic selector
	- poseidon selector
	- the 15 register/witness
	- 6 sigmas evaluations (the last one is not evaluated)
<<<<<<< HEAD
1. Absorb the unique evaluation of ft: $ft(\zeta\omega)$.
1. If recursion challenges are in the proof, absorb them
=======
>>>>>>> 420ca570
1. Sample $v'$ with the Fr-Sponge.
1. Derive $v$ from $v'$ using the endomorphism (TODO: specify).
1. Sample $u'$ with the Fr-Sponge.
1. Derive $u$ from $u'$ using the endomorphism (TODO: specify).
1. Create a list of all polynomials that have an evaluation proof.
1. Compute the evaluation of $ft(\zeta)$.

#### Partial verification

For every proof we want to verify, we defer the proof opening to the very end.
This allows us to potentially batch verify a number of partially verified proofs.
Essentially, this steps verifies that $f(\zeta) = t(\zeta) * Z_H(\zeta)$.

1. Enforce the size of the public input
1. Commit to the negated public input polynomial.
1. Run the [Fiat-Shamir argument](#fiat-shamir-argument).
1. Combine the chunked polynomials' evaluations
   (TODO: most likely only the quotient polynomial is chunked)
   with the right powers of $\zeta^n$ and $(\zeta * \omega)^n$.
4. Compute the commitment to the linearized polynomial $f$.
   To do this, add the constraints of all of the gates, of the permutation,
   and optionally of the lookup.
   (See the separate sections in the [constraints](#constraints) section.)
   Any polynomial should be replaced by its associated commitment,
   contained in the verifier index or in the proof,
   unless a polynomial has its evaluation provided by the proof
   in which case the evaluation should be used in place of the commitment.
1. Compute the (chuncked) commitment of $ft$
   (see [Maller's optimization](../crypto/plonk/maller_15.html)).
1. List the polynomial commitments, and their associated evaluations,
   that are associated to the aggregated evaluation proof in the proof:
	- recursion
	- public input commitment
	- ft commitment (chunks of it)
	- permutation commitment
	- index commitments that use the coefficients
	- witness commitments
	- sigma commitments
	- lookup commitments
#### Batch verification of proofs

Below, we define the steps to verify a number of proofs
(each associated to a [verifier index](#verifier-index)).
You can, of course, use it to verify a single proof.

1. If there's no proof to verify, the proof validates trivially.
1. Ensure that all the proof's verifier index have a URS of the same length. (TODO: do they have to be the same URS though? should we check for that?)
1. Validate each proof separately following the [partial verification](#partial-verification) steps.
1. Use the [`PolyCom.verify`](#polynomial-commitments) to verify the partially evaluated proofs.


## Optimizations

* `commit_evaluation`: TODO

## Security Considerations

TODO<|MERGE_RESOLUTION|>--- conflicted
+++ resolved
@@ -1645,11 +1645,7 @@
 	- poseidon selector
 	- the 15 register/witness
 	- 6 sigmas evaluations (the last one is not evaluated)
-<<<<<<< HEAD
-1. Absorb the unique evaluation of ft: $ft(\zeta\omega)$.
 1. If recursion challenges are passed, absorb them
-=======
->>>>>>> 420ca570
 1. Sample $v'$ with the Fr-Sponge
 1. Derive $v$ from $v'$ using the endomorphism (TODO: specify)
 1. Sample $u'$ with the Fr-Sponge
@@ -1718,11 +1714,7 @@
 	- poseidon selector
 	- the 15 register/witness
 	- 6 sigmas evaluations (the last one is not evaluated)
-<<<<<<< HEAD
-1. Absorb the unique evaluation of ft: $ft(\zeta\omega)$.
 1. If recursion challenges are in the proof, absorb them
-=======
->>>>>>> 420ca570
 1. Sample $v'$ with the Fr-Sponge.
 1. Derive $v$ from $v'$ using the endomorphism (TODO: specify).
 1. Sample $u'$ with the Fr-Sponge.
