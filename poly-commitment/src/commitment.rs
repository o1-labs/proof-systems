--- conflicted
+++ resolved
@@ -248,64 +248,6 @@
     }
 }
 
-<<<<<<< HEAD
-#[derive(Clone, Debug)]
-pub struct OpeningProof<G: AffineCurve> {
-    pub lr: Vec<(G, G)>, // vector of rounds of L & R commitments
-    pub delta: G,
-    pub z1: G::ScalarField,
-    pub z2: G::ScalarField,
-    pub sg: G,
-}
-
-pub struct Challenges<F> {
-    pub chal: Vec<F>,
-    pub chal_inv: Vec<F>,
-}
-
-impl<G: AffineCurve> OpeningProof<G> {
-    pub fn prechallenges<EFqSponge: FqSponge<Fq<G>, G, Fr<G>>>(
-        &self,
-        sponge: &mut EFqSponge,
-    ) -> Vec<ScalarChallenge<Fr<G>>> {
-        let _t = sponge.challenge_fq();
-        self.lr
-            .iter()
-            .map(|(l, r)| {
-                sponge.absorb_g(&[*l]);
-                sponge.absorb_g(&[*r]);
-                squeeze_prechallenge(sponge)
-            })
-            .collect()
-    }
-
-    pub fn challenges<EFqSponge: FqSponge<Fq<G>, G, Fr<G>>>(
-        &self,
-        endo_r: &Fr<G>,
-        sponge: &mut EFqSponge,
-    ) -> Challenges<Fr<G>> {
-        let chal: Vec<_> = self
-            .lr
-            .iter()
-            .map(|(l, r)| {
-                sponge.absorb_g(&[*l]);
-                sponge.absorb_g(&[*r]);
-                squeeze_challenge(endo_r, sponge)
-            })
-            .collect();
-
-        let chal_inv = {
-            let mut cs = chal.clone();
-            ark_ff::batch_inversion(&mut cs);
-            cs
-        };
-
-        Challenges { chal, chal_inv }
-    }
-}
-
-=======
->>>>>>> 566ed75f
 /// Returns the product of all the field elements belonging to an iterator.
 pub fn product<F: Field>(xs: impl Iterator<Item = F>) -> F {
     let mut res = F::one();
@@ -564,8 +506,6 @@
     }
 }
 
-<<<<<<< HEAD
-=======
 /// Contains the evaluation of a polynomial commitment at a set of points.
 pub struct Evaluation<G>
 where
@@ -600,7 +540,6 @@
     pub opening: &'a OpeningProof<G>,
 }
 
->>>>>>> 566ed75f
 impl<G: CommitmentCurve> SRS<G> {
     /// Commits a polynomial, potentially splitting the result in multiple commitments.
     pub fn commit(
