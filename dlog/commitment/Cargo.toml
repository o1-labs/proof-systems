[package]
name = "commitment_dlog"
version = "0.1.0"
edition = "2018"

[dependencies]
ark-ff = { version = "0.3.0", features = [ "parallel", "asm" ] }
ark-ec = { version = "0.3.0", features = [ "parallel" ] }
ark-poly = { version = "0.3.0", features = [ "parallel" ] }
ocaml = { version = "0.22.0", optional = true }
rand_core = { version = "0.6.0" }
colored = "1.9.2"
rand = "0.8.0"
rayon = { version = "1" }
blake2 = "0.9.1"
itertools = "0.8.2"
array-init = "1.0.0"
<<<<<<< HEAD
=======

groupmap = { path = "../../groupmap" }
mina-curves = { path = "../../curves" }
o1-utils = { path = "../../utils" }
oracle = { path = "../../oracle" }
>>>>>>> 1a600a84

[features]

ocaml_types = [ "ocaml" ]<|MERGE_RESOLUTION|>--- conflicted
+++ resolved
@@ -15,14 +15,11 @@
 blake2 = "0.9.1"
 itertools = "0.8.2"
 array-init = "1.0.0"
-<<<<<<< HEAD
-=======
 
 groupmap = { path = "../../groupmap" }
 mina-curves = { path = "../../curves" }
 o1-utils = { path = "../../utils" }
 oracle = { path = "../../oracle" }
->>>>>>> 1a600a84
 
 [features]
 
