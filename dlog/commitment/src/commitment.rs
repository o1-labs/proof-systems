--- conflicted
+++ resolved
@@ -16,20 +16,12 @@
     UniformRand, VariableBaseMSM,
 };
 use ff_fft::DensePolynomial;
-<<<<<<< HEAD
 use oracle::rndoracle::{ProofError};
-=======
-use itertools::Itertools;
-use oracle::rndoracle::{ArithmeticSpongeParams, ProofError};
->>>>>>> 31aced53
 use oracle::FqSponge;
 use rand_core::RngCore;
 use rayon::prelude::*;
 use std::iter::Iterator;
-<<<<<<< HEAD
 use itertools::Itertools;
-=======
->>>>>>> 31aced53
 
 type Fr<G> = <G as AffineCurve>::ScalarField;
 type Fq<G> = <G as AffineCurve>::BaseField;
@@ -43,7 +35,6 @@
     pub sg: G,
 }
 
-<<<<<<< HEAD
 pub struct Challenges<F> {
     pub chal : Vec<F>,
     pub chal_inv : Vec<F>,
@@ -96,8 +87,6 @@
     }
 }
 
-=======
->>>>>>> 31aced53
 pub fn product<F: Field>(xs: impl Iterator<Item = F>) -> F {
     let mut res = F::one();
     for x in xs {
@@ -133,11 +122,7 @@
     s
 }
 
-<<<<<<< HEAD
 pub fn ceil_log2(d: usize) -> usize {
-=======
-fn ceil_log2(d: usize) -> usize {
->>>>>>> 31aced53
     let mut pow2 = 1;
     let mut ceil_log2 = 0;
     while d > pow2 {
@@ -406,7 +391,6 @@
         rng: &mut dyn RngCore,
     ) -> Result<OpeningProof<G>, ProofError> {
         let u: G = G::prime_subgroup_generator(); // TODO: Should make this a random group element after the group map is implemented.
-<<<<<<< HEAD
 
         let rounds = ceil_log2(self.g.len());
         let padded_length = 1 << rounds;
@@ -417,8 +401,6 @@
         let padding = padded_length - self.g.len();
         let mut g = self.g.clone();
         g.extend(vec![G::zero(); padding]);
-=======
->>>>>>> 31aced53
 
         // scale the polynoms in accumulator shifted, if bounded, to the end of SRS
         let p = {
@@ -624,13 +606,9 @@
         // We also check that the sg component of the proof is equal to the polynomial commitment
         // to the "s" array
 
-<<<<<<< HEAD
         let nonzero_length = self.g.len();
 
         let max_rounds = ceil_log2(nonzero_length);
-=======
-        let max_rounds = ceil_log2(self.g.len());
->>>>>>> 31aced53
 
         let padded_length = 1 << max_rounds;
 
@@ -645,15 +623,6 @@
         // sample randomiser to scale the proofs with
         let rand_base = Fr::<G>::rand(rng);
         let sg_rand_base = Fr::<G>::rand(rng);
-<<<<<<< HEAD
-=======
-
-        let mut rand_base_i = Fr::<G>::one();
-        let mut sg_rand_base_i = Fr::<G>::one();
-
-        for (evaluation_points, xi, r, polys, opening) in batch.iter() {
-            let u: G = G::prime_subgroup_generator(); // TODO: Should make this a random group element after the group map is implemented.
->>>>>>> 31aced53
 
         let mut rand_base_i = Fr::<G>::one();
         let mut sg_rand_base_i = Fr::<G>::one();
@@ -681,13 +650,8 @@
             };
 
             let s = b_poly_coefficients(
-<<<<<<< HEAD
                 chal_inv.iter().fold(Fr::<G>::one(), |x, y| x * &y),
                 &chal_squared,
-=======
-                chal_invs.iter().fold(Fr::<G>::one(), |x, y| x * &y),
-                &chal_squareds,
->>>>>>> 31aced53
             );
 
             let neg_rand_base_i = -rand_base_i;
