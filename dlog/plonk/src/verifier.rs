/********************************************************************************************

This source file implements zk-proof batch verifier functionality.

*********************************************************************************************/

pub use super::index::VerifierIndex as Index;
pub use super::prover::{range, ProverProof};
use crate::plonk_sponge::FrSponge;
<<<<<<< HEAD
use algebra::{AffineCurve, Field, One, Zero};
use commitment_dlog::commitment::{
    b_poly, b_poly_coefficients, combined_inner_product, CommitmentCurve, CommitmentField, PolyComm,
};
use ff_fft::EvaluationDomain;
=======
use ark_ec::AffineCurve;
use ark_ff::{Field, One, Zero};
use ark_poly::{EvaluationDomain, Polynomial};
use commitment_dlog::commitment::{
    b_poly, b_poly_coefficients, combined_inner_product, CommitmentCurve, CommitmentField, PolyComm,
};
>>>>>>> c3883db4
use oracle::{rndoracle::ProofError, sponge::ScalarChallenge, FqSponge};
use plonk_circuits::{constraints::ConstraintSystem, scalars::RandomOracles};
use rand::thread_rng;

type Fr<G> = <G as AffineCurve>::ScalarField;
type Fq<G> = <G as AffineCurve>::BaseField;

#[derive(Clone)]
pub struct CachedValues<Fs> {
    pub zeta1: Fs,
    pub zetaw: Fs,
    pub alpha: Vec<Fs>,
}

impl<G: CommitmentCurve> ProverProof<G>
where
    G::ScalarField: CommitmentField,
{
    pub fn prev_chal_evals(
        &self,
        index: &Index<G>,
        evaluation_points: &[Fr<G>],
        evlp: &[Fr<G>],
    ) -> Vec<Vec<Vec<Fr<G>>>> {
        self.prev_challenges
            .iter()
            .map(|(chals, _poly)| {
                // No need to check the correctness of poly explicitly. Its correctness is assured by the
                // checking of the inner product argument.
                let b_len = 1 << chals.len();
                let mut b: Option<Vec<Fr<G>>> = None;

                (0..2)
                    .map(|i| {
                        let full = b_poly(&chals, evaluation_points[i]);
                        if index.max_poly_size == b_len {
                            return vec![full];
                        }
                        let mut betaacc = Fr::<G>::one();
                        let diff = (index.max_poly_size..b_len)
                            .map(|j| {
                                let b_j = match &b {
                                    None => {
                                        let t = b_poly_coefficients(&chals);
                                        let res = t[j];
                                        b = Some(t);
                                        res
                                    }
                                    Some(b) => b[j],
                                };

                                let ret = betaacc * &b_j;
                                betaacc *= &evaluation_points[i];
                                ret
                            })
                            .fold(Fr::<G>::zero(), |x, y| x + &y);
                        vec![full - &(diff * &evlp[i]), diff]
                    })
                    .collect()
            })
            .collect()
    }

    // This function runs random oracle argument
    pub fn oracles<EFqSponge: Clone + FqSponge<Fq<G>, G, Fr<G>>, EFrSponge: FrSponge<Fr<G>>>(
        &self,
        index: &Index<G>,
        p_comm: &PolyComm<G>,
    ) -> (
        EFqSponge,
        Fr<G>,
        RandomOracles<Fr<G>>,
        Vec<Fr<G>>,
        [Vec<Fr<G>>; 2],
        [Fr<G>; 2],
        Vec<(PolyComm<G>, Vec<Vec<Fr<G>>>)>,
        Fr<G>,
        Fr<G>,
    ) {
        let n = index.domain.size;
        // Run random oracle argument to sample verifier oracles
        let mut oracles = RandomOracles::<Fr<G>>::zero();
        let mut fq_sponge = EFqSponge::new(index.fq_sponge_params.clone());
        // absorb the public input, l, r, o polycommitments into the argument
        fq_sponge.absorb_g(&p_comm.unshifted);
        fq_sponge.absorb_g(&self.commitments.l_comm.unshifted);
        fq_sponge.absorb_g(&self.commitments.r_comm.unshifted);
        fq_sponge.absorb_g(&self.commitments.o_comm.unshifted);
        // sample beta, gamma oracles
        oracles.beta = fq_sponge.challenge();
        oracles.gamma = fq_sponge.challenge();
        // absorb the z commitment into the argument and query alpha
        fq_sponge.absorb_g(&self.commitments.z_comm.unshifted);
        oracles.alpha_chal = ScalarChallenge(fq_sponge.challenge());
        oracles.alpha = oracles.alpha_chal.to_field(&index.srs.get_ref().endo_r);
        // absorb the polycommitments into the argument and sample zeta
        let max_t_size = (index.max_quot_size + index.max_poly_size - 1) / index.max_poly_size;
        let dummy = G::of_coordinates(Fq::<G>::zero(), Fq::<G>::zero());
        fq_sponge.absorb_g(&self.commitments.t_comm.unshifted);
        fq_sponge.absorb_g(&vec![
            dummy;
            max_t_size - self.commitments.t_comm.unshifted.len()
        ]);
        {
            let s = self.commitments.t_comm.shifted.unwrap();
            if s.is_zero() {
                fq_sponge.absorb_g(&[dummy])
            } else {
                fq_sponge.absorb_g(&[s])
            }
        };

        oracles.zeta_chal = ScalarChallenge(fq_sponge.challenge());
        oracles.zeta = oracles.zeta_chal.to_field(&index.srs.get_ref().endo_r);
        let digest = fq_sponge.clone().digest();
        let mut fr_sponge = {
            let mut s = EFrSponge::new(index.fr_sponge_params.clone());
            s.absorb(&digest);
            s
        };

        // prepare some often used values
        let zeta1 = oracles.zeta.pow(&[n]);
        let zetaw = oracles.zeta * &index.domain.group_gen;
        let mut alpha = oracles.alpha;
        let alpha = (0..17)
            .map(|_| {
                alpha *= &oracles.alpha;
                alpha
            })
            .collect::<Vec<_>>();

        // compute Lagrange base evaluation denominators
        let w = (0..self.public.len())
            .zip(index.domain.elements())
            .map(|(_, w)| w)
            .collect::<Vec<_>>();
        let mut lagrange = w.iter().map(|w| oracles.zeta - w).collect::<Vec<_>>();
        (0..self.public.len())
            .zip(w.iter())
            .for_each(|(_, w)| lagrange.push(zetaw - w));
<<<<<<< HEAD
        algebra::fields::batch_inversion::<Fr<G>>(&mut lagrange);
=======
        ark_ff::batch_inversion::<Fr<G>>(&mut lagrange);
>>>>>>> c3883db4

        // evaluate public input polynomials
        // NOTE: this works only in the case when the poly segment size is not smaller than that of the domain
        let p_eval = if self.public.len() > 0 {
            [
                vec![
                    (self
                        .public
                        .iter()
                        .zip(lagrange.iter())
                        .zip(index.domain.elements())
                        .map(|((p, l), w)| -*l * p * &w)
                        .fold(Fr::<G>::zero(), |x, y| x + &y))
                        * &(zeta1 - &Fr::<G>::one())
                        * &index.domain.size_inv,
                ],
                vec![
                    (self
                        .public
                        .iter()
                        .zip(lagrange[self.public.len()..].iter())
                        .zip(index.domain.elements())
                        .map(|((p, l), w)| -*l * p * &w)
                        .fold(Fr::<G>::zero(), |x, y| x + &y))
                        * &index.domain.size_inv
                        * &(zetaw.pow(&[n as u64]) - &Fr::<G>::one()),
                ],
            ]
        } else {
            [Vec::<Fr<G>>::new(), Vec::<Fr<G>>::new()]
        };
        for i in 0..2 {
            fr_sponge.absorb_evaluations(&p_eval[i], &self.evals[i])
        }

        // query opening scaler challenges
        oracles.v_chal = fr_sponge.challenge();
        oracles.v = oracles.v_chal.to_field(&index.srs.get_ref().endo_r);
        oracles.u_chal = fr_sponge.challenge();
        oracles.u = oracles.u_chal.to_field(&index.srs.get_ref().endo_r);

        let ep = [oracles.zeta, zetaw];

        let evlp = [
            oracles.zeta.pow(&[index.max_poly_size as u64]),
            zetaw.pow(&[index.max_poly_size as u64]),
        ];

        let polys: Vec<(PolyComm<G>, _)> = self
            .prev_challenges
            .iter()
            .zip(self.prev_chal_evals(index, &ep, &evlp))
            .map(|(c, e)| (c.1.clone(), e))
            .collect();

        let combined_inner_product = {
            let mut es: Vec<(Vec<&Vec<Fr<G>>>, Option<usize>)> = polys
                .iter()
                .map(|(_, e)| (e.iter().map(|x| x).collect(), None))
                .collect();
            es.extend(vec![
                (p_eval.iter().map(|e| e).collect::<Vec<_>>(), None),
                (self.evals.iter().map(|e| &e.l).collect::<Vec<_>>(), None),
                (self.evals.iter().map(|e| &e.r).collect::<Vec<_>>(), None),
                (self.evals.iter().map(|e| &e.o).collect::<Vec<_>>(), None),
                (self.evals.iter().map(|e| &e.z).collect::<Vec<_>>(), None),
                (self.evals.iter().map(|e| &e.f).collect::<Vec<_>>(), None),
                (
                    self.evals.iter().map(|e| &e.sigma1).collect::<Vec<_>>(),
                    None,
                ),
                (
                    self.evals.iter().map(|e| &e.sigma2).collect::<Vec<_>>(),
                    None,
                ),
                (
                    self.evals.iter().map(|e| &e.t).collect::<Vec<_>>(),
                    Some(index.max_quot_size),
                ),
            ]);

            combined_inner_product::<G>(
                &ep,
                &oracles.v,
                &oracles.u,
                &es,
                index.srs.get_ref().g.len(),
            )
        };

        (
            fq_sponge,
            digest,
            oracles,
            alpha,
            p_eval,
            evlp,
            polys,
            zeta1,
            combined_inner_product,
        )
    }

    // This function verifies the batch of zk-proofs
    //     proofs: vector of Plonk proofs
    //     index: Index
    //     RETURN: verification status
    pub fn verify<EFqSponge: Clone + FqSponge<Fq<G>, G, Fr<G>>, EFrSponge: FrSponge<Fr<G>>>(
        group_map: &G::Map,
        proofs: &Vec<(&Index<G>, &Vec<PolyComm<G>>, &ProverProof<G>)>,
    ) -> Result<bool, ProofError> {
        if proofs.len() == 0 {
            return Ok(true);
        }

        let params = proofs
            .iter()
            .map(|(index, lgr_comm, proof)| {
                let n = index.domain.size;
                // commit to public input polynomial
                let p_comm = PolyComm::<G>::multi_scalar_mul(
                    &lgr_comm
                        .iter()
                        .take(proof.public.len())
                        .map(|l| l)
                        .collect(),
                    &proof.public.iter().map(|s| -*s).collect(),
                );

                let (fq_sponge, _, oracles, alpha, p_eval, evlp, polys, zeta1, _) =
                    proof.oracles::<EFqSponge, EFrSponge>(index, &p_comm);

                // evaluate committed polynoms
                let evals = (0..2)
                    .map(|i| proof.evals[i].combine(evlp[i]))
                    .collect::<Vec<_>>();

                // compute linearization polynomial commitment
                let p = vec![
                    // permutation polynomial commitments
                    &proof.commitments.z_comm,
                    &index.sigma_comm[2],
                    // generic constraint polynomial commitments
                    &index.qm_comm,
                    &index.ql_comm,
                    &index.qr_comm,
                    &index.qo_comm,
                    &index.qc_comm,
                    // poseidon constraint polynomial commitments
                    &index.psm_comm,
                    &index.rcm_comm[0],
                    &index.rcm_comm[1],
                    &index.rcm_comm[2],
                    // EC addition constraint polynomial commitments
                    &index.add_comm,
                    // EC variable base scalar multiplication constraint polynomial commitments
                    &index.mul1_comm,
                    &index.mul2_comm,
                    // group endomorphism optimised variable base scalar multiplication constraint polynomial commitments
                    &index.emul1_comm,
                    &index.emul2_comm,
                    &index.emul3_comm,
                ];

                // permutation linearization scalars
<<<<<<< HEAD
                let zkp = index.zkpm.evaluate(oracles.zeta);
=======
                let zkp = index.zkpm.evaluate(&oracles.zeta);
>>>>>>> c3883db4
                let mut s = ConstraintSystem::perm_scalars(
                    &evals,
                    &oracles,
                    (index.r, index.o),
                    &alpha[range::PERM],
                    n,
                    zkp,
                    index.w,
                );
                // generic constraint/permutation linearization scalars
                s.extend(&ConstraintSystem::gnrc_scalars(&evals[0]));
                // poseidon constraint linearization scalars
                s.extend(&ConstraintSystem::psdn_scalars(
                    &evals,
                    &index.fr_sponge_params,
                    &alpha[range::PSDN],
                ));
                // EC addition constraint linearization scalars
                s.extend(&ConstraintSystem::ecad_scalars(&evals, &alpha[range::ADD]));
                // EC variable base scalar multiplication constraint linearization scalars
                s.extend(&ConstraintSystem::vbmul_scalars(&evals, &alpha[range::MUL]));
                // group endomorphism optimised variable base scalar multiplication constraint linearization scalars
                s.extend(&ConstraintSystem::endomul_scalars(
                    &evals,
                    index.endo,
                    &alpha[range::ENDML],
                ));

                let f_comm = PolyComm::multi_scalar_mul(&p, &s);

                // check linearization polynomial evaluation consistency
                if (evals[0].f
                    + &(if p_eval[0].len() > 0 {
                        p_eval[0][0]
                    } else {
                        Fr::<G>::zero()
                    })
                    - ((evals[0].l + &(oracles.beta * &evals[0].sigma1) + &oracles.gamma)
                        * &(evals[0].r + &(oracles.beta * &evals[0].sigma2) + &oracles.gamma)
                        * (evals[0].o + &oracles.gamma)
                        * &evals[1].z
                        * &zkp
                        * &oracles.alpha)
                    - evals[0].t * &(zeta1 - &Fr::<G>::one()))
                    * &(oracles.zeta - &Fr::<G>::one())
                    * &(oracles.zeta - &index.w)
                    != ((zeta1 - &Fr::<G>::one()) * &alpha[3] * &(oracles.zeta - &index.w))
                        + ((zeta1 - &Fr::<G>::one())
                            * &alpha[4]
                            * &(oracles.zeta - &Fr::<G>::one()))
                {
                    return Err(ProofError::ProofVerification);
                }

                Ok((p_eval, p_comm, f_comm, fq_sponge, oracles, polys))
            })
            .collect::<Result<Vec<_>, _>>()?;

        let mut batch = proofs
            .iter()
            .zip(params.iter())
            .map(
                |(
                    (index, _lgr_comm, proof),
                    (p_eval, p_comm, f_comm, fq_sponge, oracles, polys),
                )| {
                    let mut polynoms = polys
                        .iter()
                        .map(|(comm, evals)| (comm, evals.iter().map(|x| x).collect(), None))
                        .collect::<Vec<(&PolyComm<G>, Vec<&Vec<Fr<G>>>, Option<usize>)>>();

                    polynoms.extend(vec![
                        (p_comm, p_eval.iter().map(|e| e).collect::<Vec<_>>(), None),
                        (
                            &proof.commitments.l_comm,
                            proof.evals.iter().map(|e| &e.l).collect::<Vec<_>>(),
                            None,
                        ),
                        (
                            &proof.commitments.r_comm,
                            proof.evals.iter().map(|e| &e.r).collect::<Vec<_>>(),
                            None,
                        ),
                        (
                            &proof.commitments.o_comm,
                            proof.evals.iter().map(|e| &e.o).collect::<Vec<_>>(),
                            None,
                        ),
                        (
                            &proof.commitments.z_comm,
                            proof.evals.iter().map(|e| &e.z).collect::<Vec<_>>(),
                            None,
                        ),
                        (
                            f_comm,
                            proof.evals.iter().map(|e| &e.f).collect::<Vec<_>>(),
                            None,
                        ),
                        (
                            &index.sigma_comm[0],
                            proof.evals.iter().map(|e| &e.sigma1).collect::<Vec<_>>(),
                            None,
                        ),
                        (
                            &index.sigma_comm[1],
                            proof.evals.iter().map(|e| &e.sigma2).collect::<Vec<_>>(),
                            None,
                        ),
                        (
                            &proof.commitments.t_comm,
                            proof.evals.iter().map(|e| &e.t).collect::<Vec<_>>(),
                            Some(index.max_quot_size),
                        ),
                    ]);

                    // prepare for the opening proof verification
                    (
                        fq_sponge.clone(),
                        vec![oracles.zeta, oracles.zeta * &index.domain.group_gen],
                        oracles.v,
                        oracles.u,
                        polynoms,
                        &proof.proof,
                    )
                },
            )
            .collect::<Vec<_>>();

        // verify the opening proofs
        // TODO: Account for the different SRS lengths
        let srs = proofs[0].0.srs.get_ref();
        for (index, _, _) in proofs.iter() {
            assert_eq!(index.srs.get_ref().g.len(), srs.g.len());
        }

<<<<<<< HEAD
        match srs.verify::<EFqSponge>(group_map, &mut batch, &mut thread_rng()) {
=======
        match srs.verify::<EFqSponge, _>(group_map, &mut batch, &mut thread_rng()) {
>>>>>>> c3883db4
            false => Err(ProofError::OpenProof),
            true => Ok(true),
        }
    }
}<|MERGE_RESOLUTION|>--- conflicted
+++ resolved
@@ -7,20 +7,12 @@
 pub use super::index::VerifierIndex as Index;
 pub use super::prover::{range, ProverProof};
 use crate::plonk_sponge::FrSponge;
-<<<<<<< HEAD
-use algebra::{AffineCurve, Field, One, Zero};
-use commitment_dlog::commitment::{
-    b_poly, b_poly_coefficients, combined_inner_product, CommitmentCurve, CommitmentField, PolyComm,
-};
-use ff_fft::EvaluationDomain;
-=======
 use ark_ec::AffineCurve;
 use ark_ff::{Field, One, Zero};
 use ark_poly::{EvaluationDomain, Polynomial};
 use commitment_dlog::commitment::{
     b_poly, b_poly_coefficients, combined_inner_product, CommitmentCurve, CommitmentField, PolyComm,
 };
->>>>>>> c3883db4
 use oracle::{rndoracle::ProofError, sponge::ScalarChallenge, FqSponge};
 use plonk_circuits::{constraints::ConstraintSystem, scalars::RandomOracles};
 use rand::thread_rng;
@@ -162,11 +154,7 @@
         (0..self.public.len())
             .zip(w.iter())
             .for_each(|(_, w)| lagrange.push(zetaw - w));
-<<<<<<< HEAD
-        algebra::fields::batch_inversion::<Fr<G>>(&mut lagrange);
-=======
         ark_ff::batch_inversion::<Fr<G>>(&mut lagrange);
->>>>>>> c3883db4
 
         // evaluate public input polynomials
         // NOTE: this works only in the case when the poly segment size is not smaller than that of the domain
@@ -332,11 +320,7 @@
                 ];
 
                 // permutation linearization scalars
-<<<<<<< HEAD
-                let zkp = index.zkpm.evaluate(oracles.zeta);
-=======
                 let zkp = index.zkpm.evaluate(&oracles.zeta);
->>>>>>> c3883db4
                 let mut s = ConstraintSystem::perm_scalars(
                     &evals,
                     &oracles,
@@ -472,11 +456,7 @@
             assert_eq!(index.srs.get_ref().g.len(), srs.g.len());
         }
 
-<<<<<<< HEAD
-        match srs.verify::<EFqSponge>(group_map, &mut batch, &mut thread_rng()) {
-=======
         match srs.verify::<EFqSponge, _>(group_map, &mut batch, &mut thread_rng()) {
->>>>>>> c3883db4
             false => Err(ProofError::OpenProof),
             true => Ok(true),
         }
