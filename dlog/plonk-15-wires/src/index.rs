/*****************************************************************************************************************

This source file implements Plonk Protocol Index primitive.

*****************************************************************************************************************/

use std::{
    fs::{File, OpenOptions},
    io::{BufReader, BufWriter, Seek},
    path::Path,
    sync::Arc,
};

use ark_ec::AffineCurve;
use ark_ff::PrimeField;
use ark_poly::{univariate::DensePolynomial, Radix2EvaluationDomain as D};
use array_init::array_init;
use commitment_dlog::{
    commitment::{CommitmentCurve, PolyComm},
    srs::SRS,
    CommitmentField,
};
use oracle::poseidon::ArithmeticSpongeParams;
use plonk_15_wires_circuits::{
<<<<<<< HEAD
    polynomials::{chacha, lookup, poseidon, varbasemul, complete_add, endosclmul},
    gate::{GateType, LookupInfo, LookupsUsed},
    expr::{PolishToken, ConstantExpr, Expr, Column, Linearization},
=======
    expr::{Column, Expr, Linearization, PolishToken},
    gate::{GateType, LookupInfo, LookupsUsed},
>>>>>>> 812a0bfc
    nolookup::constraints::{zk_polynomial, zk_w3, ConstraintSystem},
    polynomials::{chacha, complete_add, lookup, poseidon, varbasemul},
    wires::*,
};
use serde::{de::DeserializeOwned, Deserialize, Serialize};
use serde_with::serde_as;
use std::io::SeekFrom::Start;

type Fr<G> = <G as AffineCurve>::ScalarField;
type Fq<G> = <G as AffineCurve>::BaseField;

/// The index common to both the prover and verifier
#[serde_as]
#[derive(Serialize, Deserialize, Debug)]
pub struct Index<G: CommitmentCurve>
where
    G::ScalarField: CommitmentField,
{
    /// constraints system polynomials
    #[serde(bound = "ConstraintSystem<Fr<G>>: Serialize + DeserializeOwned")]
    pub cs: ConstraintSystem<Fr<G>>,

    pub lookup_used: Option<LookupsUsed>,

    #[serde(skip)]
    pub linearization: Linearization<Vec<PolishToken<Fr<G>>>>,

    /// polynomial commitment keys
    #[serde(skip)]
    pub srs: Arc<SRS<G>>,

    /// maximal size of polynomial section
    pub max_poly_size: usize,

    /// maximal size of the quotient polynomial according to the supported constraints
    pub max_quot_size: usize,

    /// random oracle argument parameters
    #[serde(skip)]
    pub fq_sponge_params: ArithmeticSpongeParams<Fq<G>>,
}

/// The verifier index
#[serde_as]
#[derive(Serialize, Deserialize)]
pub struct VerifierIndex<G: CommitmentCurve> {
    /// evaluation domain
    #[serde_as(as = "o1_utils::serialization::SerdeAs")]
    pub domain: D<Fr<G>>,
    /// maximal size of polynomial section
    pub max_poly_size: usize,
    /// maximal size of the quotient polynomial according to the supported constraints
    pub max_quot_size: usize,
    /// polynomial commitment keys
    #[serde(skip)]
    pub srs: Arc<SRS<G>>,

    // index polynomial commitments
    /// permutation commitment array
    #[serde(bound = "PolyComm<G>: Serialize + DeserializeOwned")]
    pub sigma_comm: [PolyComm<G>; PERMUTS],
    /// coefficient commitment array
    #[serde(bound = "PolyComm<G>: Serialize + DeserializeOwned")]
    pub coefficients_comm: [PolyComm<G>; COLUMNS],
    /// coefficient commitment array
    #[serde(bound = "PolyComm<G>: Serialize + DeserializeOwned")]
    pub generic_comm: PolyComm<G>,

    // poseidon polynomial commitments
    /// poseidon constraint selector polynomial commitment
    #[serde(bound = "PolyComm<G>: Serialize + DeserializeOwned")]
    pub psm_comm: PolyComm<G>,

    // ECC arithmetic polynomial commitments
    /// EC addition selector polynomial commitment
    #[serde(bound = "PolyComm<G>: Serialize + DeserializeOwned")]
    pub complete_add_comm: PolyComm<G>,
    /// EC variable base scalar multiplication selector polynomial commitment
    #[serde(bound = "PolyComm<G>: Serialize + DeserializeOwned")]
    pub mul_comm: PolyComm<G>,
    /// endoscalar multiplication selector polynomial commitment
    #[serde(bound = "PolyComm<G>: Serialize + DeserializeOwned")]
    pub emul_comm: PolyComm<G>,

    /// Chacha polynomial commitments
    pub chacha_comm: Option<[PolyComm<G>; 4]>,

    /// wire coordinate shifts
    #[serde_as(as = "[o1_utils::serialization::SerdeAs; PERMUTS]")]
    pub shift: [Fr<G>; PERMUTS],
    /// zero-knowledge polynomial
    #[serde(skip)]
    pub zkpm: DensePolynomial<Fr<G>>,
    // TODO(mimoo): isn't this redundant with domain.d1.group_gen ?
    /// domain offset for zero-knowledge
    #[serde(skip)]
    pub w: Fr<G>,
    /// endoscalar coefficient
    #[serde(skip)]
    pub endo: Fr<G>,

    pub lookup_used: Option<LookupsUsed>,
    #[serde(bound = "PolyComm<G>: Serialize + DeserializeOwned")]
    pub lookup_tables: Vec<Vec<PolyComm<G>>>,
    #[serde(bound = "PolyComm<G>: Serialize + DeserializeOwned")]
    pub lookup_selectors: Vec<PolyComm<G>>,
    #[serde(skip)]
    pub linearization: Linearization<Vec<PolishToken<Fr<G>>>>,

    // random oracle argument parameters
    #[serde(skip)]
    pub fr_sponge_params: ArithmeticSpongeParams<Fr<G>>,
    #[serde(skip)]
    pub fq_sponge_params: ArithmeticSpongeParams<Fq<G>>,
}

impl<'a, G: CommitmentCurve> Index<G>
where
    G::BaseField: PrimeField,
    G::ScalarField: CommitmentField,
{
    pub fn verifier_index(&self) -> VerifierIndex<G> {
        let domain = self.cs.domain.d1;
        // TODO: Switch to commit_evaluations for all index polys
        VerifierIndex {
            domain,

            sigma_comm: array_init(|i| self.srs.commit_non_hiding(&self.cs.sigmam[i], None)),
            generic_comm: self.srs.commit_non_hiding(&self.cs.genericm, None),
            coefficients_comm: array_init(|i| {
                self.srs.commit_non_hiding(&self.cs.coefficientsm[i], None)
            }),

            psm_comm: self.srs.commit_non_hiding(&self.cs.psm, None),

            complete_add_comm: self.srs.commit_non_hiding(&self.cs.complete_addm, None),
            mul_comm: self.srs.commit_non_hiding(&self.cs.mulm, None),
            emul_comm: self.srs.commit_non_hiding(&self.cs.emulm, None),

            chacha_comm: self.cs.chacha8.as_ref().map(|c| {
                array_init(|i| self.srs.commit_evaluations_non_hiding(domain, &c[i], None))
            }),
            lookup_selectors: self
                .cs
                .lookup_selectors
                .iter()
                .map(|e| self.srs.commit_evaluations_non_hiding(domain, e, None))
                .collect(),
            lookup_tables: self
                .cs
                .lookup_tables8
                .iter()
                .map(|v| {
                    v.iter()
                        .map(|e| self.srs.commit_evaluations_non_hiding(domain, e, None))
                        .collect()
                })
                .collect(),

            w: zk_w3(self.cs.domain.d1),
            fr_sponge_params: self.cs.fr_sponge_params.clone(),
            fq_sponge_params: self.fq_sponge_params.clone(),
            endo: self.cs.endo,
            max_poly_size: self.max_poly_size,
            max_quot_size: self.max_quot_size,
            zkpm: self.cs.zkpm.clone(),
            shift: self.cs.shift,
            linearization: self.linearization.clone(),
            lookup_used: self.lookup_used,
            srs: Arc::clone(&self.srs),
        }
    }

    // this function compiles the index from constraints
    pub fn create(
        mut cs: ConstraintSystem<Fr<G>>,
        fq_sponge_params: ArithmeticSpongeParams<Fq<G>>,
        endo_q: Fr<G>,
        srs: Arc<SRS<G>>,
    ) -> Self {
        let max_poly_size = srs.g.len();
        if cs.public > 0 {
            assert!(
                max_poly_size >= cs.domain.d1.size as usize,
                "polynomial segment size has to be not smaller that that of the circuit!"
            );
        }
        cs.endo = endo_q;

        let lookup_info = LookupInfo::<Fr<G>>::create();
        let lookup_used = lookup_info.lookup_used(&cs.gates);

        let linearization: Linearization<Expr<ConstantExpr<Fr<G>>>> = {
            let evaluated_cols = {
                let mut h = std::collections::HashSet::new();
                use Column::*;
                for i in 0..COLUMNS {
                    h.insert(Witness(i));
                }
                for i in 0..(lookup_info.max_per_row + 1) {
                    h.insert(LookupSorted(i));
                }
                h.insert(Z);
                h.insert(LookupAggreg);
                h.insert(LookupTable);
                h.insert(Index(GateType::Poseidon));
                h.insert(Index(GateType::Generic));
                h
            };
            let expr = poseidon::constraint(&cs.fr_sponge_params);
            let expr = expr + varbasemul::constraint(super::range::MUL.start);
            let (alphas_used, complete_add) =
                complete_add::constraint(super::range::COMPLETE_ADD.start);
            assert_eq!(alphas_used, super::range::COMPLETE_ADD.len());
            let expr = expr + complete_add;
<<<<<<< HEAD
            let expr = expr + endosclmul::constraint(cs.endo, 2 + super::range::ENDML.start);
            let expr =
                if lookup_used.is_some() {
                    expr +
                        Expr::combine_constraints(
                            2 + super::range::CHACHA.end,
                            lookup::constraints(&cs.dummy_lookup_values[0],
                                                cs.domain.d1))
                } else {
                    expr
                };
            let expr =
                if cs.chacha8.is_some() {
                    expr + chacha::constraint(super::range::CHACHA.start)
                } else {
                    expr
                };
=======
            let expr = if lookup_used.is_some() {
                expr + Expr::combine_constraints(
                    2 + super::range::CHACHA.end,
                    lookup::constraints(&cs.dummy_lookup_values[0], cs.domain.d1),
                )
            } else {
                expr
            };
            let expr = if cs.chacha8.is_some() {
                expr + chacha::constraint(super::range::CHACHA.start)
            } else {
                expr
            };
>>>>>>> 812a0bfc

            expr.linearize(evaluated_cols).unwrap()
        };

        Index {
            // TODO(mimoo): re-order field like in the type def
            // max_quot_size: PlonkSpongeConstants::SPONGE_BOX * (pcs.cs.domain.d1.size as usize - 1),
            max_quot_size: cs.domain.d8.size as usize - 7,
            fq_sponge_params,
            max_poly_size,
            srs,
            cs,
            lookup_used,
            linearization: linearization.map(|e| e.to_polish()),
        }
    }
}

impl<G> VerifierIndex<G>
where
    G: CommitmentCurve,
{
    /// Deserializes a [VerifierIndex] from a file, given a pointer to an SRS and an optional offset in the file.
    pub fn from_file(
        srs: Arc<SRS<G>>,
        path: &Path,
        offset: Option<u64>,
        // TODO: we shouldn't have to pass these
        endo: G::ScalarField,
        fq_sponge_params: ArithmeticSpongeParams<Fq<G>>,
        fr_sponge_params: ArithmeticSpongeParams<Fr<G>>,
    ) -> Result<Self, String> {
        // open file
        let file = File::open(path).map_err(|e| e.to_string())?;

        // offset
        let mut reader = BufReader::new(file);
        match offset {
            Some(offset) => {
                reader.seek(Start(offset)).map_err(|e| e.to_string())?;
            }
            None => (),
        };

        /*
        // deserialize
        let mut verifier_index: Self =
            bincode::deserialize_from(&mut reader).map_err(|e| e.to_string())?;

        // fill in the rest
        verifier_index.srs = srs;
        verifier_index.endo = endo;
        verifier_index.fq_sponge_params = fq_sponge_params;
        verifier_index.fr_sponge_params = fr_sponge_params;
        verifier_index.w = zk_w3(verifier_index.domain);
        verifier_index.zkpm = zk_polynomial(verifier_index.domain);

        Ok(verifier_index)
        */
        panic!("TODO")
    }

    /// Writes a [VerifierIndex] to a file, potentially appending it to the already-existing content (if append is set to true)
    // TODO: append should be a bool, not an option
    pub fn to_file(&self, path: &Path, append: Option<bool>) -> Result<(), String> {
        let append = append.unwrap_or(true);
        let file = OpenOptions::new()
            .append(append)
            .open(path)
            .map_err(|e| e.to_string())?;

        let writer = BufWriter::new(file);

        panic!("TODO")
        // bincode::serialize_into(writer, self).map_err(|e| e.to_string())
    }
}<|MERGE_RESOLUTION|>--- conflicted
+++ resolved
@@ -22,16 +22,10 @@
 };
 use oracle::poseidon::ArithmeticSpongeParams;
 use plonk_15_wires_circuits::{
-<<<<<<< HEAD
     polynomials::{chacha, lookup, poseidon, varbasemul, complete_add, endosclmul},
     gate::{GateType, LookupInfo, LookupsUsed},
     expr::{PolishToken, ConstantExpr, Expr, Column, Linearization},
-=======
-    expr::{Column, Expr, Linearization, PolishToken},
-    gate::{GateType, LookupInfo, LookupsUsed},
->>>>>>> 812a0bfc
     nolookup::constraints::{zk_polynomial, zk_w3, ConstraintSystem},
-    polynomials::{chacha, complete_add, lookup, poseidon, varbasemul},
     wires::*,
 };
 use serde::{de::DeserializeOwned, Deserialize, Serialize};
@@ -245,25 +239,7 @@
                 complete_add::constraint(super::range::COMPLETE_ADD.start);
             assert_eq!(alphas_used, super::range::COMPLETE_ADD.len());
             let expr = expr + complete_add;
-<<<<<<< HEAD
             let expr = expr + endosclmul::constraint(cs.endo, 2 + super::range::ENDML.start);
-            let expr =
-                if lookup_used.is_some() {
-                    expr +
-                        Expr::combine_constraints(
-                            2 + super::range::CHACHA.end,
-                            lookup::constraints(&cs.dummy_lookup_values[0],
-                                                cs.domain.d1))
-                } else {
-                    expr
-                };
-            let expr =
-                if cs.chacha8.is_some() {
-                    expr + chacha::constraint(super::range::CHACHA.start)
-                } else {
-                    expr
-                };
-=======
             let expr = if lookup_used.is_some() {
                 expr + Expr::combine_constraints(
                     2 + super::range::CHACHA.end,
@@ -277,7 +253,6 @@
             } else {
                 expr
             };
->>>>>>> 812a0bfc
 
             expr.linearize(evaluated_cols).unwrap()
         };
