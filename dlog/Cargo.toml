--- conflicted
+++ resolved
@@ -4,15 +4,9 @@
 edition = "2018"
 
 [dependencies]
-<<<<<<< HEAD
-algebra = { git = "https://github.com/o1-labs/zexe/", features = [ "parallel", "bn_382", "tweedle", "asm" ] }
-groupmap = { git = "https://github.com/o1-labs/zexe/" }
-ff-fft = { git = "https://github.com/o1-labs/zexe/" }
-=======
 algebra = { path = "../../zexe/algebra", features = [ "parallel", "bn_382", "tweedle", "asm" ] }
 groupmap = { path = "../../zexe/groupmap" }
 ff-fft = { path = "../../zexe/ff-fft" }
->>>>>>> 45cea48a
 commitment_dlog = { path = "commitment" }
 marlin_circuits = { path = "../circuits/marlin" }
 marlin_protocol_dlog = { path = "marlin" }
