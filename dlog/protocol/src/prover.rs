--- conflicted
+++ resolved
@@ -7,11 +7,7 @@
 use algebra::{Field, AffineCurve};
 use oracle::{FqSponge, rndoracle::{ProofError}};
 use ff_fft::{DensePolynomial, Evaluations};
-<<<<<<< HEAD
-use commitment_dlog::commitment::{Utils, PolyComm, OpeningProof, b_poly_coefficients, product};
-=======
-use commitment_dlog::commitment::{CommitmentCurve, Utils, OpeningProof, b_poly_coefficients, product};
->>>>>>> 913b4583
+use commitment_dlog::commitment::{CommitmentCurve, Utils, PolyComm, OpeningProof, b_poly_coefficients, product};
 use circuits_dlog::index::Index;
 use crate::marlin_sponge::{FrSponge};
 use rand_core::RngCore;
@@ -329,22 +325,7 @@
                 (&g3, Some(index.domains.k.size()-1)),
             ]);
 
-<<<<<<< HEAD
             Ok(ProverProof
-=======
-        let proof = index.srs.get_ref().open::<EFqSponge>
-            (
-                group_map,
-                &polys,
-                &oracles.beta.to_vec(),
-                oracles.polys,
-                oracles.evals,
-                fq_sponge_before_evaluations,
-                rng
-            )?;
-
-        Ok(ProverProof
->>>>>>> 913b4583
         {
             // polynomial commitments
             w_comm,
@@ -360,6 +341,7 @@
             // polynomial commitment batched opening proofs
             proof: index.srs.get_ref().open::<EFqSponge>
             (
+                group_map,
                 polynoms,
                 &oracles.beta.to_vec(),
                 oracles.polys,
