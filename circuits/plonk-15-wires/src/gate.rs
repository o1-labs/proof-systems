/*****************************************************************************************************************

This source file implements Plonk constraint gate primitive.

*****************************************************************************************************************/

use crate::domains::EvaluationDomains;
use crate::{nolookup::constraints::ConstraintSystem, wires::*};
use ark_ff::bytes::ToBytes;
use ark_ff::{FftField, Field};
use ark_poly::{Evaluations as E, Radix2EvaluationDomain as D};
use num_traits::cast::ToPrimitive;
use serde::{Deserialize, Serialize};
use serde_with::serde_as;
use std::collections::{HashMap, HashSet};
use std::io::{Result as IoResult, Write};

/// A row accessible from a given row, corresponds to the fact that we open all polynomials
/// at `zeta` **and** `omega * zeta`.
#[derive(Clone, Copy, Debug, PartialEq, Eq, Hash, PartialOrd, Ord, Serialize, Deserialize)]
pub enum CurrOrNext {
    Curr,
    Next,
}

impl CurrOrNext {
    /// Compute the offset corresponding to the `CurrOrNext` value.
    /// - `Curr.shift() == 0`
    /// - `Next.shift() == 1`
    pub fn shift(&self) -> usize {
        match self {
            CurrOrNext::Curr => 0,
            CurrOrNext::Next => 1,
        }
    }
}

/// A position in the circuit relative to a given row.
#[derive(Clone, Copy, Debug, Serialize, Deserialize)]
pub struct LocalPosition {
    pub row: CurrOrNext,
    pub column: usize,
}

/// Look up a single value in a lookup table. The value may be computed as a linear
/// combination of locally-accessible cells.
#[derive(Clone, Serialize, Deserialize)]
pub struct SingleLookup<F> {
    table_id: usize,
    // Linear combination of local-positions
    pub value: Vec<(F, LocalPosition)>,
}

/// Let's say we want to do a lookup in a "vector-valued" table `T: Vec<[F; n]>` (here I
/// am using `[F; n]` to model a vector of length `n`).
///
/// For `i < n`, define `T_i := T.map(|t| t[i]).collect()`. In other words, the table
/// obtained by taking the `ith` entry of each element of `T`.
///
/// In the lookup argument, we perform lookups in `T` by sampling a random challenge
/// `joint_combiner`, and computing a "combined" lookup table `sum_{i < n} joint_combiner^i T_i`.
///
/// To check a vector's membership in this lookup table, we combine the values in that vector
/// analogously using `joint_combiner`.
///
/// This function computes that combined value.
pub fn combine_table_entry<'a, F: Field, I: DoubleEndedIterator<Item = &'a F>>(
    joint_combiner: F,
    v: I,
) -> F {
    v.rev().fold(F::zero(), |acc, x| joint_combiner * acc + x)
}

impl<F: Field> SingleLookup<F> {
    /// Evaluate the linear combination specifying the lookup value to a field element.
    pub fn evaluate<G: Fn(LocalPosition) -> F>(&self, eval: G) -> F {
        self.value
            .iter()
            .fold(F::zero(), |acc, (c, p)| acc + *c * eval(*p))
    }
}

/// A spec for checking that the given vector belongs to a vector-valued lookup table.
#[derive(Clone, Serialize, Deserialize)]
pub struct JointLookup<F> {
    pub entry: Vec<SingleLookup<F>>,
}

impl<F: Field> JointLookup<F> {
    // TODO: Support multiple tables
    /// Evaluate the combined value of a joint-lookup.
    pub fn evaluate<G: Fn(LocalPosition) -> F>(&self, joint_combiner: F, eval: &G) -> F {
        let mut res = F::zero();
        let mut c = F::one();
        for s in self.entry.iter() {
            res += c * s.evaluate(eval);
            c *= joint_combiner;
        }
        res
    }
}

#[repr(C)]
#[derive(
    Clone,
    Copy,
    Debug,
    PartialEq,
    FromPrimitive,
    ToPrimitive,
    Serialize,
    Deserialize,
    Eq,
    Hash,
    PartialOrd,
    Ord,
)]
#[cfg_attr(
    feature = "ocaml_types",
    derive(ocaml::IntoValue, ocaml::FromValue, ocaml_gen::OcamlEnum)
)]
#[cfg_attr(test, derive(proptest_derive::Arbitrary))]
pub enum GateType {
    /// zero gate
    Zero = 0,
    /// generic arithmetic gate
    Generic,
    /// Poseidon permutation gate
    Poseidon,
    /// Complete EC addition in Affine form
    CompleteAdd,
    /// EC variable base scalar multiplication
    Vbmul,
    /// EC variable base scalar multiplication with group endomorphim optimization
    Endomul,
    /// Gate for computing the scalar corresponding to an endoscaling
    EndomulScalar,
    /// ChaCha
    ChaCha0,
    ChaCha1,
    ChaCha2,
    ChaChaFinal,
}

/// Describes the desired lookup configuration.
#[derive(Clone, Serialize, Deserialize)]
pub struct LookupInfo<F> {
    /// A single lookup constraint is a vector of lookup constraints to be applied at a row.
    /// This is a vector of all the kinds of lookup constraints in this configuration.
    pub kinds: Vec<Vec<JointLookup<F>>>,
    /// A map from the kind of gate (and whether it is the current row or next row) to the lookup
    /// constraint (given as an index into `kinds`) that should be applied there, if any.
    pub kinds_map: HashMap<(GateType, CurrOrNext), usize>,
    /// The maximum length of an element of `kinds`. This can be computed from `kinds`.
    pub max_per_row: usize,
    /// The maximum joint size of any joint lookup in a constraint in `kinds`. This can be computed from `kinds`.
    pub max_joint_size: usize,
    /// An empty vector.
    empty: Vec<JointLookup<F>>,
}

fn lookup_kinds<F: Field>() -> Vec<Vec<JointLookup<F>>> {
    GateType::lookup_kinds()
        .into_iter()
        .map(|(x, _)| x)
        .collect()
}

fn max_lookups_per_row<F>(kinds: &Vec<Vec<JointLookup<F>>>) -> usize {
    kinds.iter().fold(0, |acc, x| std::cmp::max(x.len(), acc))
}

/// Specifies whether a constraint system uses joint lookups. Used to make sure we
/// squeeze the challenge `joint_combiner` when needed, and not when not needed.
#[derive(Copy, Clone, Debug, Serialize, Deserialize)]
pub enum LookupsUsed {
    Single,
    Joint,
}

impl<F: FftField> LookupInfo<F> {
    /// Create the default lookup configuration.
    pub fn create() -> Self {
        let kinds = lookup_kinds::<F>();
        let max_per_row = max_lookups_per_row(&kinds);
        LookupInfo {
            max_joint_size: kinds.iter().fold(0, |acc0, v| {
                v.iter()
                    .fold(acc0, |acc, j| std::cmp::max(acc, j.entry.len()))
            }),

            kinds_map: GateType::lookup_kinds_map::<F>(),
            kinds,
            max_per_row,
            empty: vec![],
        }
    }

    /// Check what kind of lookups, if any, are used by this circuit.
    pub fn lookup_used(&self, gates: &Vec<CircuitGate<F>>) -> Option<LookupsUsed> {
        let mut lookups_used = None;
        for g in gates.iter() {
            let typ = g.typ;

            for r in &[CurrOrNext::Curr, CurrOrNext::Next] {
                if let Some(v) = self.kinds_map.get(&(typ, *r)) {
                    if self.kinds[*v].len() > 0 {
                        return Some(LookupsUsed::Joint);
                    } else {
                        lookups_used = Some(LookupsUsed::Single);
                    }
                }
            }
        }
        lookups_used
    }

    /// Each entry in `kinds` has a corresponding selector polynomial that controls whether that
    /// lookup kind should be enforced at a given row. This computes those selector polynomials.
    pub fn selector_polynomials<'a>(
        &'a self,
        domain: EvaluationDomains<F>,
        gates: &Vec<CircuitGate<F>>,
    ) -> Vec<E<F, D<F>>> {
        let n = domain.d1.size as usize;
        let mut res: Vec<_> = self.kinds.iter().map(|_| vec![F::zero(); n]).collect();

        for i in 0..n {
            let typ = gates[i].typ;

            if let Some(v) = self.kinds_map.get(&(typ, CurrOrNext::Curr)) {
                res[*v][i] = F::one();
            }
            if let Some(v) = self.kinds_map.get(&(typ, CurrOrNext::Next)) {
                res[*v][i + 1] = F::one();
            }
        }

        // Actually, don't need to evaluate over domain 8 here.
        res.into_iter()
            .map(|v| {
                E::<F, D<F>>::from_vec_and_domain(v, domain.d1)
                    .interpolate()
                    .evaluate_over_domain(domain.d8)
            })
            .collect()
    }

    /// For each row in the circuit, which lookup-constraints should be enforced at that row.
    pub fn by_row<'a>(&'a self, gates: &Vec<CircuitGate<F>>) -> Vec<&'a Vec<JointLookup<F>>> {
        let mut kinds = vec![&self.empty; gates.len() + 1];
        for i in 0..gates.len() {
            let typ = gates[i].typ;

            if let Some(v) = self.kinds_map.get(&(typ, CurrOrNext::Curr)) {
                kinds[i] = &self.kinds[*v];
            }
            if let Some(v) = self.kinds_map.get(&(typ, CurrOrNext::Next)) {
                kinds[i + 1] = &self.kinds[*v];
            }
        }
        kinds
    }
}

impl GateType {
    /// Which lookup-patterns should be applied on which rows.
    /// Currently there is only the lookup pattern used in the ChaCha rows, and it
    /// is applied to each ChaCha row and its successor.
    ///
    /// See circuits/plonk-15-wires/src/polynomials/chacha.rs for an explanation of
    /// how these work.
    pub fn lookup_kinds<F: Field>() -> Vec<(Vec<JointLookup<F>>, HashSet<(GateType, CurrOrNext)>)> {
        let curr_row = |column| LocalPosition {
            row: CurrOrNext::Curr,
            column,
        };
        let chacha_pattern = (0..4)
            .map(|i| {
                let op1 = curr_row(3 + i);
                let op2 = curr_row(7 + i);
                let res = curr_row(11 + i);
                let l = |loc: LocalPosition| SingleLookup {
                    table_id: 0,
                    value: vec![(F::one(), loc)],
                };
                JointLookup {
                    entry: vec![l(op1), l(op2), l(res)],
                }
            })
            .collect();

        let mut chacha_where = HashSet::new();
        use CurrOrNext::*;
        use GateType::*;

        for g in &[ChaCha0, ChaCha1, ChaCha2] {
            for r in &[Curr, Next] {
                chacha_where.insert((*g, *r));
            }
        }

        let one_half = F::from(2u64).inverse().unwrap();
        let neg_one_half = -one_half;
        let chacha_final_pattern = (0..4)
            .map(|i| {
                let nybble = curr_row(1 + i);
                let low_bit = curr_row(5 + i);
                // Check
                // XOR((nybble - low_bit)/2, (nybble - low_bit)/2) = 0.
                let x = SingleLookup {
                    table_id: 0,
                    value: vec![(one_half, nybble), (neg_one_half, low_bit)],
                };
                JointLookup {
                    entry: vec![
                        x.clone(),
                        x,
                        SingleLookup {
                            table_id: 0,
                            value: vec![],
                        },
                    ],
                }
            })
            .collect();

        let mut chacha_final_where = HashSet::new();
        for r in &[Curr, Next] {
            chacha_final_where.insert((ChaChaFinal, *r));
        }

        vec![
            (chacha_pattern, chacha_where),
            (chacha_final_pattern, chacha_final_where),
        ]
    }

    pub fn lookup_kinds_map<F: Field>() -> HashMap<(GateType, CurrOrNext), usize> {
        let mut res = HashMap::new();
        let lookup_kinds = Self::lookup_kinds::<F>();
        for (i, (_, locs)) in lookup_kinds.into_iter().enumerate() {
            for (g, r) in locs {
                if res.contains_key(&(g, r)) {
                    panic!("Multiple lookup patterns asserted on same row.")
                } else {
                    res.insert((g, r), i);
                }
            }
        }
        res
    }
}

#[serde_as]
#[derive(Clone, Debug, Serialize, Deserialize)]
pub struct CircuitGate<F: FftField> {
    /// row position in the circuit
    // TODO(mimoo): shouldn't this be u32 since we serialize it as a u32?
    pub row: usize,
    /// type of the gate
    pub typ: GateType,
    /// gate wires
    pub wires: GateWires,
    /// constraints vector
    // TODO: rename
    #[serde_as(as = "Vec<o1_utils::serialization::SerdeAs>")]
    pub c: Vec<F>,
}

impl<F: FftField> ToBytes for CircuitGate<F> {
    #[inline]
    fn write<W: Write>(&self, mut w: W) -> IoResult<()> {
        (self.row as u32).write(&mut w)?;
        let typ: u8 = ToPrimitive::to_u8(&self.typ).unwrap();
        typ.write(&mut w)?;
        for i in 0..COLUMNS {
            self.wires[i].write(&mut w)?
        }

        (self.c.len() as u8).write(&mut w)?;
        for x in self.c.iter() {
            x.write(&mut w)?;
        }
        Ok(())
    }
}

impl<F: FftField> CircuitGate<F> {
    /// this function creates "empty" circuit gate
    pub fn zero(row: usize, wires: GateWires) -> Self {
        CircuitGate {
            row,
            typ: GateType::Zero,
            c: Vec::new(),
            wires,
        }
    }

    /// This function verifies the consistency of the wire
    /// assignements (witness) against the constraints
    pub fn verify(
        &self,
        witness: &[Vec<F>; COLUMNS],
        cs: &ConstraintSystem<F>,
    ) -> Result<(), String> {
        use GateType::*;
        match self.typ {
            Zero => Ok(()),
            Generic => self.verify_generic(witness),
            Poseidon => self.verify_poseidon(witness, cs),
            CompleteAdd => self.verify_complete_add(witness),
            Vbmul => self.verify_vbmul(witness),
            Endomul => self.verify_endomul(witness, cs),
<<<<<<< HEAD
            EndomulScalar => self.verify_endomul_scalar(witness, cs),
            ChaCha0 | ChaCha1 | ChaCha2 | ChaChaFinal => panic!("todo")
=======
            ChaCha0 | ChaCha1 | ChaCha2 | ChaChaFinal => panic!("todo"),
>>>>>>> 734d05a1
        }
    }
}

#[cfg(feature = "ocaml_types")]
pub mod caml {
    use super::*;
    use crate::wires::caml::CamlWire;
    use itertools::Itertools;
    use ocaml_gen::OcamlGen;
    use std::convert::TryInto;

    #[derive(ocaml::IntoValue, ocaml::FromValue, OcamlGen)]
    pub struct CamlCircuitGate<F> {
        pub row: ocaml::Int,
        pub typ: GateType,
        pub wires: (
            CamlWire,
            CamlWire,
            CamlWire,
            CamlWire,
            CamlWire,
            CamlWire,
            CamlWire,
        ),
        pub c: Vec<F>,
    }

    impl<F, CamlF> From<CircuitGate<F>> for CamlCircuitGate<CamlF>
    where
        CamlF: From<F>,
        F: FftField,
    {
        fn from(cg: CircuitGate<F>) -> Self {
            Self {
                row: cg.row.try_into().expect("usize -> isize"),
                typ: cg.typ,
                wires: array_to_tuple(cg.wires),
                c: cg.c.into_iter().map(Into::into).collect(),
            }
        }
    }

    impl<F, CamlF> From<&CircuitGate<F>> for CamlCircuitGate<CamlF>
    where
        CamlF: From<F>,
        F: FftField,
    {
        fn from(cg: &CircuitGate<F>) -> Self {
            Self {
                row: cg.row.try_into().expect("usize -> isize"),
                typ: cg.typ,
                wires: array_to_tuple(cg.wires),
                c: cg.c.clone().into_iter().map(Into::into).collect(),
            }
        }
    }

    impl<F, CamlF> From<CamlCircuitGate<CamlF>> for CircuitGate<F>
    where
        F: From<CamlF>,
        F: FftField,
    {
        fn from(ccg: CamlCircuitGate<CamlF>) -> Self {
            Self {
                row: ccg.row.try_into().expect("isize -> usize"),
                typ: ccg.typ,
                wires: tuple_to_array(ccg.wires),
                c: ccg.c.into_iter().map(Into::into).collect(),
            }
        }
    }

    /// helper to convert array to tuple (OCaml doesn't have fixed-size arrays)
    fn array_to_tuple<T1, T2>(a: [T1; PERMUTS]) -> (T2, T2, T2, T2, T2, T2, T2)
    where
        T1: Clone,
        T2: From<T1>,
    {
        std::array::IntoIter::new(a)
            .map(Into::into)
            .next_tuple()
            .expect("bug in array_to_tuple")
    }

    /// helper to convert tuple to array (OCaml doesn't have fixed-size arrays)
    fn tuple_to_array<T1, T2>(a: (T1, T1, T1, T1, T1, T1, T1)) -> [T2; PERMUTS]
    where
        T2: From<T1>,
    {
        [
            a.0.into(),
            a.1.into(),
            a.2.into(),
            a.3.into(),
            a.4.into(),
            a.5.into(),
            a.6.into(),
        ]
    }
}

//
// Tests
//

#[cfg(any(test, feature = "testing"))]
mod tests {
    use super::*;
    use ark_ff::UniformRand as _;
    use mina_curves::pasta::Fp;
    use proptest::prelude::*;
    use rand::SeedableRng as _;

    // TODO: move to mina-curves
    prop_compose! {
        pub fn arb_fp()(seed: [u8; 32]) -> Fp {
            let rng = &mut rand::rngs::StdRng::from_seed(seed);
            Fp::rand(rng)
        }
    }

    prop_compose! {
        fn arb_fp_vec(max: usize)(seed: [u8; 32], num in 0..max) -> Vec<Fp> {
            let rng = &mut rand::rngs::StdRng::from_seed(seed);
            let mut v = vec![];
            for _ in 0..num {
                v.push(Fp::rand(rng))
            }
            v
        }
    }

    prop_compose! {
        fn arb_circuit_gate()(row in any::<usize>(), typ: GateType, wires: GateWires, c in arb_fp_vec(25)) -> CircuitGate<Fp> {
            CircuitGate {
                row,
                typ,
                wires,
                c,
            }
        }
    }

    proptest! {
        #[test]
        fn test_gate_serialization(cg in arb_circuit_gate()) {
            let encoded = bincode::serialize(&cg).unwrap();
            println!("gate: {:?}", cg);
            println!("encoded gate: {:?}", encoded);
            let decoded: CircuitGate<Fp> = bincode::deserialize(&encoded).unwrap();
            println!("decoded gate: {:?}", decoded);
            prop_assert_eq!(cg.row, decoded.row);
            prop_assert_eq!(cg.typ, decoded.typ);
            for i in 0..PERMUTS {
                prop_assert_eq!(cg.wires[i], decoded.wires[i]);
            }
            prop_assert_eq!(cg.c, decoded.c);
        }
    }
}<|MERGE_RESOLUTION|>--- conflicted
+++ resolved
@@ -412,12 +412,8 @@
             CompleteAdd => self.verify_complete_add(witness),
             Vbmul => self.verify_vbmul(witness),
             Endomul => self.verify_endomul(witness, cs),
-<<<<<<< HEAD
             EndomulScalar => self.verify_endomul_scalar(witness, cs),
-            ChaCha0 | ChaCha1 | ChaCha2 | ChaChaFinal => panic!("todo")
-=======
             ChaCha0 | ChaCha1 | ChaCha2 | ChaChaFinal => panic!("todo"),
->>>>>>> 734d05a1
         }
     }
 }
