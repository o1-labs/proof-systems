/*****************************************************************************************************************

This source file implements Plonk circuit constraint primitive.

*****************************************************************************************************************/

use crate::domains::EvaluationDomains;
use crate::gate::{LookupInfo, CircuitGate, GateType};
pub use crate::polynomial::{WitnessEvals, WitnessOverDomains, WitnessShifts};
use crate::wires::*;
use ark_ff::{FftField, SquareRootField, Zero};
use ark_poly::UVPolynomial;
use ark_poly::{
    univariate::DensePolynomial as DP, EvaluationDomain, Evaluations as E,
    Radix2EvaluationDomain as D,
};
use array_init::array_init;
use blake2::{Blake2b, Digest};
use o1_utils::ExtendedEvaluations;
use oracle::poseidon::ArithmeticSpongeParams;
use serde::{de::DeserializeOwned, Deserialize, Serialize};
use serde_with::serde_as;

#[serde_as]
#[derive(Clone, Serialize, Deserialize, Debug)]
pub struct ConstraintSystem<F: FftField> {
    // Basics
    // ------
    /// number of public inputs
    pub public: usize,
    /// evaluation domains
    #[serde(bound = "EvaluationDomains<F>: Serialize + DeserializeOwned")]
    pub domain: EvaluationDomains<F>,
    /// circuit gates
    #[serde(bound = "CircuitGate<F>: Serialize + DeserializeOwned")]
    pub gates: Vec<CircuitGate<F>>,

    // Polynomials over the monomial base
    // ----------------------------------
    /// permutation polynomial array
    #[serde_as(as = "[o1_utils::serialization::SerdeAs; PERMUTS]")]
    pub sigmam: [DP<F>; PERMUTS],
    /// zero-knowledge polynomial
    #[serde_as(as = "o1_utils::serialization::SerdeAs")]
    pub zkpm: DP<F>,

    // Coefficient polynomials. These define constant that gates can use as they like.
    // ---------------------------------------

    /// coefficients polynomials in coefficient form
    #[serde_as(as = "[o1_utils::serialization::SerdeAs; COLUMNS]")]
    pub coefficientsm: [DP<F>; COLUMNS],
    /// coefficients polynomials in evaluation form
<<<<<<< HEAD
    pub coefficients8: [E<F, D<F>>; COLUMNS],
=======
    #[serde_as(as = "[o1_utils::serialization::SerdeAs; COLUMNS]")]
    pub coefficients4: [E<F, D<F>>; COLUMNS],
>>>>>>> c703af03

    // Generic constraint selector polynomials
    // ---------------------------------------
    #[serde_as(as = "o1_utils::serialization::SerdeAs")]
    pub genericm: DP<F>,

    // Poseidon selector polynomials
    // -----------------------------
    /// poseidon constraint selector polynomial
    #[serde_as(as = "o1_utils::serialization::SerdeAs")]
    pub psm: DP<F>,

    // ECC arithmetic selector polynomials
    // -----------------------------------
    /// EC point addition constraint selector polynomial
    #[serde_as(as = "o1_utils::serialization::SerdeAs")]
    pub addm: DP<F>,
    /// EC point doubling constraint selector polynomial
    #[serde_as(as = "o1_utils::serialization::SerdeAs")]
    pub doublem: DP<F>,
    /// mulm constraint selector polynomial
    #[serde_as(as = "o1_utils::serialization::SerdeAs")]
    pub mulm: DP<F>,
    /// emulm constraint selector polynomial
    #[serde_as(as = "o1_utils::serialization::SerdeAs")]
    pub emulm: DP<F>,

    //
    // Polynomials over lagrange base
    //

    // Generic constraint selector polynomials
    // ---------------------------------------
    /// multiplication evaluations over domain.d4
    #[serde_as(as = "o1_utils::serialization::SerdeAs")]
    pub generic4: E<F, D<F>>,

    // permutation polynomials
    // -----------------------
    /// permutation polynomial array evaluations over domain d1
<<<<<<< HEAD
    pub sigmal1: [E<F, D<F>>; PERMUTS],
=======
    #[serde_as(as = "[Vec<o1_utils::serialization::SerdeAs>; PERMUTS]")]
    pub sigmal1: [Vec<F>; PERMUTS],
>>>>>>> c703af03
    /// permutation polynomial array evaluations over domain d8
    #[serde_as(as = "[o1_utils::serialization::SerdeAs; PERMUTS]")]
    pub sigmal8: [E<F, D<F>>; PERMUTS],
    /// SID polynomial
    #[serde_as(as = "Vec<o1_utils::serialization::SerdeAs>")]
    pub sid: Vec<F>,

    // Poseidon selector polynomials
    // -----------------------------
<<<<<<< HEAD
=======
    /// poseidon selector over domain.d4
    #[serde_as(as = "o1_utils::serialization::SerdeAs")]
    pub ps4: E<F, D<F>>,
>>>>>>> c703af03
    /// poseidon selector over domain.d8
    #[serde_as(as = "o1_utils::serialization::SerdeAs")]
    pub ps8: E<F, D<F>>,

    // ECC arithmetic selector polynomials
    // -----------------------------------
    /// EC point addition selector evaluations w over domain.d4
    #[serde_as(as = "o1_utils::serialization::SerdeAs")]
    pub addl: E<F, D<F>>,
    /// EC point doubling selector evaluations w over domain.d8
    #[serde_as(as = "o1_utils::serialization::SerdeAs")]
    pub doubl8: E<F, D<F>>,
    /// EC point doubling selector evaluations w over domain.d4
    #[serde_as(as = "o1_utils::serialization::SerdeAs")]
    pub doubl4: E<F, D<F>>,
<<<<<<< HEAD
=======
    /// scalar multiplication selector evaluations over domain.d4
    #[serde_as(as = "o1_utils::serialization::SerdeAs")]
    pub mull4: E<F, D<F>>,
>>>>>>> c703af03
    /// scalar multiplication selector evaluations over domain.d8
    #[serde_as(as = "o1_utils::serialization::SerdeAs")]
    pub mull8: E<F, D<F>>,
    /// endoscalar multiplication selector evaluations over domain.d8
    #[serde_as(as = "o1_utils::serialization::SerdeAs")]
    pub emull: E<F, D<F>>,
    /// ChaCha indexes
    pub chacha8: Option<[E<F, D<F>>; 4]>,

    // Constant polynomials
    // --------------------
    /// 1-st Lagrange evaluated over domain.d8
    #[serde_as(as = "o1_utils::serialization::SerdeAs")]
    pub l1: E<F, D<F>>,
    /// 0-th Lagrange evaluated over domain.d4
    // TODO(mimoo): be consistent with the paper/spec, call it L1 here or call it L0 there
    #[serde_as(as = "o1_utils::serialization::SerdeAs")]
    pub l04: E<F, D<F>>,
    /// 0-th Lagrange evaluated over domain.d8
    #[serde_as(as = "o1_utils::serialization::SerdeAs")]
    pub l08: E<F, D<F>>,
    /// zero evaluated over domain.d8
    #[serde_as(as = "o1_utils::serialization::SerdeAs")]
    pub zero4: E<F, D<F>>,
    /// zero evaluated over domain.d8
    #[serde_as(as = "o1_utils::serialization::SerdeAs")]
    pub zero8: E<F, D<F>>,
    /// zero-knowledge polynomial over domain.d8
    #[serde_as(as = "o1_utils::serialization::SerdeAs")]
    pub zkpl: E<F, D<F>>,

    /// wire coordinate shifts
    #[serde_as(as = "[o1_utils::serialization::SerdeAs; PERMUTS]")]
    pub shift: [F; PERMUTS],
    /// coefficient for the group endomorphism
    #[serde_as(as = "o1_utils::serialization::SerdeAs")]
    pub endo: F,

    /// random oracle argument parameters
    #[serde(skip)]
    pub fr_sponge_params: ArithmeticSpongeParams<F>,

    /// Lookup tables
    pub dummy_lookup_values: Vec<Vec<F>>,
    pub lookup_tables: Vec<Vec<DP<F>>>,
    pub lookup_tables8: Vec<Vec<E<F, D<F>>>>,
    pub lookup_table_lengths: Vec<usize>,

    /// Lookup selectors:
    /// For each kind of lookup-pattern, we have a selector that's
    /// 1 at the rows where that pattern should be enforced, and 1 at
    /// all other rows.
    pub lookup_selectors: Vec<E<F, D<F>>>,
}

/// Returns the end of the circuit, which is used for introducing zero-knowledge in the permutation polynomial
pub fn zk_w3<F: FftField>(domain: D<F>) -> F {
    domain.group_gen.pow(&[domain.size - 3])
}

<<<<<<< HEAD
=======
/// Evaluates the polynomial
/// (x - w^{n - 3}) * (x - w^{n - 2}) * (x - w^{n - 1})
>>>>>>> c703af03
pub fn eval_zk_polynomial<F: FftField>(domain: D<F>, x: F) -> F {
    let w3 = zk_w3(domain);
    let w2 = domain.group_gen * w3;
    let w1 = domain.group_gen * w2;
    (x - w1) * (x - w2) * (x - w3)
}

/// Computes the zero-knowledge polynomial for blinding the permutation polynomial: `(x-w^{n-k})(x-w^{n-k-1})...(x-w^n)`.
/// Currently, we use k = 3 for 2 blinding factors,
/// see <https://www.plonk.cafe/t/noob-questions-plonk-paper/73>
pub fn zk_polynomial<F: FftField>(domain: D<F>) -> DP<F> {
    let w3 = zk_w3(domain);
    let w2 = domain.group_gen * w3;
    let w1 = domain.group_gen * w2;

    // (x-w3)(x-w2)(x-w1) =
    // x^3 - x^2(w1+w2+w3) + x(w1w2+w1w3+w2w3) - w1w2w3
    let w1w2 = w1 * &w2;
    DP::from_coefficients_slice(&[
        -w1w2 * &w3,                      // 1
        w1w2 + &(w1 * &w3) + &(w3 * &w2), // x
        -w1 - &w2 - &w3,                  // x^2
        F::one(),                         // x^3
    ])
}

/// Represents an error found when verifying a witness with a gate
#[derive(Debug)]
pub enum GateError {
    /// Some connected wires have different values
    DisconnectedWires(Wire, Wire),
    /// A public gate was incorrectly connected
    IncorrectPublic(usize),
    /// A specific gate did not verify correctly
    Custom { row: usize, err: String },
}

impl<F: FftField + SquareRootField> ConstraintSystem<F> {
    /// creates a constraint system from a vector of gates ([CircuitGate]), some sponge parameters ([ArithmeticSpongeParams]), and the number of public inputs.
    pub fn create(
        mut gates: Vec<CircuitGate<F>>,
        lookup_tables: Vec< Vec<Vec<F>> >,
        fr_sponge_params: ArithmeticSpongeParams<F>,
        public: usize,
    ) -> Option<Self> {
        // for some reason we need more than 1 gate for the circuit to work, see TODO below
        assert!(gates.len() > 1);

        // +3 on gates.len() here to ensure that we have room for the zero-knowledge entries of the permutation polynomial
        // see https://minaprotocol.com/blog/a-more-efficient-approach-to-zero-knowledge-for-plonk
        let domain = EvaluationDomains::<F>::create(gates.len() + 3)?;
        assert!(domain.d1.size > 3);

        // pre-compute all the elements
        let mut sid = domain.d1.elements().map(|elm| elm).collect::<Vec<_>>();

        // sample the coordinate shifts
        // TODO(mimoo): should we check that the shifts are all different?
        let shift = Self::sample_shifts(&domain.d1, PERMUTS - 1);
        let shift: [F; PERMUTS] = array_init(|i| if i == 0 { F::one() } else { shift[i - 1] });

        let n = domain.d1.size();
        let mut padding = (gates.len()..n)
            .map(|i| {
                CircuitGate::<F>::zero(
                    i,
                    array_init(|j| Wire {
                        col: WIRES[j],
                        row: i,
                    }),
                )
            })
            .collect();
        gates.append(&mut padding);

        let s: [std::vec::Vec<F>; PERMUTS] =
            array_init(|i| domain.d1.elements().map(|elm| shift[i] * &elm).collect());
        let mut sigmal1 = s.clone();

        // compute permutation polynomials
        for (row, gate) in gates.iter().enumerate() {
            for col in 0..PERMUTS {
                let wire = gate.wires[col];
                sigmal1[col][row] = s[wire.col][wire.row];
            }
        }

        let sigmal1 : [_ ; PERMUTS] = {
            let [s0, s1, s2, s3, s4, s5, s6] = sigmal1;
            [ E::<F, D<F>>::from_vec_and_domain(s0, domain.d1),
              E::<F, D<F>>::from_vec_and_domain(s1, domain.d1),
              E::<F, D<F>>::from_vec_and_domain(s2, domain.d1),
              E::<F, D<F>>::from_vec_and_domain(s3, domain.d1),
              E::<F, D<F>>::from_vec_and_domain(s4, domain.d1),
              E::<F, D<F>>::from_vec_and_domain(s5, domain.d1),
              E::<F, D<F>>::from_vec_and_domain(s6, domain.d1) ]
        };

        let sigmam: [DP<F>; PERMUTS] = array_init(|i| {
            sigmal1[i].clone().interpolate()
        });

        let mut s = sid[0..2].to_vec(); // TODO(mimoo): why do we do that?
        sid.append(&mut s);

        // x^3 - x^2(w1+w2+w3) + x(w1w2+w1w3+w2w3) - w1w2w3
        let zkpm = zk_polynomial(domain.d1);

        // compute generic constraint polynomials

        // compute poseidon constraint polynomials
        let psm = E::<F, D<F>>::from_vec_and_domain(
            gates.iter().map(|gate| gate.ps()).collect(),
            domain.d1,
        )
        .interpolate();

        // compute ECC arithmetic constraint polynomials
        let addm = E::<F, D<F>>::from_vec_and_domain(
            gates.iter().map(|gate| gate.add()).collect(),
            domain.d1,
        )
        .interpolate();
        let doublem = E::<F, D<F>>::from_vec_and_domain(
            gates.iter().map(|gate| gate.double()).collect(),
            domain.d1,
        )
        .interpolate();
        let mulm = E::<F, D<F>>::from_vec_and_domain(
            gates.iter().map(|gate| gate.vbmul()).collect(),
            domain.d1,
        )
        .interpolate();
        let emulm = E::<F, D<F>>::from_vec_and_domain(
            gates.iter().map(|gate| gate.endomul()).collect(),
            domain.d1,
        )
        .interpolate();

        let sigmal8 = array_init(|i| sigmam[i].evaluate_over_domain_by_ref(domain.d8));

        // generic constraint polynomials

        let genericm = E::<F, D<F>>::from_vec_and_domain(
            gates.iter().map(|gate| gate.generic()).collect(),
            domain.d1,
        )
        .interpolate();
        let generic4 = genericm.evaluate_over_domain_by_ref(domain.d4);

        let chacha8 = {
            use GateType::*;
            let has_chacha_gate =
                gates.iter().any(|gate| {
                    match gate.typ {
                        ChaCha0 | ChaCha1 | ChaCha2 | ChaChaFinal => true,
                        _ => false
                    }
                });
            if !has_chacha_gate {
                None
            } else {
                let a : [_; 4] =
                    array_init(|i| {
                        let g =
                            match i {
                                0 => ChaCha0,
                                1 => ChaCha1,
                                2 => ChaCha2,
                                3 => ChaChaFinal,
                                _ => panic!("Invalid index")
                            };
                        E::<F, D<F>>::from_vec_and_domain(
                            gates
                                .iter()
                                .map(|gate| {
                                    if gate.typ == g {
                                        F::one()
                                    } else {
                                        F::zero()
                                    }
                                })
                                .collect(),
                            domain.d1)
                            .interpolate()
                            .evaluate_over_domain(domain.d8)
                    });
                Some(a)
            }
        };

        let coefficientsm: [_; COLUMNS] =
            array_init(|i| {
                E::<F, D<F>>::from_vec_and_domain(
                    gates.iter().map(|gate| {
                        if i < gate.c.len() {
                            gate.c[i]
                        } else {
                            F::zero()
                        }
                    })
                    .collect(),
                    domain.d1)
                .interpolate()
            });
        // TODO: This doesn't need to be degree 8 but that would require some changes in expr
        let coefficients8 = array_init(|i| coefficientsm[i].evaluate_over_domain_by_ref(domain.d8));

        let ps8 = psm.evaluate_over_domain_by_ref(domain.d8);

        // ECC arithmetic constraint polynomials
        let addl = addm.evaluate_over_domain_by_ref(domain.d4);
        let doubl8 = doublem.evaluate_over_domain_by_ref(domain.d8);
        let doubl4 = doublem.evaluate_over_domain_by_ref(domain.d4);
        let mull8 = mulm.evaluate_over_domain_by_ref(domain.d8);
        let emull = emulm.evaluate_over_domain_by_ref(domain.d8);

        // constant polynomials
        let l1 = DP::from_coefficients_slice(&[F::zero(), F::one()])
            .evaluate_over_domain_by_ref(domain.d8);
        // TODO: These are all unnecessary. Remove
        let l04 =
            E::<F, D<F>>::from_vec_and_domain(vec![F::one(); domain.d4.size as usize], domain.d4);
        let l08 =
            E::<F, D<F>>::from_vec_and_domain(vec![F::one(); domain.d8.size as usize], domain.d8);
        let zero4 =
            E::<F, D<F>>::from_vec_and_domain(vec![F::zero(); domain.d4.size as usize], domain.d4);
        let zero8 =
            E::<F, D<F>>::from_vec_and_domain(vec![F::zero(); domain.d8.size as usize], domain.d8);
        let zkpl = zkpm.evaluate_over_domain_by_ref(domain.d8);

        // endo
        let endo = F::zero();

        let lookup_table_lengths: Vec<_> = lookup_tables.iter().map(|v| v[0].len()).collect();
        let dummy_lookup_values : Vec<Vec<F>> =
            lookup_tables.iter()
            .map(|cols| cols.iter().map(|c| c[c.len() - 1]).collect())
            .collect();

        let lookup_tables : Vec<Vec<DP<F>>> =
            lookup_tables
            .into_iter()
            .zip(dummy_lookup_values.iter())
            .map(|(t, dummy)| {
                t.into_iter().enumerate().map(|(i, mut col)| {
                    let d = dummy[i];
                    col.extend((0..(n - col.len())).map(|_| d));
                    E::<F, D<F>>::from_vec_and_domain(col, domain.d1).interpolate()
                }).collect()
            }).collect();
        let lookup_tables8 = lookup_tables.iter().map(|t| {
            t.iter().map(|col| col.evaluate_over_domain_by_ref(domain.d8)).collect()
        }).collect();

        let lookup_info = LookupInfo::<F>::create();

        // return result
        Some(ConstraintSystem {
            chacha8,
            lookup_selectors:
                if lookup_info.lookup_used(&gates).is_some() {
                    LookupInfo::<F>::create().selector_polynomials(domain, &gates)
                } else {
                    vec![]
                },
            dummy_lookup_values,
            lookup_table_lengths,
            lookup_tables8,
            lookup_tables,
            domain,
            public,
            sid,
            sigmal1,
            sigmal8,
            sigmam,
            genericm,
            generic4,
            coefficientsm,
            coefficients8,
            ps8,
            psm,
            addl,
            addm,
            doubl8,
            doubl4,
            doublem,
            mull8,
            mulm,
            emull,
            emulm,
            l1,
            l04,
            l08,
            zero4,
            zero8,
            zkpl,
            zkpm,
            gates,
            shift,
            endo,
            fr_sponge_params,
        })
    }

    /// This function verifies the consistency of the wire
    /// assignements (witness) against the constraints
    ///     witness: wire assignement witness
    ///     RETURN: verification status
    pub fn verify(&self, witness: &[Vec<F>; COLUMNS]) -> Result<(), GateError> {
        let left_wire = vec![F::one(), F::zero(), F::zero(), F::zero(), F::zero()];

        for (row, gate) in self.gates.iter().enumerate() {
            // check if wires are connected
            for col in 0..COLUMNS {
                let wire = gate.wires[col];
                if witness[col][row] != witness[wire.col][wire.row] {
                    return Err(GateError::DisconnectedWires(
                        Wire { col, row },
                        Wire {
                            col: wire.col,
                            row: wire.row,
                        },
                    ));
                }
            }

            // for public gates, only the left wire is toggled
            if row < self.public {
                if gate.c != left_wire {
                    return Err(GateError::IncorrectPublic(row));
                }
            }

            gate.verify(witness, &self)
                .map_err(|err| GateError::Custom { row, err })?;
        }

        // all good!
        return Ok(());
    }

    /// sample coordinate shifts deterministically
    pub fn sample_shift(domain: &D<F>, i: &mut u32) -> F {
        let mut h = Blake2b::new();
        h.update(
            &{
                *i += 1;
                *i
            }
            .to_be_bytes(),
        );
        let mut r = F::from_random_bytes(&h.finalize()[..31]).unwrap();
        while r.legendre().is_qnr() == false || domain.evaluate_vanishing_polynomial(r).is_zero() {
            let mut h = Blake2b::new();
            h.update(
                &{
                    *i += 1;
                    *i
                }
                .to_be_bytes(),
            );
            r = F::from_random_bytes(&h.finalize()[..31]).unwrap();
        }
        r
    }

    pub fn sample_shifts(domain: &D<F>, len: usize) -> Vec<F> {
        let mut i: u32 = 7;
        let mut shifts = Vec::with_capacity(len);
        while shifts.len() < len {
            let mut o = Self::sample_shift(&domain, &mut i);
            while shifts.iter().filter(|&r| o == *r).count() > 0 {
                o = Self::sample_shift(&domain, &mut i)
            }
            shifts.push(o)
        }
        shifts
    }

    /// evaluate witness polynomials over domains
    pub fn evaluate(&self, w: &[DP<F>; COLUMNS], z: &DP<F>) -> WitnessOverDomains<F> {
        // compute shifted witness polynomials
        let w8: [E<F, D<F>>; COLUMNS] =
            array_init(|i| w[i].evaluate_over_domain_by_ref(self.domain.d8));
        let z8 = z.evaluate_over_domain_by_ref(self.domain.d8);

        let w4: [E<F, D<F>>; COLUMNS] = array_init(|i| {
            E::<F, D<F>>::from_vec_and_domain(
                (0..self.domain.d4.size)
                    .map(|j| w8[i].evals[2 * j as usize])
                    .collect(),
                self.domain.d4,
            )
        });
        let z4 = DP::<F>::zero().evaluate_over_domain_by_ref(D::<F>::new(1).unwrap());

        WitnessOverDomains {
            d4: WitnessShifts {
                next: WitnessEvals {
                    w: array_init(|i| w4[i].shift(4)),
                    // TODO(mimoo): change z to an Option? Or maybe not, we might actually need this dummy evaluation in the aggregated evaluation proof
                    z: z4.clone(), // dummy evaluation
                },
                this: WitnessEvals {
                    w: w4,
                    z: z4, // dummy evaluation
                },
            },
            d8: WitnessShifts {
                next: WitnessEvals {
                    w: array_init(|i| w8[i].shift(8)),
                    z: z8.shift(8),
                },
                this: WitnessEvals { w: w8, z: z8 },
            },
        }
    }
}

#[cfg(test)]
pub mod tests {
    use super::*;
    use ark_ff::{FftField, SquareRootField};
    use mina_curves::pasta::fp::Fp;

    impl<F: FftField + SquareRootField> ConstraintSystem<F> {
        pub fn for_testing(
            sponge_params: ArithmeticSpongeParams<F>,
            gates: Vec<CircuitGate<F>>,
        ) -> Self {
            let public = 0;
            ConstraintSystem::<F>::create(gates, vec![], sponge_params, public).unwrap()
        }
    }

    impl ConstraintSystem<Fp> {
        pub fn fp_for_testing(gates: Vec<CircuitGate<Fp>>) -> Self {
            let fp_sponge_params = oracle::pasta::fp::params();
            Self::for_testing(fp_sponge_params, gates)
        }
    }
}<|MERGE_RESOLUTION|>--- conflicted
+++ resolved
@@ -51,12 +51,8 @@
     #[serde_as(as = "[o1_utils::serialization::SerdeAs; COLUMNS]")]
     pub coefficientsm: [DP<F>; COLUMNS],
     /// coefficients polynomials in evaluation form
-<<<<<<< HEAD
+    #[serde_as(as = "[o1_utils::serialization::SerdeAs; COLUMNS]")]
     pub coefficients8: [E<F, D<F>>; COLUMNS],
-=======
-    #[serde_as(as = "[o1_utils::serialization::SerdeAs; COLUMNS]")]
-    pub coefficients4: [E<F, D<F>>; COLUMNS],
->>>>>>> c703af03
 
     // Generic constraint selector polynomials
     // ---------------------------------------
@@ -97,12 +93,8 @@
     // permutation polynomials
     // -----------------------
     /// permutation polynomial array evaluations over domain d1
-<<<<<<< HEAD
+    #[serde_as(as = "[o1_utils::serialization::SerdeAs; PERMUTS]")]
     pub sigmal1: [E<F, D<F>>; PERMUTS],
-=======
-    #[serde_as(as = "[Vec<o1_utils::serialization::SerdeAs>; PERMUTS]")]
-    pub sigmal1: [Vec<F>; PERMUTS],
->>>>>>> c703af03
     /// permutation polynomial array evaluations over domain d8
     #[serde_as(as = "[o1_utils::serialization::SerdeAs; PERMUTS]")]
     pub sigmal8: [E<F, D<F>>; PERMUTS],
@@ -112,12 +104,6 @@
 
     // Poseidon selector polynomials
     // -----------------------------
-<<<<<<< HEAD
-=======
-    /// poseidon selector over domain.d4
-    #[serde_as(as = "o1_utils::serialization::SerdeAs")]
-    pub ps4: E<F, D<F>>,
->>>>>>> c703af03
     /// poseidon selector over domain.d8
     #[serde_as(as = "o1_utils::serialization::SerdeAs")]
     pub ps8: E<F, D<F>>,
@@ -133,12 +119,6 @@
     /// EC point doubling selector evaluations w over domain.d4
     #[serde_as(as = "o1_utils::serialization::SerdeAs")]
     pub doubl4: E<F, D<F>>,
-<<<<<<< HEAD
-=======
-    /// scalar multiplication selector evaluations over domain.d4
-    #[serde_as(as = "o1_utils::serialization::SerdeAs")]
-    pub mull4: E<F, D<F>>,
->>>>>>> c703af03
     /// scalar multiplication selector evaluations over domain.d8
     #[serde_as(as = "o1_utils::serialization::SerdeAs")]
     pub mull8: E<F, D<F>>,
@@ -146,6 +126,7 @@
     #[serde_as(as = "o1_utils::serialization::SerdeAs")]
     pub emull: E<F, D<F>>,
     /// ChaCha indexes
+    #[serde_as(as = "Option<[o1_utils::serialization::SerdeAs; 4]>")]
     pub chacha8: Option<[E<F, D<F>>; 4]>,
 
     // Constant polynomials
@@ -182,15 +163,20 @@
     pub fr_sponge_params: ArithmeticSpongeParams<F>,
 
     /// Lookup tables
+    #[serde_as(as = "Vec<Vec<o1_utils::serialization::SerdeAs>>")]
     pub dummy_lookup_values: Vec<Vec<F>>,
+    #[serde_as(as = "Vec<Vec<o1_utils::serialization::SerdeAs>>")]
     pub lookup_tables: Vec<Vec<DP<F>>>,
+    #[serde_as(as = "Vec<Vec<o1_utils::serialization::SerdeAs>>")]
     pub lookup_tables8: Vec<Vec<E<F, D<F>>>>,
+    #[serde_as(as = "o1_utils::serialization::SerdeAs")]
     pub lookup_table_lengths: Vec<usize>,
 
     /// Lookup selectors:
     /// For each kind of lookup-pattern, we have a selector that's
     /// 1 at the rows where that pattern should be enforced, and 1 at
     /// all other rows.
+    #[serde_as(as = "o1_utils::serialization::SerdeAs")]
     pub lookup_selectors: Vec<E<F, D<F>>>,
 }
 
@@ -199,11 +185,8 @@
     domain.group_gen.pow(&[domain.size - 3])
 }
 
-<<<<<<< HEAD
-=======
 /// Evaluates the polynomial
 /// (x - w^{n - 3}) * (x - w^{n - 2}) * (x - w^{n - 1})
->>>>>>> c703af03
 pub fn eval_zk_polynomial<F: FftField>(domain: D<F>, x: F) -> F {
     let w3 = zk_w3(domain);
     let w2 = domain.group_gen * w3;
