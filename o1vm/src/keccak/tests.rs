use crate::{
    keccak::{
        column::{
            Absorbs::*,
            Sponges::*,
            Steps::{self, *},
            N_ZKVM_KECCAK_COLS, N_ZKVM_KECCAK_REL_COLS, N_ZKVM_KECCAK_SEL_COLS,
        },
        environment::KeccakEnv,
        interpreter::KeccakInterpreter,
        trace::DecomposedKeccakTrace,
        Constraint::*,
        Error, KeccakColumn,
    },
    lookups::{FixedLookupTables, LookupTable, LookupTableIDs::*},
    trace::{DecomposableTracer, Tracer},
    BaseSponge, Fp,
};
use ark_ff::{One, Zero};
use folding::{
    checker::{ExtendedProvider, Provider},
    decomposable_folding::DecomposableFoldingScheme,
    FoldingScheme,
};
use kimchi::{
    circuits::polynomials::keccak::{constants::RATE_IN_BYTES, Keccak},
    o1_utils::{self, FieldHelpers, Two},
};
use kimchi_msm::test::test_completeness_generic;
use rand::Rng;
use sha3::{Digest, Keccak256};
use std::collections::{BTreeMap, HashMap};
use strum::IntoEnumIterator;

#[test]
fn test_pad_blocks() {
    let blocks_1 = crate::keccak::pad_blocks::<Fp>(1);
    assert_eq!(blocks_1[0], Fp::from(0x00));
    assert_eq!(blocks_1[1], Fp::from(0x00));
    assert_eq!(blocks_1[2], Fp::from(0x00));
    assert_eq!(blocks_1[3], Fp::from(0x00));
    assert_eq!(blocks_1[4], Fp::from(0x81));

    let blocks_136 = crate::keccak::pad_blocks::<Fp>(136);
    assert_eq!(blocks_136[0], Fp::from(0x010000000000000000000000u128));
    assert_eq!(blocks_136[1], Fp::from(0x00));
    assert_eq!(blocks_136[2], Fp::from(0x00));
    assert_eq!(blocks_136[3], Fp::from(0x00));
    assert_eq!(blocks_136[4], Fp::from(0x80));
}

#[test]
fn test_is_in_table() {
    let table_pad = LookupTable::table_pad();
    let table_round_constants = LookupTable::table_round_constants();
    let table_byte = LookupTable::table_byte();
    let table_range_check_16 = LookupTable::table_range_check_16();
    let table_sparse = LookupTable::table_sparse();
    let table_reset = LookupTable::table_reset();
    // PadLookup
    assert!(LookupTable::is_in_table(
        &table_pad,
        vec![
            Fp::one(),      // Length of padding
            Fp::two_pow(1), // 2^length of padding
            Fp::zero(),     // Most significant chunk of padding suffix
            Fp::zero(),
            Fp::zero(),
            Fp::zero(),
            Fp::from(0x81) // Least significant chunk of padding suffix
        ]
    )
    .is_some());
    assert!(LookupTable::is_in_table(
        &table_pad,
        vec![
            Fp::from(136),                            // Length of padding
            Fp::two_pow(136),                         // 2^length of padding
            Fp::from(0x010000000000000000000000u128), // Most significant chunk of padding suffix
            Fp::zero(),
            Fp::zero(),
            Fp::zero(),
            Fp::from(0x80) // Least significant chunk of padding suffix
        ]
    )
    .is_some());
    assert!(LookupTable::is_in_table(&table_pad, vec![Fp::from(137u32)]).is_none());
    // RoundConstantsLookup
    assert!(LookupTable::is_in_table(
        &table_round_constants,
        vec![
            Fp::zero(), // Round index
            Fp::zero(), // Most significant quarter of round constant
            Fp::zero(),
            Fp::zero(),
            Fp::one() // Least significant quarter of round constant
        ]
    )
    .is_some());
    assert!(LookupTable::is_in_table(
        &table_round_constants,
        vec![
            Fp::from(23),                        // Round index
            Fp::from(Keccak::sparse(0x8000)[0]), // Most significant quarter of round constant
            Fp::from(Keccak::sparse(0x0000)[0]),
            Fp::from(Keccak::sparse(0x8000)[0]),
            Fp::from(Keccak::sparse(0x8008)[0]), // Least significant quarter of round constant
        ]
    )
    .is_some());
    assert!(LookupTable::is_in_table(&table_round_constants, vec![Fp::from(24u32)]).is_none());
    // ByteLookup
    assert!(LookupTable::is_in_table(&table_byte, vec![Fp::zero()]).is_some());
    assert!(LookupTable::is_in_table(&table_byte, vec![Fp::from(255u32)]).is_some());
    assert!(LookupTable::is_in_table(&table_byte, vec![Fp::from(256u32)]).is_none());
    // RangeCheck16Lookup
    assert!(LookupTable::is_in_table(&table_range_check_16, vec![Fp::zero()]).is_some());
    assert!(
        LookupTable::is_in_table(&table_range_check_16, vec![Fp::from((1 << 16) - 1)]).is_some()
    );
    assert!(LookupTable::is_in_table(&table_range_check_16, vec![Fp::from(1 << 16)]).is_none());
    // SparseLookup
    assert!(LookupTable::is_in_table(&table_sparse, vec![Fp::zero()]).is_some());
    assert!(LookupTable::is_in_table(
        &table_sparse,
        vec![Fp::from(Keccak::sparse((1 << 16) - 1)[3])]
    )
    .is_some());
    assert!(LookupTable::is_in_table(&table_sparse, vec![Fp::two()]).is_none());
    // ResetLookup
    assert!(LookupTable::is_in_table(&table_reset, vec![Fp::zero(), Fp::zero()]).is_some());
    assert!(LookupTable::is_in_table(
        &table_reset,
        vec![
            Fp::from((1 << 16) - 1),
            Fp::from(Keccak::sparse(((1u128 << 64) - 1) as u64)[3])
        ]
    )
    .is_some());
    assert!(LookupTable::is_in_table(&table_reset, vec![Fp::from(1 << 16)]).is_none());
}

#[test]
fn test_keccak_witness_satisfies_constraints() {
    let mut rng = o1_utils::tests::make_test_rng();

    // Generate random bytelength and preimage for Keccak
    let bytelength = rng.gen_range(1..1000);
    let preimage: Vec<u8> = (0..bytelength).map(|_| rng.gen()).collect();
    // Use an external library to compute the hash
    let mut hasher = Keccak256::new();
    hasher.update(&preimage);
    let hash = hasher.finalize();

    // Initialize the environment and run the interpreter
    let mut keccak_env = KeccakEnv::<Fp>::new(0, &preimage);
    while keccak_env.step.is_some() {
        let step = keccak_env.step.unwrap();
        keccak_env.step();
        // Simulate the constraints for each row
        keccak_env.witness_env.constraints(step);
        assert!(keccak_env.witness_env.errors.is_empty());
    }
    // Extract the hash from the witness
    let output = keccak_env.witness_env.sponge_bytes()[0..32]
        .iter()
        .map(|byte| byte.to_bytes()[0])
        .collect::<Vec<_>>();

    // Check that the hash matches
    for (i, byte) in output.iter().enumerate() {
        assert_eq!(*byte, hash[i]);
    }
}

#[test]
fn test_regression_number_of_lookups_and_constraints_and_degree() {
    let mut rng = o1_utils::tests::make_test_rng();

    // Generate random bytelength and preimage for Keccak of 1, 2 or 3 blocks
    // so that there can be both First, Middle, Last and Only absorbs
    let bytelength = rng.gen_range(1..400);
    let preimage: Vec<u8> = (0..bytelength).map(|_| rng.gen()).collect();

    let mut keccak_env = KeccakEnv::<Fp>::new(0, &preimage);

    // Execute the interpreter to obtain constraints for each step
    while keccak_env.step.is_some() {
        // Current step to be executed
        let step = keccak_env.step.unwrap();

        // Push constraints for the current step
        keccak_env.constraints_env.constraints(step);
        // Push lookups for the current step
        keccak_env.constraints_env.lookups(step);

        // Checking relation constraints for each step selector
        let mut constraint_degrees: HashMap<u64, u32> = HashMap::new();
        keccak_env
            .constraints_env
            .constraints
            .iter()
            .for_each(|constraint| {
                let degree = constraint.degree(1, 0);
                let entry = constraint_degrees.entry(degree).or_insert(0);
                *entry += 1;
            });

        // Check that the number of constraints is correct for that step type
        // Check that the degrees of the constraints are correct
        // Checking lookup constraints

        match step {
            Sponge(Absorb(First)) => {
                assert_eq!(keccak_env.constraints_env.lookups.len(), 737);
                assert_eq!(keccak_env.constraints_env.constraints.len(), 332);
                // We have 1 different degrees of constraints in Absorbs::First
                assert_eq!(constraint_degrees.len(), 1);
                // 332 degree-1 constraints
                assert_eq!(constraint_degrees[&1], 332);
            }
            Sponge(Absorb(Middle)) => {
                assert_eq!(keccak_env.constraints_env.lookups.len(), 738);
                assert_eq!(keccak_env.constraints_env.constraints.len(), 232);
                // We have 1 different degrees of constraints in Absorbs::Middle
                assert_eq!(constraint_degrees.len(), 1);
                // 232 degree-1 constraints
                assert_eq!(constraint_degrees[&1], 232);
            }
            Sponge(Absorb(Last)) => {
                assert_eq!(keccak_env.constraints_env.lookups.len(), 739);
                assert_eq!(keccak_env.constraints_env.constraints.len(), 374);
                // We have 2 different degrees of constraints in Squeeze
                assert_eq!(constraint_degrees.len(), 2);
                // 233 degree-1 constraints
                assert_eq!(constraint_degrees[&1], 233);
                // 136 degree-2 constraints
                assert_eq!(constraint_degrees[&2], 141);
            }
            Sponge(Absorb(Only)) => {
                assert_eq!(keccak_env.constraints_env.lookups.len(), 738);
                assert_eq!(keccak_env.constraints_env.constraints.len(), 474);
                // We have 2 different degrees of constraints in Squeeze
                assert_eq!(constraint_degrees.len(), 2);
                // 333 degree-1 constraints
                assert_eq!(constraint_degrees[&1], 333);
                // 136 degree-2 constraints
                assert_eq!(constraint_degrees[&2], 141);
            }
            Sponge(Squeeze) => {
                assert_eq!(keccak_env.constraints_env.lookups.len(), 602);
                assert_eq!(keccak_env.constraints_env.constraints.len(), 16);
                // We have 1 different degrees of constraints in Squeeze
                assert_eq!(constraint_degrees.len(), 1);
                // 16 degree-1 constraints
                assert_eq!(constraint_degrees[&1], 16);
            }
            Round(_) => {
                assert_eq!(keccak_env.constraints_env.lookups.len(), 1623);
                assert_eq!(keccak_env.constraints_env.constraints.len(), 389);
                // We have 2 different degrees of constraints in Round
                assert_eq!(constraint_degrees.len(), 2);
                // 384 degree-1 constraints
                assert_eq!(constraint_degrees[&1], 384);
                // 5 degree-2 constraints
                assert_eq!(constraint_degrees[&2], 5);
            }
        }
        // Execute the step updating the witness
        // (no need to happen before constraints if we are not checking the witness)
        // This updates the step for the next
        keccak_env.step();
    }
}

#[test]
fn test_keccak_witness_satisfies_lookups() {
    let mut rng = o1_utils::tests::make_test_rng();

    // Generate random preimage of 1 block for Keccak
    let preimage: Vec<u8> = (0..100).map(|_| rng.gen()).collect();

    // Initialize the environment and run the interpreter
    let mut keccak_env = KeccakEnv::<Fp>::new(0, &preimage);
    while keccak_env.step.is_some() {
        let step = keccak_env.step.unwrap();
        keccak_env.step();
        keccak_env.witness_env.lookups(step);
        assert!(keccak_env.witness_env.errors.is_empty());
    }
}

#[test]
fn test_keccak_fake_witness_wont_satisfy_constraints() {
    let mut rng = o1_utils::tests::make_test_rng();

    // Generate random preimage of 1 block for Keccak
    let preimage: Vec<u8> = (0..100).map(|_| rng.gen()).collect();

    // Initialize witness for
    // - 1 absorb
    // - 24 rounds
    // - 1 squeeze
    let n_steps = 26;
    let mut witness_env = Vec::with_capacity(n_steps);

    // Initialize the environment
    let mut keccak_env = KeccakEnv::<Fp>::new(0, &preimage);

    // Run the interpreter and keep track of the witness
    while keccak_env.step.is_some() {
        let step = keccak_env.step.unwrap();
        keccak_env.step();
        // Store a copy of the witness to be altered later
        witness_env.push(keccak_env.witness_env.clone());
        // Make sure that the constraints of that row hold
        keccak_env.witness_env.constraints(step);
        assert!(keccak_env.witness_env.errors.is_empty());
    }
    assert_eq!(witness_env.len(), n_steps);

    // NEGATIVIZE THE WITNESS

    // Break padding constraints
    let step = Sponge(Absorb(Only));
    assert_eq!(witness_env[0].is_pad(step), Fp::one());
    // Padding can only occur in suffix[3] and suffix[4] because length is 100 bytes
    assert_eq!(witness_env[0].pad_suffix(0), Fp::zero());
    assert_eq!(witness_env[0].pad_suffix(1), Fp::zero());
    assert_eq!(witness_env[0].pad_suffix(2), Fp::zero());
    // Check that the padding blocks are corrrect
    assert_eq!(witness_env[0].block_in_padding(0), Fp::zero());
    assert_eq!(witness_env[0].block_in_padding(1), Fp::zero());
    assert_eq!(witness_env[0].block_in_padding(2), Fp::zero());
    // Force claim pad in PadBytesFlags(0), involved in suffix(0)
    assert_eq!(
        witness_env[0].witness[KeccakColumn::PadBytesFlags(0)],
        Fp::zero()
    );
    witness_env[0].witness[KeccakColumn::PadBytesFlags(0)] = Fp::from(1u32);
    // Now that PadBytesFlags(0) is 1, then block_in_padding(0) should be 0b10*
    witness_env[0].constrain_padding(step);
    // When the byte(0) is different than 0 then the padding suffix constraint also fails
    if witness_env[0].sponge_bytes()[0] != Fp::zero() {
        assert_eq!(
            witness_env[0].errors,
            vec![
                Error::Constraint(PadAtEnd),
                Error::Constraint(PaddingSuffix(0))
            ]
        );
    } else {
        assert_eq!(witness_env[0].errors, vec![Error::Constraint(PadAtEnd)]);
    }

    witness_env[0].errors.clear();

    // Break booleanity constraints
    witness_env[0].witness[KeccakColumn::PadBytesFlags(0)] = Fp::from(2u32);
    witness_env[0].constrain_booleanity(step);
    assert_eq!(
        witness_env[0].errors,
        vec![Error::Constraint(BooleanityPadding(0))]
    );
    witness_env[0].errors.clear();

    // Break absorb constraints
    witness_env[0].witness[KeccakColumn::Input(68)] += Fp::from(1u32);
    witness_env[0].witness[KeccakColumn::SpongeNewState(68)] += Fp::from(1u32);
    witness_env[0].witness[KeccakColumn::Output(68)] += Fp::from(1u32);
    witness_env[0].constrain_absorb(step);
    assert_eq!(
        witness_env[0].errors,
        vec![
            Error::Constraint(AbsorbZeroPad(0)), // 68th SpongeNewState is the 0th SpongeZeros
            Error::Constraint(AbsorbRootZero(68)),
            Error::Constraint(AbsorbXor(68)),
            Error::Constraint(AbsorbShifts(68)),
        ]
    );
    witness_env[0].errors.clear();

    // Break squeeze constraints
    let step = Sponge(Squeeze);
    witness_env[25].witness[KeccakColumn::Input(0)] += Fp::from(1u32);
    witness_env[25].constrain_squeeze(step);
    assert_eq!(
        witness_env[25].errors,
        vec![Error::Constraint(SqueezeShifts(0))]
    );
    witness_env[25].errors.clear();

    // Break theta constraints
    let step = Round(0);
    witness_env[1].witness[KeccakColumn::ThetaQuotientC(0)] += Fp::from(2u32);
    witness_env[1].witness[KeccakColumn::ThetaShiftsC(0)] += Fp::from(1u32);
    witness_env[1].constrain_theta(step);
    assert_eq!(
        witness_env[1].errors,
        vec![
            Error::Constraint(ThetaWordC(0)),
            Error::Constraint(ThetaRotatedC(0)),
            Error::Constraint(ThetaQuotientC(0)),
            Error::Constraint(ThetaShiftsC(0, 0))
        ]
    );
    witness_env[1].errors.clear();
    witness_env[1].witness[KeccakColumn::ThetaQuotientC(0)] -= Fp::from(2u32);
    witness_env[1].witness[KeccakColumn::ThetaShiftsC(0)] -= Fp::from(1u32);
    let state_e = witness_env[1].constrain_theta(step);
    assert!(witness_env[1].errors.is_empty());

    // Break pi-rho constraints
    witness_env[1].witness[KeccakColumn::PiRhoRemainderE(0)] += Fp::from(1u32);
    witness_env[1].witness[KeccakColumn::PiRhoShiftsE(0)] += Fp::from(1u32);
    witness_env[1].constrain_pirho(step, state_e.clone());
    assert_eq!(
        witness_env[1].errors,
        vec![
            Error::Constraint(PiRhoWordE(0, 0)),
            Error::Constraint(PiRhoRotatedE(0, 0)),
            Error::Constraint(PiRhoShiftsE(0, 0, 0)),
        ]
    );
    witness_env[1].errors.clear();
    witness_env[1].witness[KeccakColumn::PiRhoRemainderE(0)] -= Fp::from(1u32);
    witness_env[1].witness[KeccakColumn::PiRhoShiftsE(0)] -= Fp::from(1u32);
    let state_b = witness_env[1].constrain_pirho(step, state_e);
    assert!(witness_env[1].errors.is_empty());

    // Break chi constraints
    witness_env[1].witness[KeccakColumn::ChiShiftsB(0)] += Fp::from(1u32);
    witness_env[1].witness[KeccakColumn::ChiShiftsSum(0)] += Fp::from(1u32);
    witness_env[1].constrain_chi(step, state_b.clone());
    assert_eq!(
        witness_env[1].errors,
        vec![
            Error::Constraint(ChiShiftsB(0, 0, 0)),
            Error::Constraint(ChiShiftsSum(0, 0, 0)),
            Error::Constraint(ChiShiftsSum(0, 3, 0)),
            Error::Constraint(ChiShiftsSum(0, 4, 0)),
        ]
    );
    witness_env[1].errors.clear();
    witness_env[1].witness[KeccakColumn::ChiShiftsB(0)] -= Fp::from(1u32);
    witness_env[1].witness[KeccakColumn::ChiShiftsSum(0)] -= Fp::from(1u32);
    let state_f = witness_env[1].constrain_chi(step, state_b);
    assert!(witness_env[1].errors.is_empty());

    // Break iota constraints
    witness_env[1].witness[KeccakColumn::Output(0)] += Fp::from(1u32);
    witness_env[1].constrain_iota(step, state_f);
    assert_eq!(
        witness_env[1].errors,
        vec![Error::Constraint(IotaStateG(0))]
    );
    witness_env[1].errors.clear();
}

#[test]
fn test_keccak_multiplicities() {
    let mut rng = o1_utils::tests::make_test_rng();

    // Generate random preimage of 1 block for Keccak, which will need a second full block for padding
    let preimage: Vec<u8> = (0..136).map(|_| rng.gen()).collect();

    // Initialize witness for
    // - 1 root absorb
    // - 24 rounds
    // - 1 pad absorb
    // - 24 rounds
    // - 1 squeeze
    let n_steps = 51;
    let mut witness_env = Vec::with_capacity(n_steps);

    // Run the interpreter and keep track of the witness
    let mut keccak_env = KeccakEnv::<Fp>::new(0, &preimage);
    while keccak_env.step.is_some() {
        let step = keccak_env.step.unwrap();
        keccak_env.step();
        keccak_env.witness_env.lookups(step);
        // Store a copy of the witness
        witness_env.push(keccak_env.witness_env.clone());
    }
    assert_eq!(witness_env.len(), n_steps);

    // Check multiplicities of the padding suffixes
    assert_eq!(
        witness_env[25].multiplicities.get_mut(&PadLookup).unwrap()[135],
        1
    );
    // Check multiplicities of the round constants of Rounds 0
    assert_eq!(
        witness_env[26]
            .multiplicities
            .get_mut(&RoundConstantsLookup)
            .unwrap()[0],
        2
    );
}

// Prover/Verifier test includidng the Keccak constraints
#[test]
fn test_keccak_prover_constraints() {
    // guaranteed to have at least 30MB of stack
    stacker::grow(30 * 1024 * 1024, || {
        let mut rng = o1_utils::tests::make_test_rng();
        let domain_size = 1 << 8;

        // Generate 3 blocks of preimage data
        let bytelength = rng.gen_range(2 * RATE_IN_BYTES..RATE_IN_BYTES * 3);
        let preimage: Vec<u8> = (0..bytelength).map(|_| rng.gen()).collect();

        // Initialize the environment and run the interpreter
        let mut keccak_env = KeccakEnv::<Fp>::new(0, &preimage);

        // Keep track of the constraints and lookups of the sub-circuits
        let mut keccak_circuit = <DecomposedKeccakTrace as DecomposableTracer<KeccakEnv<Fp>>>::new(
            domain_size,
            &mut keccak_env,
        );

        while keccak_env.step.is_some() {
            let step = keccak_env.selector();

            // Run the interpreter, which sets the witness columns
            keccak_env.step();

            // Add the witness row to the circuit
            keccak_circuit.push_row(step, &keccak_env.witness_env.witness.cols);
        }
        keccak_circuit.pad_witnesses();

        for step in Steps::iter().flat_map(|x| x.into_iter()) {
            if keccak_circuit.in_circuit(step) {
                test_completeness_generic::<
                    N_ZKVM_KECCAK_COLS,
                    N_ZKVM_KECCAK_REL_COLS,
                    N_ZKVM_KECCAK_SEL_COLS,
                    0,
                    _,
                >(
                    keccak_circuit[step].constraints.clone(),
                    keccak_circuit[step].witness.clone(),
                    domain_size,
                    &mut rng,
                );
            }
        }
    });
}

#[test]
fn test_keccak_folding() {
    use crate::{keccak::folding::KeccakConfig, trace::Foldable, Curve};
    use ark_poly::{EvaluationDomain, Radix2EvaluationDomain as D};
    use folding::{
<<<<<<< HEAD
        checker::Checker,
        expressions::{FoldingCompatibleExpr, FoldingCompatibleExprInner},
=======
        checker::{Checker, ExtendedProvider},
        decomposable_folding::DecomposableFoldingScheme,
>>>>>>> bf0bb0d7
    };
    use kimchi::curve::KimchiCurve;
    use mina_poseidon::FqSponge;
    use poly_commitment::srs::SRS;

    // guaranteed to have at least 30MB of stack
    stacker::grow(30 * 1024 * 1024, || {
        let mut rng = o1_utils::tests::make_test_rng();
        let domain_size = 1 << 6;

        let domain = D::<Fp>::new(domain_size).unwrap();
        let mut srs = SRS::<Curve>::create(domain_size);
        srs.add_lagrange_basis(domain);

        // Create sponge
        let mut fq_sponge = BaseSponge::new(Curve::other_curve_sponge_params());

        // Create two instances for each selector to be folded
        let mut keccak_trace: [DecomposedKeccakTrace; 2] = std::array::from_fn(|_| {
            <DecomposedKeccakTrace as DecomposableTracer<KeccakEnv<Fp>>>::new(
                domain_size,
                &mut KeccakEnv::<Fp>::default(),
            )
        });

        let default_trace = <DecomposedKeccakTrace as DecomposableTracer<KeccakEnv<Fp>>>::new(
            domain_size,
            &mut KeccakEnv::<Fp>::default(),
        );

        for trace in &mut keccak_trace {
<<<<<<< HEAD
            // Generate domain_size rows for each of the 6 selectors
            {
                // 1 block preimages for Sponge(Absorb(Only)), Round(0), and Sponge(Squeeze)
                for _ in 0..domain_size {
                    // random 1-block preimages
                    let bytelength = rng.gen_range(0..RATE_IN_BYTES);
                    let preimage: Vec<u8> = (0..bytelength).map(|_| rng.gen()).collect();
                    // Initialize the environment and run the interpreter
                    let mut keccak_env = KeccakEnv::<Fp>::new(0, &preimage);
                    while keccak_env.step.is_some() {
                        let step = keccak_env.step.unwrap();
                        // Create the relation witness columns
                        keccak_env.step();
                        match step {
                            Sponge(Absorb(Only)) | Round(0) | Sponge(Squeeze) => {
                                // Add the witness row to the circuit
                                trace.push_row(step, &keccak_env.witness_env.witness.cols);
                            }
                            _ => {}
                        }
=======
            // Generate domain_size random preimages of 1 block for Keccak
            // to obtain full witnesses for two different types of instructions: Absorb(Only) and Round(0)
            // We will fold them together and check that all the constraints hold for the folded circuit
            for _ in 0..domain_size {
                // random 1-block preimages
                let bytelength = rng.gen_range(0..RATE_IN_BYTES);
                let preimage: Vec<u8> = (0..bytelength).map(|_| rng.gen()).collect();
                // Initialize the environment and run the interpreter
                let mut keccak_env = KeccakEnv::<Fp>::new(0, &preimage);

                // Keep track of the constraints of the sub-circuits
                while keccak_env.step.is_some() {
                    let step = keccak_env.selector();
                    keccak_env.step(); // Create the relation witness columns
                    if let Sponge(Absorb(Only)) = step {
                        // Add the witness row to the circuit
                        trace.push_row(step, &keccak_env.witness_env.witness.cols);
>>>>>>> bf0bb0d7
                    }
                }
                // Check there is no need for padding because we reached domain_size rows for these selectors
                assert!(trace.is_full(Sponge(Absorb(Only))));
                assert!(trace.is_full(Round(0)));
                assert!(trace.is_full(Sponge(Squeeze)));

                // Add the columns of the selectors to the circuit
                trace.set_selector_column(Sponge(Absorb(Only)), domain_size);
                trace.set_selector_column(Round(0), domain_size);
                trace.set_selector_column(Sponge(Squeeze), domain_size);
            }
            {
                // 3 block preimages for Sponge(Absorb(First)), Sponge(Absorb(Middle)), and Sponge(Absorb(Last))
                for _ in 0..domain_size {
                    // random 3-block preimages
                    let bytelength = rng.gen_range(2 * RATE_IN_BYTES..3 * RATE_IN_BYTES);
                    let preimage: Vec<u8> = (0..bytelength).map(|_| rng.gen()).collect();
                    // Initialize the environment and run the interpreter
                    let mut keccak_env = KeccakEnv::<Fp>::new(0, &preimage);
                    while keccak_env.step.is_some() {
                        let step = keccak_env.step.unwrap();
                        // Create the relation witness columns
                        keccak_env.step();
                        match step {
                            Sponge(Absorb(First))
                            | Sponge(Absorb(Middle))
                            | Sponge(Absorb(Last)) => {
                                // Add the witness row to the circuit
                                trace.push_row(step, &keccak_env.witness_env.witness.cols);
                            }
                            _ => {}
                        }
                    }
                }
                // Check there is no need for padding because we reached domain_size rows for these selectors
                assert!(trace.is_full(Sponge(Absorb(First))));
                assert!(trace.is_full(Sponge(Absorb(Middle))));
                assert!(trace.is_full(Sponge(Absorb(Last))));

                // Add the columns of the selectors to the circuit
                trace.set_selector_column(Sponge(Absorb(First)), domain_size);
                trace.set_selector_column(Sponge(Absorb(Middle)), domain_size);
                trace.set_selector_column(Sponge(Absorb(Last)), domain_size);
            }
<<<<<<< HEAD
        }

        // Store all constraints indexed by Step
        let constraints: BTreeMap<Steps, Vec<FoldingCompatibleExpr<KeccakConfig>>> = Steps::iter()
            .flat_map(|x| x.into_iter())
            .map(|step| {
                (
                    step,
                    default_trace.constraints[&step]
                        .iter()
                        .map(|c| FoldingCompatibleExpr::<KeccakConfig>::from(c.clone()))
                        .collect(),
                )
            })
            .collect();

        // Sanity checks that the number of constraints are as expected for each step
        assert_eq!(constraints[&Sponge(Absorb(First))].len(), 332);
        assert_eq!(constraints[&Sponge(Absorb(Middle))].len(), 232);
        assert_eq!(constraints[&Sponge(Absorb(Last))].len(), 374);
        assert_eq!(constraints[&Sponge(Absorb(Only))].len(), 474);
        assert_eq!(constraints[&Sponge(Squeeze)].len(), 16);
        assert_eq!(constraints[&Round(0)].len(), 389);

        // A dummy BTreeMap of one constraint to zero to be used in tests
        let zero_constraints: BTreeMap<Steps, Vec<FoldingCompatibleExpr<KeccakConfig>>> =
            Steps::iter()
                .flat_map(|x| x.into_iter())
                .map(|step| {
                    (
                        step,
                        vec![FoldingCompatibleExpr::<KeccakConfig>::Atom(
                            FoldingCompatibleExprInner::Constant(Fp::zero()),
                        )],
                    )
                })
                .collect();

        // Create the decomposable folding scheme reused in some checks
        let (dec_scheme, dec_final_constraint) = DecomposableFoldingScheme::<KeccakConfig>::new(
            constraints.clone(),
=======
            // Check there is no need for padding because we reached domain_size rows for these selectors
            assert!(trace.is_full(Sponge(Absorb(Only))));

            // Add the columns of the selectors to the circuit
            trace.set_selector_column::<N_ZKVM_KECCAK_REL_COLS>(Sponge(Absorb(Only)), domain_size);
        }

        let (scheme, final_constraint) = DecomposableFoldingScheme::<KeccakConfig>::new(
            <DecomposedKeccakTrace as Foldable<
                N_ZKVM_KECCAK_COLS,
                KeccakConfig,
                BaseSponge,
            >>::folding_constraints(&default_trace),
>>>>>>> bf0bb0d7
            vec![],
            &srs,
            domain,
            &default_trace,
        );

<<<<<<< HEAD
        // Check folding constraints of individual steps ignoring selectors
        for step in Steps::iter().flat_map(|x| x.into_iter()) {
            // Create sides for folding
            let left = keccak_trace[0].to_folding_pair(step, &srs, &mut fq_sponge);
            let (left_instance, left_witness) = left.clone();
            let right = keccak_trace[1].to_folding_pair(step, &srs, &mut fq_sponge);
            let (right_instance, right_witness) = right.clone();

            // CASE 0: Check instances satisfy the constraints, without folding them
            {
                // Check constraints on Left side
                let checker = Provider::new(left_instance.clone(), left_witness.clone());
                constraints[&step].iter().for_each(|c| {
                    checker.check(c);
                });
                // Check constraints on Right side
                let checker = Provider::new(right_instance.clone(), right_witness.clone());
                constraints[&step].iter().for_each(|c| {
                    checker.check(c);
                });
            }

            // CASE 1: Check constraints on folded circuit ignoring selectors with `FoldingScheme`
            {
                // Create the folding scheme ignoring selectors
                let (scheme, final_constraint) = FoldingScheme::<KeccakConfig>::new(
                    constraints[&step].clone(),
                    &srs,
                    domain,
                    &default_trace,
                );
                // Fold both sides and check the constraints ignoring the selector columns
                let (folded_instance, folded_witness, [_t0, _t1]) =
                    scheme.fold_instance_witness_pair(left.clone(), right.clone(), &mut fq_sponge);
                let checker = ExtendedProvider::new(folded_instance, folded_witness);
                checker.check(&final_constraint);
            }

            // CASE 2: Check that `DecomposableFoldingScheme` works when passing the dummy zero constraint
            //         to each step, and an empty list of common constraints.
            {
                let (dummy_scheme, dummy_final_constraint) =
                    DecomposableFoldingScheme::<KeccakConfig>::new(
                        zero_constraints.clone(),
                        vec![],
                        &srs,
                        domain,
                        &default_trace,
                    );
                // Subcase A: Check the folded circuit of decomposable folding ignoring selectors (None)
                {
                    let (folded_instance, folded_witness, [_t0, _t1]) = dummy_scheme
                        .fold_instance_witness_pair(
                            left.clone(),
                            right.clone(),
                            None,
                            &mut fq_sponge,
                        );
                    let checker =
                        ExtendedProvider::<KeccakConfig>::new(folded_instance, folded_witness);
                    checker.check(&dummy_final_constraint);
                }

                // Subcase B: Check the folded circuit of decomposable folding applying selectors (Some)
                {
                    let (folded_instance, folded_witness, [_t0, _t1]) = dummy_scheme
                        .fold_instance_witness_pair(
                            left.clone(),
                            right.clone(),
                            Some(step),
                            &mut fq_sponge,
                        );
                    // Check the constraints on the folded circuit applying selectors
                    let checker =
                        ExtendedProvider::<KeccakConfig>::new(folded_instance, folded_witness);
                    checker.check(&dummy_final_constraint);
                }
            }

            // CASE 3: Using a separate `DecomposableFoldingScheme` for each step, check each step
            //         constraints using a dummy BTreeMap of `vec[0]` per-step constraints and
            //         common constraints set to each selector's constraints.
            {
                // Create a different decomposable folding scheme applying selectors with dummy constraints
                let (dummy_scheme, dummy_final_constraint) =
                    DecomposableFoldingScheme::<KeccakConfig>::new(
                        zero_constraints.clone(),
                        default_trace.constraints[&step]
                            .iter()
                            .map(|c| FoldingCompatibleExpr::<KeccakConfig>::from(c.clone()))
                            .collect(),
                        &srs,
                        domain,
                        &default_trace,
                    );

                // Subcase A: Check the folded circuit of decomposable folding ignoring selectors (None)
                {
                    let (folded_instance, folded_witness, [_t0, _t1]) = dummy_scheme
                        .fold_instance_witness_pair(
                            left.clone(),
                            right.clone(),
                            None,
                            &mut fq_sponge,
                        );
                    let checker =
                        ExtendedProvider::<KeccakConfig>::new(folded_instance, folded_witness);
                    checker.check(&dummy_final_constraint);
                }

                // Subcase B: Check the folded circuit of decomposable folding applying selectors (Some)
                {
                    let (folded_instance, folded_witness, [_t0, _t1]) = dummy_scheme
                        .fold_instance_witness_pair(
                            left.clone(),
                            right.clone(),
                            Some(step),
                            &mut fq_sponge,
                        );
                    // Check the constraints on the folded circuit applying selectors
                    let checker =
                        ExtendedProvider::<KeccakConfig>::new(folded_instance, folded_witness);
                    checker.check(&dummy_final_constraint);
                }
            }

            // CASE 4: Using the same `DecomposableFoldingScheme` for all steps, initialized with a real
            //         BTreeMap of constraints per-step, and common constraints set to `vec[]`, check
            //         the folded circuit
            {
                // Check constraints on independent sides and in decomposable folding scheme
                {
                    // Check the folded circuit of decomposable folding ignoring selectors (None)
                    let (folded_instance, folded_witness, [_t0, _t1]) = dec_scheme
                        .fold_instance_witness_pair(
                            left.clone(),
                            right.clone(),
                            None,
                            &mut fq_sponge,
                        );
                    let checker =
                        ExtendedProvider::<KeccakConfig>::new(folded_instance, folded_witness);
                    checker.check(&dec_final_constraint);

                    // Check constraints on independent sides and in folded circuit applying selectors
                    let (folded_instance, folded_witness, [_t0, _t1]) = dec_scheme
                        .fold_instance_witness_pair(left, right, Some(step), &mut fq_sponge);
                    // Check the constraints on the folded circuit applying selectors
                    let checker =
                        ExtendedProvider::<KeccakConfig>::new(folded_instance, folded_witness);
                    checker.check(&dec_final_constraint);
                }
            }
        }
        // CASE 5: Fold mixed steps together and check the final constraints
        {
            // Mix Sponge(Absorb(Only)) and Round(0)
            let left = {
                let (folded_l_ins, folded_l_wit, _) = dec_scheme.fold_instance_witness_pair(
                    keccak_trace[0].to_folding_pair(Sponge(Absorb(Only)), &srs, &mut fq_sponge),
                    keccak_trace[1].to_folding_pair(Sponge(Absorb(Only)), &srs, &mut fq_sponge),
                    Some(Sponge(Absorb(Only))),
                    &mut fq_sponge,
                );
                let checker = ExtendedProvider::<KeccakConfig>::new(folded_l_ins, folded_l_wit);
                (checker.instance, checker.witness)
            };
            let right = {
                let (folded_r_ins, folded_r_wit, _) = dec_scheme.fold_instance_witness_pair(
                    keccak_trace[0].to_folding_pair(Round(0), &srs, &mut fq_sponge),
                    keccak_trace[1].to_folding_pair(Round(0), &srs, &mut fq_sponge),
                    Some(Round(0)),
                    &mut fq_sponge,
                );
                let checker = ExtendedProvider::<KeccakConfig>::new(folded_r_ins, folded_r_wit);
                (checker.instance, checker.witness)
            };
            let (folded_ins, folded_wit, [_t0, _t1]) =
                dec_scheme.fold_instance_witness_pair(left, right, None, &mut fq_sponge);
            let checker = ExtendedProvider::new(folded_ins, folded_wit);
            checker.check(&dec_final_constraint);
        }
=======
        // Fold Sponge(Absorb(Only))
        let left =
            keccak_trace[0].to_folding_pair(Sponge(Absorb(Only)), &mut fq_sponge, domain, &srs);
        let right =
            keccak_trace[1].to_folding_pair(Sponge(Absorb(Only)), &mut fq_sponge, domain, &srs);
        let (folded_instance, folded_witness, [_t0, _t1]) = scheme.fold_instance_witness_pair(
            left,
            right,
            Some(Sponge(Absorb(Only))),
            &mut fq_sponge,
        );
        let checker = ExtendedProvider::new(folded_instance, folded_witness);
        debug!("exp: \n {:#?}", final_constraint.to_string());
        checker.check(&final_constraint);
>>>>>>> bf0bb0d7
    });
}<|MERGE_RESOLUTION|>--- conflicted
+++ resolved
@@ -18,8 +18,7 @@
 };
 use ark_ff::{One, Zero};
 use folding::{
-    checker::{ExtendedProvider, Provider},
-    decomposable_folding::DecomposableFoldingScheme,
+    checker::Provider, expressions::FoldingCompatibleExprInner, FoldingCompatibleExpr,
     FoldingScheme,
 };
 use kimchi::{
@@ -27,6 +26,7 @@
     o1_utils::{self, FieldHelpers, Two},
 };
 use kimchi_msm::test::test_completeness_generic;
+use log::debug;
 use rand::Rng;
 use sha3::{Digest, Keccak256};
 use std::collections::{BTreeMap, HashMap};
@@ -555,13 +555,8 @@
     use crate::{keccak::folding::KeccakConfig, trace::Foldable, Curve};
     use ark_poly::{EvaluationDomain, Radix2EvaluationDomain as D};
     use folding::{
-<<<<<<< HEAD
-        checker::Checker,
-        expressions::{FoldingCompatibleExpr, FoldingCompatibleExprInner},
-=======
         checker::{Checker, ExtendedProvider},
         decomposable_folding::DecomposableFoldingScheme,
->>>>>>> bf0bb0d7
     };
     use kimchi::curve::KimchiCurve;
     use mina_poseidon::FqSponge;
@@ -593,7 +588,6 @@
         );
 
         for trace in &mut keccak_trace {
-<<<<<<< HEAD
             // Generate domain_size rows for each of the 6 selectors
             {
                 // 1 block preimages for Sponge(Absorb(Only)), Round(0), and Sponge(Squeeze)
@@ -614,25 +608,6 @@
                             }
                             _ => {}
                         }
-=======
-            // Generate domain_size random preimages of 1 block for Keccak
-            // to obtain full witnesses for two different types of instructions: Absorb(Only) and Round(0)
-            // We will fold them together and check that all the constraints hold for the folded circuit
-            for _ in 0..domain_size {
-                // random 1-block preimages
-                let bytelength = rng.gen_range(0..RATE_IN_BYTES);
-                let preimage: Vec<u8> = (0..bytelength).map(|_| rng.gen()).collect();
-                // Initialize the environment and run the interpreter
-                let mut keccak_env = KeccakEnv::<Fp>::new(0, &preimage);
-
-                // Keep track of the constraints of the sub-circuits
-                while keccak_env.step.is_some() {
-                    let step = keccak_env.selector();
-                    keccak_env.step(); // Create the relation witness columns
-                    if let Sponge(Absorb(Only)) = step {
-                        // Add the witness row to the circuit
-                        trace.push_row(step, &keccak_env.witness_env.witness.cols);
->>>>>>> bf0bb0d7
                     }
                 }
                 // Check there is no need for padding because we reached domain_size rows for these selectors
@@ -674,11 +649,19 @@
                 assert!(trace.is_full(Sponge(Absorb(Last))));
 
                 // Add the columns of the selectors to the circuit
-                trace.set_selector_column(Sponge(Absorb(First)), domain_size);
-                trace.set_selector_column(Sponge(Absorb(Middle)), domain_size);
-                trace.set_selector_column(Sponge(Absorb(Last)), domain_size);
-            }
-<<<<<<< HEAD
+                trace.set_selector_column::<N_ZKVM_KECCAK_REL_COLS>(
+                    Sponge(Absorb(First)),
+                    domain_size,
+                );
+                trace.set_selector_column::<N_ZKVM_KECCAK_REL_COLS>(
+                    Sponge(Absorb(Middle)),
+                    domain_size,
+                );
+                trace.set_selector_column::<N_ZKVM_KECCAK_REL_COLS>(
+                    Sponge(Absorb(Last)),
+                    domain_size,
+                );
+            }
         }
 
         // Store all constraints indexed by Step
@@ -687,7 +670,8 @@
             .map(|step| {
                 (
                     step,
-                    default_trace.constraints[&step]
+                    default_trace[step]
+                        .constraints
                         .iter()
                         .map(|c| FoldingCompatibleExpr::<KeccakConfig>::from(c.clone()))
                         .collect(),
@@ -717,37 +701,24 @@
                 })
                 .collect();
 
-        // Create the decomposable folding scheme reused in some checks
         let (dec_scheme, dec_final_constraint) = DecomposableFoldingScheme::<KeccakConfig>::new(
-            constraints.clone(),
-=======
-            // Check there is no need for padding because we reached domain_size rows for these selectors
-            assert!(trace.is_full(Sponge(Absorb(Only))));
-
-            // Add the columns of the selectors to the circuit
-            trace.set_selector_column::<N_ZKVM_KECCAK_REL_COLS>(Sponge(Absorb(Only)), domain_size);
-        }
-
-        let (scheme, final_constraint) = DecomposableFoldingScheme::<KeccakConfig>::new(
             <DecomposedKeccakTrace as Foldable<
                 N_ZKVM_KECCAK_COLS,
                 KeccakConfig,
                 BaseSponge,
             >>::folding_constraints(&default_trace),
->>>>>>> bf0bb0d7
             vec![],
             &srs,
             domain,
             &default_trace,
         );
 
-<<<<<<< HEAD
         // Check folding constraints of individual steps ignoring selectors
         for step in Steps::iter().flat_map(|x| x.into_iter()) {
             // Create sides for folding
-            let left = keccak_trace[0].to_folding_pair(step, &srs, &mut fq_sponge);
+            let left = keccak_trace[0].to_folding_pair(step, &mut fq_sponge, domain, &srs);
             let (left_instance, left_witness) = left.clone();
-            let right = keccak_trace[1].to_folding_pair(step, &srs, &mut fq_sponge);
+            let right = keccak_trace[1].to_folding_pair(step, &mut fq_sponge, domain, &srs);
             let (right_instance, right_witness) = right.clone();
 
             // CASE 0: Check instances satisfy the constraints, without folding them
@@ -829,7 +800,8 @@
                 let (dummy_scheme, dummy_final_constraint) =
                     DecomposableFoldingScheme::<KeccakConfig>::new(
                         zero_constraints.clone(),
-                        default_trace.constraints[&step]
+                        default_trace[step]
+                            .constraints
                             .iter()
                             .map(|c| FoldingCompatibleExpr::<KeccakConfig>::from(c.clone()))
                             .collect(),
@@ -901,8 +873,18 @@
             // Mix Sponge(Absorb(Only)) and Round(0)
             let left = {
                 let (folded_l_ins, folded_l_wit, _) = dec_scheme.fold_instance_witness_pair(
-                    keccak_trace[0].to_folding_pair(Sponge(Absorb(Only)), &srs, &mut fq_sponge),
-                    keccak_trace[1].to_folding_pair(Sponge(Absorb(Only)), &srs, &mut fq_sponge),
+                    keccak_trace[0].to_folding_pair(
+                        Sponge(Absorb(Only)),
+                        &mut fq_sponge,
+                        domain,
+                        &srs,
+                    ),
+                    keccak_trace[1].to_folding_pair(
+                        Sponge(Absorb(Only)),
+                        &mut fq_sponge,
+                        domain,
+                        &srs,
+                    ),
                     Some(Sponge(Absorb(Only))),
                     &mut fq_sponge,
                 );
@@ -911,8 +893,8 @@
             };
             let right = {
                 let (folded_r_ins, folded_r_wit, _) = dec_scheme.fold_instance_witness_pair(
-                    keccak_trace[0].to_folding_pair(Round(0), &srs, &mut fq_sponge),
-                    keccak_trace[1].to_folding_pair(Round(0), &srs, &mut fq_sponge),
+                    keccak_trace[0].to_folding_pair(Round(0), &mut fq_sponge, domain, &srs),
+                    keccak_trace[1].to_folding_pair(Round(0), &mut fq_sponge, domain, &srs),
                     Some(Round(0)),
                     &mut fq_sponge,
                 );
@@ -924,21 +906,20 @@
             let checker = ExtendedProvider::new(folded_ins, folded_wit);
             checker.check(&dec_final_constraint);
         }
-=======
+
         // Fold Sponge(Absorb(Only))
         let left =
             keccak_trace[0].to_folding_pair(Sponge(Absorb(Only)), &mut fq_sponge, domain, &srs);
         let right =
             keccak_trace[1].to_folding_pair(Sponge(Absorb(Only)), &mut fq_sponge, domain, &srs);
-        let (folded_instance, folded_witness, [_t0, _t1]) = scheme.fold_instance_witness_pair(
+        let (folded_instance, folded_witness, [_t0, _t1]) = dec_scheme.fold_instance_witness_pair(
             left,
             right,
             Some(Sponge(Absorb(Only))),
             &mut fq_sponge,
         );
         let checker = ExtendedProvider::new(folded_instance, folded_witness);
-        debug!("exp: \n {:#?}", final_constraint.to_string());
-        checker.check(&final_constraint);
->>>>>>> bf0bb0d7
+        debug!("exp: \n {:#?}", dec_final_constraint.to_string());
+        checker.check(&dec_final_constraint);
     });
 }