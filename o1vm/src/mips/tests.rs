--- conflicted
+++ resolved
@@ -70,21 +70,12 @@
                 | CountLeadingZeros => assert_num_constraints(&instr, 4),
                 MoveZero | MoveNonZero => assert_num_constraints(&instr, 6),
                 SyscallReadOther | SyscallWriteHint | SyscallWriteOther | Multiply
-<<<<<<< HEAD
                 | MultiplyUnsigned | Div | DivUnsigned => assert_num_constraints(&instr, 7),
                 SyscallOther => assert_num_constraints(&instr, 11),
                 SyscallMmap => assert_num_constraints(&instr, 12),
-                SyscallFcntl => assert_num_constraints(&instr, 23),
-                SyscallReadPreimage => assert_num_constraints(&instr, 29),
+                SyscallFcntl | SyscallReadPreimage => assert_num_constraints(&instr, 23),
+                // TODO: update SyscallReadPreimage to 31 when using self.equal()
                 SyscallWritePreimage => assert_num_constraints(&instr, 31),
-=======
-                | MultiplyUnsigned | Div | DivUnsigned => assert_num_constraints(&instr, 6),
-                SyscallOther => assert_num_constraints(&instr, 10),
-                SyscallMmap => assert_num_constraints(&instr, 11),
-                SyscallFcntl | SyscallReadPreimage => assert_num_constraints(&instr, 22),
-                // TODO: update SyscallReadPreimage to 30 when using self.equal()
-                SyscallWritePreimage => assert_num_constraints(&instr, 30),
->>>>>>> d32c1bff
             },
             JType(jtype) => match jtype {
                 Jump => assert_num_constraints(&instr, 1),
