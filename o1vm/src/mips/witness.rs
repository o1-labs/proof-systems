use crate::{
    cannon::{
        Hint, Meta, Page, Start, State, StepFrequency, VmConfiguration, PAGE_ADDRESS_MASK,
        PAGE_ADDRESS_SIZE, PAGE_SIZE,
    },
    keccak::environment::KeccakEnv,
    lookups::Lookup,
    mips::{
        column::{
            ColumnAlias as Column, MIPS_BYTE_COUNTER_OFF, MIPS_CHUNK_BYTES_LEN,
            MIPS_END_OF_PREIMAGE_OFF, MIPS_HASH_COUNTER_OFF, MIPS_HAS_N_BYTES_OFF,
            MIPS_NUM_BYTES_READ_OFF, MIPS_PREIMAGE_BYTES_OFF, MIPS_PREIMAGE_CHUNK_OFF,
        },
        interpreter::{
            self, ITypeInstruction, Instruction, InterpreterEnv, JTypeInstruction, RTypeInstruction,
        },
        registers::Registers,
    },
    preimage_oracle::PreImageOracleT,
};
use ark_ff::Field;
use core::panic;
use log::{debug, info};
use std::{
    array,
    fs::File,
    io::{BufWriter, Write},
};

// TODO: do we want to be more restrictive and refer to the number of accesses
//       to the SAME register/memory addrss?

/// Maximum number of register accesses per instruction (based on demo)
pub const MAX_NB_REG_ACC: u64 = 7;
/// Maximum number of memory accesses per instruction (based on demo)
pub const MAX_NB_MEM_ACC: u64 = 12;
/// Maximum number of memory or register accesses per instruction
pub const MAX_ACC: u64 = MAX_NB_REG_ACC + MAX_NB_MEM_ACC;

pub const NUM_GLOBAL_LOOKUP_TERMS: usize = 1;
pub const NUM_DECODING_LOOKUP_TERMS: usize = 2;
pub const NUM_INSTRUCTION_LOOKUP_TERMS: usize = 5;
pub const NUM_LOOKUP_TERMS: usize =
    NUM_GLOBAL_LOOKUP_TERMS + NUM_DECODING_LOOKUP_TERMS + NUM_INSTRUCTION_LOOKUP_TERMS;
// TODO: Delete and use a vector instead
pub const SCRATCH_SIZE: usize = 93; // MIPS + hash_counter + chunk_read + bytes_read + bytes_left + bytes + has_n_bytes

#[derive(Clone, Default)]
pub struct SyscallEnv {
    pub last_hint: Option<Vec<u8>>,
}

impl SyscallEnv {
    pub fn create(state: &State) -> Self {
        SyscallEnv {
            last_hint: state.last_hint.clone(),
        }
    }
}

/// This structure represents the environment the virtual machine state will use
/// to transition. This environment will be used by the interpreter. The virtual
/// machine has access to its internal state and some external memory. In
/// addition to that, it has access to the environment of the Keccak interpreter
/// that is used to verify the preimage requested during the execution.
pub struct Env<Fp, PreImageOracle: PreImageOracleT> {
    pub instruction_counter: u64,
    pub memory: Vec<(u32, Vec<u8>)>,
    pub last_memory_accesses: [usize; 3],
    pub memory_write_index: Vec<(u32, Vec<u64>)>,
    pub last_memory_write_index_accesses: [usize; 3],
    pub registers: Registers<u32>,
    pub registers_write_index: Registers<u64>,
    pub scratch_state_idx: usize,
    pub scratch_state: [Fp; SCRATCH_SIZE],
    pub halt: bool,
    pub syscall_env: SyscallEnv,
    pub preimage_oracle: PreImageOracle,
    pub preimage: Option<Vec<u8>>,
    pub preimage_bytes_read: u64,
    pub preimage_key: Option<[u8; 32]>,
    pub keccak_env: Option<KeccakEnv<Fp>>,
    pub hash_counter: u64,
}

fn fresh_scratch_state<Fp: Field, const N: usize>() -> [Fp; N] {
    array::from_fn(|_| Fp::zero())
}

const KUNIT: usize = 1024; // a kunit of memory is 1024 things (bytes, kilobytes, ...)
const PREFIXES: &str = "KMGTPE"; // prefixes for memory quantities KiB, MiB, GiB, ...

// Create a human-readable string representation of the memory size
fn memory_size(total: usize) -> String {
    if total < KUNIT {
        format!("{total} B")
    } else {
        // Compute the index in the prefixes string above
        let mut idx = 0;
        let mut d = KUNIT;
        let mut n = total / KUNIT;

        while n >= KUNIT {
            d *= KUNIT;
            idx += 1;
            n /= KUNIT;
        }

        let value = total as f64 / d as f64;

        let prefix =
        ////////////////////////////////////////////////////////////////////////
        // Famous last words: 1023 exabytes ought to be enough for anybody    //
        //                                                                    //
        // Corollary:                                                         //
        // unwrap() below shouldn't fail                                      //
        // The maximum representation for usize corresponds to 16 exabytes    //
        // anyway                                                             //
        ////////////////////////////////////////////////////////////////////////
            PREFIXES.chars().nth(idx).unwrap();

        format!("{:.1} {}iB", value, prefix)
    }
}

impl<Fp: Field, PreImageOracle: PreImageOracleT> InterpreterEnv for Env<Fp, PreImageOracle> {
    type Position = Column;

    fn alloc_scratch(&mut self) -> Self::Position {
        let scratch_idx = self.scratch_state_idx;
        self.scratch_state_idx += 1;
        Column::ScratchState(scratch_idx)
    }

    type Variable = u64;

    // TODO: update variable() function once scratch_state is [u64;
    // SCRATCH_SIZE]
    fn variable(&self, _column: Self::Position) -> Self::Variable {
        todo!();
        /*
        match column {
            Column::ScratchState(idx) => self.scratch_state[idx],
            Column::Selector(ins) => match ins {
                Instruction::RType(r) => self.selectors[r as usize],
                Instruction::IType(i) => self.selectors[i as usize + RTypeInstruction::COUNT],
                Instruction::JType(j) => {
                    self.selectors[j as usize + RTypeInstruction::COUNT + ITypeInstruction::COUNT]
                }
            },
            Column::InstructionCounter => self.instructions_counter,
        }
        */
    }

    fn add_constraint(&mut self, _assert_equals_zero: Self::Variable) {
        // No-op for witness
        // Do not assert that _assert_equals_zero is zero here!
        // Some variables may have placeholders that do not faithfully
        // represent the underlying values.
    }

    fn check_is_zero(assert_equals_zero: &Self::Variable) {
        assert_eq!(*assert_equals_zero, 0);
    }

    fn check_equal(x: &Self::Variable, y: &Self::Variable) {
        assert_eq!(*x, *y);
    }

    fn check_boolean(x: &Self::Variable) {
        if !(*x == 0 || *x == 1) {
            panic!("The value {} is not a boolean", *x);
        }
    }

    fn add_lookup(&mut self, _lookup: Lookup<Self::Variable>) {
        // No-op, constraints only
    }

    fn instruction_counter(&self) -> Self::Variable {
        self.instruction_counter
    }

    fn increase_instruction_counter(&mut self) {
        self.instruction_counter += 1;
    }

    unsafe fn fetch_register(
        &mut self,
        idx: &Self::Variable,
        output: Self::Position,
    ) -> Self::Variable {
        let res = self.registers[*idx as usize] as u64;
        self.write_column(output, res);
        res
    }

    unsafe fn push_register_if(
        &mut self,
        idx: &Self::Variable,
        value: Self::Variable,
        if_is_true: &Self::Variable,
    ) {
        let value: u32 = value.try_into().unwrap();
        if *if_is_true == 1 {
            self.registers[*idx as usize] = value
        } else if *if_is_true == 0 {
            // No-op
        } else {
            panic!("Bad value for flag in push_register: {}", *if_is_true);
        }
    }

    unsafe fn fetch_register_access(
        &mut self,
        idx: &Self::Variable,
        output: Self::Position,
    ) -> Self::Variable {
        let res = self.registers_write_index[*idx as usize];
        self.write_column(output, res);
        res
    }

    unsafe fn push_register_access_if(
        &mut self,
        idx: &Self::Variable,
        value: Self::Variable,
        if_is_true: &Self::Variable,
    ) {
        if *if_is_true == 1 {
            self.registers_write_index[*idx as usize] = value
        } else if *if_is_true == 0 {
            // No-op
        } else {
            panic!("Bad value for flag in push_register: {}", *if_is_true);
        }
    }

    unsafe fn fetch_memory(
        &mut self,
        addr: &Self::Variable,
        output: Self::Position,
    ) -> Self::Variable {
        let addr: u32 = (*addr).try_into().unwrap();
        let page = addr >> PAGE_ADDRESS_SIZE;
        let page_address = (addr & PAGE_ADDRESS_MASK) as usize;
        let memory_page_idx = self.get_memory_page_index(page);
        let value = self.memory[memory_page_idx].1[page_address];
        self.write_column(output, value.into());
        value.into()
    }

    unsafe fn push_memory(&mut self, addr: &Self::Variable, value: Self::Variable) {
        let addr: u32 = (*addr).try_into().unwrap();
        let page = addr >> PAGE_ADDRESS_SIZE;
        let page_address = (addr & PAGE_ADDRESS_MASK) as usize;
        let memory_page_idx = self.get_memory_page_index(page);
        self.memory[memory_page_idx].1[page_address] =
            value.try_into().expect("push_memory values fit in a u8");
    }

    unsafe fn fetch_memory_access(
        &mut self,
        addr: &Self::Variable,
        output: Self::Position,
    ) -> Self::Variable {
        let addr: u32 = (*addr).try_into().unwrap();
        let page = addr >> PAGE_ADDRESS_SIZE;
        let page_address = (addr & PAGE_ADDRESS_MASK) as usize;
        let memory_write_index_page_idx = self.get_memory_access_page_index(page);
        let value = self.memory_write_index[memory_write_index_page_idx].1[page_address];
        self.write_column(output, value);
        value
    }

    unsafe fn push_memory_access(&mut self, addr: &Self::Variable, value: Self::Variable) {
        let addr = *addr as u32;
        let page = addr >> PAGE_ADDRESS_SIZE;
        let page_address = (addr & PAGE_ADDRESS_MASK) as usize;
        let memory_write_index_page_idx = self.get_memory_access_page_index(page);
        self.memory_write_index[memory_write_index_page_idx].1[page_address] = value;
    }

    fn constant(x: u32) -> Self::Variable {
        x as u64
    }

    unsafe fn bitmask(
        &mut self,
        x: &Self::Variable,
        highest_bit: u32,
        lowest_bit: u32,
        position: Self::Position,
    ) -> Self::Variable {
        let x: u32 = (*x).try_into().unwrap();
        let res = (x >> lowest_bit) & ((1 << (highest_bit - lowest_bit)) - 1);
        let res = res as u64;
        self.write_column(position, res);
        res
    }

    unsafe fn shift_left(
        &mut self,
        x: &Self::Variable,
        by: &Self::Variable,
        position: Self::Position,
    ) -> Self::Variable {
        let x: u32 = (*x).try_into().unwrap();
        let by: u32 = (*by).try_into().unwrap();
        let res = x << by;
        let res = res as u64;
        self.write_column(position, res);
        res
    }

    unsafe fn shift_right(
        &mut self,
        x: &Self::Variable,
        by: &Self::Variable,
        position: Self::Position,
    ) -> Self::Variable {
        let x: u32 = (*x).try_into().unwrap();
        let by: u32 = (*by).try_into().unwrap();
        let res = x >> by;
        let res = res as u64;
        self.write_column(position, res);
        res
    }

    unsafe fn shift_right_arithmetic(
        &mut self,
        x: &Self::Variable,
        by: &Self::Variable,
        position: Self::Position,
    ) -> Self::Variable {
        let x: u32 = (*x).try_into().unwrap();
        let by: u32 = (*by).try_into().unwrap();
        let res = ((x as i32) >> by) as u32;
        let res = res as u64;
        self.write_column(position, res);
        res
    }

    unsafe fn test_zero(&mut self, x: &Self::Variable, position: Self::Position) -> Self::Variable {
        let res = if *x == 0 { 1 } else { 0 };
        self.write_column(position, res);
        res
    }

    unsafe fn inverse_or_zero(
        &mut self,
        x: &Self::Variable,
        position: Self::Position,
    ) -> Self::Variable {
        if *x == 0 {
            self.write_column(position, 0);
            0
        } else {
            self.write_field_column(position, Fp::from(*x).inverse().unwrap());
            1 // Placeholder value
        }
    }

    fn equal(&mut self, x: &Self::Variable, y: &Self::Variable) -> Self::Variable {
        // To avoid subtraction overflow in the witness interpreter for u32
        if x > y {
            self.is_zero(&(*x - *y))
        } else {
            self.is_zero(&(*y - *x))
        }
    }

    unsafe fn test_less_than(
        &mut self,
        x: &Self::Variable,
        y: &Self::Variable,
        position: Self::Position,
    ) -> Self::Variable {
        let x: u32 = (*x).try_into().unwrap();
        let y: u32 = (*y).try_into().unwrap();
        let res = if x < y { 1 } else { 0 };
        let res = res as u64;
        self.write_column(position, res);
        res
    }

    unsafe fn test_less_than_signed(
        &mut self,
        x: &Self::Variable,
        y: &Self::Variable,
        position: Self::Position,
    ) -> Self::Variable {
        let x: u32 = (*x).try_into().unwrap();
        let y: u32 = (*y).try_into().unwrap();
        let res = if (x as i32) < (y as i32) { 1 } else { 0 };
        let res = res as u64;
        self.write_column(position, res);
        res
    }

    unsafe fn and_witness(
        &mut self,
        x: &Self::Variable,
        y: &Self::Variable,
        position: Self::Position,
    ) -> Self::Variable {
        let x: u32 = (*x).try_into().unwrap();
        let y: u32 = (*y).try_into().unwrap();
        let res = x & y;
        let res = res as u64;
        self.write_column(position, res);
        res
    }

    unsafe fn nor_witness(
        &mut self,
        x: &Self::Variable,
        y: &Self::Variable,
        position: Self::Position,
    ) -> Self::Variable {
        let x: u32 = (*x).try_into().unwrap();
        let y: u32 = (*y).try_into().unwrap();
        let res = !(x | y);
        let res = res as u64;
        self.write_column(position, res);
        res
    }

    unsafe fn or_witness(
        &mut self,
        x: &Self::Variable,
        y: &Self::Variable,
        position: Self::Position,
    ) -> Self::Variable {
        let x: u32 = (*x).try_into().unwrap();
        let y: u32 = (*y).try_into().unwrap();
        let res = x | y;
        let res = res as u64;
        self.write_column(position, res);
        res
    }

    unsafe fn xor_witness(
        &mut self,
        x: &Self::Variable,
        y: &Self::Variable,
        position: Self::Position,
    ) -> Self::Variable {
        let x: u32 = (*x).try_into().unwrap();
        let y: u32 = (*y).try_into().unwrap();
        let res = x ^ y;
        let res = res as u64;
        self.write_column(position, res);
        res
    }

    unsafe fn add_witness(
        &mut self,
        x: &Self::Variable,
        y: &Self::Variable,
        out_position: Self::Position,
        overflow_position: Self::Position,
    ) -> (Self::Variable, Self::Variable) {
        let x: u32 = (*x).try_into().unwrap();
        let y: u32 = (*y).try_into().unwrap();
        // https://doc.rust-lang.org/std/primitive.u32.html#method.overflowing_add
        let res = x.overflowing_add(y);
        let (res_, overflow) = (res.0 as u64, res.1 as u64);
        self.write_column(out_position, res_);
        self.write_column(overflow_position, overflow);
        (res_, overflow)
    }

    unsafe fn sub_witness(
        &mut self,
        x: &Self::Variable,
        y: &Self::Variable,
        out_position: Self::Position,
        underflow_position: Self::Position,
    ) -> (Self::Variable, Self::Variable) {
        let x: u32 = (*x).try_into().unwrap();
        let y: u32 = (*y).try_into().unwrap();
        // https://doc.rust-lang.org/std/primitive.u32.html#method.overflowing_sub
        let res = x.overflowing_sub(y);
        let (res_, underflow) = (res.0 as u64, res.1 as u64);
        self.write_column(out_position, res_);
        self.write_column(underflow_position, underflow);
        (res_, underflow)
    }

    unsafe fn mul_signed_witness(
        &mut self,
        x: &Self::Variable,
        y: &Self::Variable,
        position: Self::Position,
    ) -> Self::Variable {
        let x: u32 = (*x).try_into().unwrap();
        let y: u32 = (*y).try_into().unwrap();
        let res = ((x as i32) * (y as i32)) as u32;
        let res = res as u64;
        self.write_column(position, res);
        res
    }

    unsafe fn mul_hi_lo_signed(
        &mut self,
        x: &Self::Variable,
        y: &Self::Variable,
        position_hi: Self::Position,
        position_lo: Self::Position,
    ) -> (Self::Variable, Self::Variable) {
        let x: u32 = (*x).try_into().unwrap();
        let y: u32 = (*y).try_into().unwrap();
        let mul = (((x as i32) as i64) * ((y as i32) as i64)) as u64;
        let hi = (mul >> 32) as u32;
        let lo = (mul & ((1 << 32) - 1)) as u32;
        let hi = hi as u64;
        let lo = lo as u64;
        self.write_column(position_hi, hi);
        self.write_column(position_lo, lo);
        (hi, lo)
    }

    unsafe fn mul_hi_lo(
        &mut self,
        x: &Self::Variable,
        y: &Self::Variable,
        position_hi: Self::Position,
        position_lo: Self::Position,
    ) -> (Self::Variable, Self::Variable) {
        let x: u32 = (*x).try_into().unwrap();
        let y: u32 = (*y).try_into().unwrap();
        let mul = (x as u64) * (y as u64);
        let hi = (mul >> 32) as u32;
        let lo = (mul & ((1 << 32) - 1)) as u32;
        let hi = hi as u64;
        let lo = lo as u64;
        self.write_column(position_hi, hi);
        self.write_column(position_lo, lo);
        (hi, lo)
    }

    unsafe fn divmod_signed(
        &mut self,
        x: &Self::Variable,
        y: &Self::Variable,
        position_quotient: Self::Position,
        position_remainder: Self::Position,
    ) -> (Self::Variable, Self::Variable) {
        let x: u32 = (*x).try_into().unwrap();
        let y: u32 = (*y).try_into().unwrap();
        let q = ((x as i32) / (y as i32)) as u32;
        let r = ((x as i32) % (y as i32)) as u32;
        let q = q as u64;
        let r = r as u64;
        self.write_column(position_quotient, q);
        self.write_column(position_remainder, r);
        (q, r)
    }

    unsafe fn divmod(
        &mut self,
        x: &Self::Variable,
        y: &Self::Variable,
        position_quotient: Self::Position,
        position_remainder: Self::Position,
    ) -> (Self::Variable, Self::Variable) {
        let x: u32 = (*x).try_into().unwrap();
        let y: u32 = (*y).try_into().unwrap();
        let q = x / y;
        let r = x % y;
        let q = q as u64;
        let r = r as u64;
        self.write_column(position_quotient, q);
        self.write_column(position_remainder, r);
        (q, r)
    }

    unsafe fn count_leading_zeros(
        &mut self,
        x: &Self::Variable,
        position: Self::Position,
    ) -> Self::Variable {
        let x: u32 = (*x).try_into().unwrap();
        let res = x.leading_zeros();
        let res = res as u64;
        self.write_column(position, res);
        res
    }

    unsafe fn count_leading_ones(
        &mut self,
        x: &Self::Variable,
        position: Self::Position,
    ) -> Self::Variable {
        let x: u32 = (*x).try_into().unwrap();
        let res = x.leading_ones();
        let res = res as u64;
        self.write_column(position, res);
        res
    }

    fn copy(&mut self, x: &Self::Variable, position: Self::Position) -> Self::Variable {
        self.write_column(position, *x);
        *x
    }

    fn set_halted(&mut self, flag: Self::Variable) {
        if flag == 0 {
            self.halt = false
        } else if flag == 1 {
            self.halt = true
        } else {
            panic!("Bad value for flag in set_halted: {}", flag);
        }
    }

    fn report_exit(&mut self, exit_code: &Self::Variable) {
        println!(
            "Exited with code {} at step {}",
            *exit_code,
            self.normalized_instruction_counter()
        );
    }

    fn request_preimage_write(
        &mut self,
        addr: &Self::Variable,
        len: &Self::Variable,
        pos: Self::Position,
    ) -> Self::Variable {
        // The beginning of the syscall
        if self.registers.preimage_offset == 0 {
            let mut preimage_key = [0u8; 32];
            for i in 0..8 {
                let bytes = u32::to_be_bytes(self.registers.preimage_key[i]);
                for j in 0..4 {
                    preimage_key[4 * i + j] = bytes[j]
                }
            }
            let preimage = self.preimage_oracle.get_preimage(preimage_key).get();
            self.preimage = Some(preimage.clone());
            self.preimage_key = Some(preimage_key);
        }

        const LENGTH_SIZE: usize = 8;

        let preimage = self
            .preimage
            .as_ref()
            .expect("to have a preimage if we're requesting it at a non-zero offset");
        let preimage_len = preimage.len();
        let preimage_offset = self.registers.preimage_offset as u64;

        let max_read_len =
            std::cmp::min(preimage_offset + len, (preimage_len + LENGTH_SIZE) as u64)
                - preimage_offset;

        // We read at most 4 bytes, ensuring that we respect word alignment.
        // Here, if the address is not aligned, the first call will read < 4
        // but the next calls will be 4 bytes (because the actual address would
        // be updated with the offset) until reaching the end of the preimage
        // (where the last call could be less than 4 bytes).
        let actual_read_len = std::cmp::min(max_read_len, 4 - (addr & 3));

        // This variable will contain the amount of bytes read which belong to
        // the actual preimage
        let mut preimage_read_len = 0;
        let mut chunk = 0;
        for i in 0..actual_read_len {
            let idx = (preimage_offset + i) as usize;
            // The first 8 bytes of the read preimage are the preimage length,
            // followed by the body of the preimage
            if idx < LENGTH_SIZE {
                // Do nothing for the count of bytes of the preimage. TODO: do
                // we want to check anything for these bytes as well? Like
                // length?
                let length_byte = u64::to_be_bytes(preimage_len as u64)[idx];
                unsafe {
                    self.push_memory(&(*addr + i), length_byte as u64);
                    self.push_memory_access(&(*addr + i), self.next_instruction_counter());
                }
            } else {
                // Compute the byte index in the chunk of at most 4 bytes read
                // from the preimage
                let byte_i = (idx - LENGTH_SIZE) % MIPS_CHUNK_BYTES_LEN;

                // This should really be handled by the keccak oracle.
                let preimage_byte = self.preimage.as_ref().unwrap()[idx - LENGTH_SIZE];

                // Write the individual byte of the preimage to the witness
                self.write_column(
                    Column::ScratchState(MIPS_PREIMAGE_BYTES_OFF + byte_i),
                    preimage_byte as u64,
                );

                // Update the chunk of at most 4 bytes read from the preimage
                chunk = chunk << 8 | preimage_byte as u64;

                // At most, it will be actual_read_len when the length is not
                // read in this call
                preimage_read_len += 1;

                // TODO: Proabably, the scratch state of MIPS_PREIMAGE_BYTES_OFF
                // is redundant with lines below
                unsafe {
                    self.push_memory(&(*addr + i), preimage_byte as u64);
                    self.push_memory_access(&(*addr + i), self.next_instruction_counter());
                }
            }
        }
        // Update the chunk of at most 4 bytes read from the preimage
        // FIXME: this is not linked to the registers content in any way.
        //        Is there anywhere else where the bytes are stored in the
        //        scratch state?
        self.write_column(Column::ScratchState(MIPS_PREIMAGE_CHUNK_OFF), chunk);

        // Update the number of bytes read from the oracle in this step (can
        // include bytelength and preimage bytes)
        self.write_column(pos, actual_read_len);

        // Number of preimage bytes processed in this instruction
        self.write_column(
            Column::ScratchState(MIPS_NUM_BYTES_READ_OFF),
            preimage_read_len,
        );

        // Update the flags to count how many bytes are contained at least
        for i in 0..MIPS_CHUNK_BYTES_LEN {
            if preimage_read_len > i as u64 {
                // This amount is only nonzero when it has read some preimage
                // bytes.
                self.write_column(Column::ScratchState(MIPS_HAS_N_BYTES_OFF + i), 1);
            }
        }

        // Update the total number of preimage bytes read so far
        self.preimage_bytes_read += preimage_read_len;
        self.write_column(
            Column::ScratchState(MIPS_BYTE_COUNTER_OFF),
            self.preimage_bytes_read,
        );

        // If we've read the entire preimage, trigger Keccak workflow
        if self.preimage_bytes_read == preimage_len as u64 {
            self.write_column(Column::ScratchState(MIPS_END_OF_PREIMAGE_OFF), 1);

            debug!("Preimage has been read entirely, triggering Keccak process");
            self.keccak_env = Some(KeccakEnv::<Fp>::new(
                self.hash_counter,
                self.preimage.as_ref().unwrap(),
            ));

            // COMMUNICATION CHANNEL: only on constraint side

            // Update hash counter column
            self.write_column(
                Column::ScratchState(MIPS_HASH_COUNTER_OFF),
                self.hash_counter,
            );
            // Number of preimage bytes left to be read should be zero at this
            // point

            // Reset environment
            self.preimage_bytes_read = 0;
            self.preimage_key = None;
            self.hash_counter += 1;

            // Reset PreimageCounter column will be done in the next call
        }
        actual_read_len
    }

    fn request_hint_write(&mut self, addr: &Self::Variable, len: &Self::Variable) {
        let mut last_hint = match std::mem::take(&mut self.syscall_env.last_hint) {
            Some(mut last_hint) => {
                last_hint.reserve(*len as usize);
                last_hint
            }
            None => Vec::with_capacity(*len as usize),
        };

        // This should really be handled by the keccak oracle.
        for i in 0..*len {
            // Push memory access
            unsafe { self.push_memory_access(&(*addr + i), self.next_instruction_counter()) };
            // Fetch the value without allocating witness columns
            let value = {
                let addr: u32 = (*addr).try_into().unwrap();
                let page = addr >> PAGE_ADDRESS_SIZE;
                let page_address = (addr & PAGE_ADDRESS_MASK) as usize;
                let memory_page_idx = self.get_memory_page_index(page);
                self.memory[memory_page_idx].1[page_address]
            };
            last_hint.push(value);
        }

        let len = last_hint.len();
        let mut idx = 0;

        while idx + 4 <= len {
            let hint_len = u32::from_be_bytes(last_hint[idx..idx + 4].try_into().unwrap()) as usize;
            idx += 4;
            if idx + hint_len <= len {
                let hint = last_hint[idx..idx + hint_len].to_vec();
                idx += hint_len;
                self.preimage_oracle.hint(Hint::create(hint));
            }
        }

        let remaining = last_hint[idx..len].to_vec();

        self.syscall_env.last_hint = Some(remaining);
    }
}

impl<Fp: Field, PreImageOracle: PreImageOracleT> Env<Fp, PreImageOracle> {
    pub fn create(page_size: usize, state: State, preimage_oracle: PreImageOracle) -> Self {
        let initial_instruction_pointer = state.pc;
        let next_instruction_pointer = state.next_pc;

        let syscall_env = SyscallEnv::create(&state);

        let mut initial_memory: Vec<(u32, Vec<u8>)> = state
            .memory
            .into_iter()
            // Check that the conversion from page data is correct
            .map(|page| (page.index, page.data))
            .collect();

        for (_address, initial_memory) in initial_memory.iter_mut() {
            initial_memory.extend((0..(page_size - initial_memory.len())).map(|_| 0u8));
            assert_eq!(initial_memory.len(), page_size);
        }

        let memory_offsets = initial_memory
            .iter()
            .map(|(offset, _)| *offset)
            .collect::<Vec<_>>();

        let initial_registers = {
            let preimage_key = {
                let mut preimage_key = [0u32; 8];
                for (i, preimage_key_word) in preimage_key.iter_mut().enumerate() {
                    *preimage_key_word = u32::from_be_bytes(
                        state.preimage_key[i * 4..(i + 1) * 4].try_into().unwrap(),
                    )
                }
                preimage_key
            };
            Registers {
                lo: state.lo,
                hi: state.hi,
                general_purpose: state.registers,
                current_instruction_pointer: initial_instruction_pointer,
                next_instruction_pointer,
                heap_pointer: state.heap,
                preimage_key,
                preimage_offset: state.preimage_offset,
            }
        };

        Env {
            instruction_counter: state.step,
            memory: initial_memory.clone(),
            last_memory_accesses: [0usize; 3],
            memory_write_index: memory_offsets
                .iter()
                .map(|offset| (*offset, vec![0u64; page_size]))
                .collect(),
            last_memory_write_index_accesses: [0usize; 3],
            registers: initial_registers.clone(),
            registers_write_index: Registers::default(),
            scratch_state_idx: 0,
            scratch_state: fresh_scratch_state(),
            halt: state.exited,
            syscall_env,
            preimage_oracle,
            preimage: state.preimage,
            preimage_bytes_read: 0,
            preimage_key: None,
            keccak_env: None,
            hash_counter: 0,
        }
    }

    pub fn reset_scratch_state(&mut self) {
        self.scratch_state_idx = 0;
        self.scratch_state = fresh_scratch_state();
    }

    pub fn write_column(&mut self, column: Column, value: u64) {
        self.write_field_column(column, value.into())
    }

    pub fn write_field_column(&mut self, column: Column, value: Fp) {
        match column {
            Column::ScratchState(idx) => self.scratch_state[idx] = value,
            Column::InstructionCounter => panic!("Cannot overwrite the column {:?}", column),
        }
    }

    pub fn update_last_memory_access(&mut self, i: usize) {
        let [i_0, i_1, _] = self.last_memory_accesses;
        self.last_memory_accesses = [i, i_0, i_1]
    }

    pub fn get_memory_page_index(&mut self, page: u32) -> usize {
        for &i in self.last_memory_accesses.iter() {
            if self.memory_write_index[i].0 == page {
                return i;
            }
        }
        for (i, (page_index, _memory)) in self.memory.iter_mut().enumerate() {
            if *page_index == page {
                self.update_last_memory_access(i);
                return i;
            }
        }

        // Memory not found; dynamically allocate
        let memory = vec![0u8; PAGE_SIZE as usize];
        self.memory.push((page, memory));
        let i = self.memory.len() - 1;
        self.update_last_memory_access(i);
        i
    }

    pub fn update_last_memory_write_index_access(&mut self, i: usize) {
        let [i_0, i_1, _] = self.last_memory_write_index_accesses;
        self.last_memory_write_index_accesses = [i, i_0, i_1]
    }

    pub fn get_memory_access_page_index(&mut self, page: u32) -> usize {
        for &i in self.last_memory_write_index_accesses.iter() {
            if self.memory_write_index[i].0 == page {
                return i;
            }
        }
        for (i, (page_index, _memory_write_index)) in self.memory_write_index.iter_mut().enumerate()
        {
            if *page_index == page {
                self.update_last_memory_write_index_access(i);
                return i;
            }
        }

        // Memory not found; dynamically allocate
        let memory_write_index = vec![0u64; PAGE_SIZE as usize];
        self.memory_write_index.push((page, memory_write_index));
        let i = self.memory_write_index.len() - 1;
        self.update_last_memory_write_index_access(i);
        i
    }

    pub fn get_memory_direct(&mut self, addr: u32) -> u8 {
        let page = addr >> PAGE_ADDRESS_SIZE;
        let page_address = (addr & PAGE_ADDRESS_MASK) as usize;
        let memory_idx = self.get_memory_page_index(page);
        self.memory[memory_idx].1[page_address]
    }

    pub fn decode_instruction(&mut self) -> (Instruction, u32) {
        let instruction =
            ((self.get_memory_direct(self.registers.current_instruction_pointer) as u32) << 24)
                | ((self.get_memory_direct(self.registers.current_instruction_pointer + 1) as u32)
                    << 16)
                | ((self.get_memory_direct(self.registers.current_instruction_pointer + 2) as u32)
                    << 8)
                | (self.get_memory_direct(self.registers.current_instruction_pointer + 3) as u32);
        let opcode = {
            match instruction >> 26 {
                0x00 => match instruction & 0x3F {
                    0x00 => Instruction::RType(RTypeInstruction::ShiftLeftLogical),
                    0x02 => Instruction::RType(RTypeInstruction::ShiftRightLogical),
                    0x03 => Instruction::RType(RTypeInstruction::ShiftRightArithmetic),
                    0x04 => Instruction::RType(RTypeInstruction::ShiftLeftLogicalVariable),
                    0x06 => Instruction::RType(RTypeInstruction::ShiftRightLogicalVariable),
                    0x07 => Instruction::RType(RTypeInstruction::ShiftRightArithmeticVariable),
                    0x08 => Instruction::RType(RTypeInstruction::JumpRegister),
                    0x09 => Instruction::RType(RTypeInstruction::JumpAndLinkRegister),
                    0x0a => Instruction::RType(RTypeInstruction::MoveZero),
                    0x0b => Instruction::RType(RTypeInstruction::MoveNonZero),
                    0x0c => match self.registers.general_purpose[2] {
                        4090 => Instruction::RType(RTypeInstruction::SyscallMmap),
                        4045 => {
                            // sysBrk
                            Instruction::RType(RTypeInstruction::SyscallOther)
                        }
                        4120 => {
                            // sysClone
                            Instruction::RType(RTypeInstruction::SyscallOther)
                        }
                        4246 => Instruction::RType(RTypeInstruction::SyscallExitGroup),
                        4003 => match self.registers.general_purpose[4] {
                            interpreter::FD_HINT_READ => {
                                Instruction::RType(RTypeInstruction::SyscallReadHint)
                            }
                            interpreter::FD_PREIMAGE_READ => {
                                Instruction::RType(RTypeInstruction::SyscallReadPreimage)
                            }
                            _ => Instruction::RType(RTypeInstruction::SyscallReadOther),
                        },
                        4004 => match self.registers.general_purpose[4] {
                            interpreter::FD_PREIMAGE_WRITE => {
                                Instruction::RType(RTypeInstruction::SyscallWritePreimage)
                            }
                            interpreter::FD_HINT_WRITE => {
                                Instruction::RType(RTypeInstruction::SyscallWriteHint)
                            }
                            _ => Instruction::RType(RTypeInstruction::SyscallWriteOther),
                        },
                        4055 => Instruction::RType(RTypeInstruction::SyscallFcntl),
                        _ => {
                            // NB: This has well-defined behavior. Don't panic!
                            Instruction::RType(RTypeInstruction::SyscallOther)
                        }
                    },
                    0x0f => Instruction::RType(RTypeInstruction::Sync),
                    0x10 => Instruction::RType(RTypeInstruction::MoveFromHi),
                    0x11 => Instruction::RType(RTypeInstruction::MoveToHi),
                    0x12 => Instruction::RType(RTypeInstruction::MoveFromLo),
                    0x13 => Instruction::RType(RTypeInstruction::MoveToLo),
                    0x18 => Instruction::RType(RTypeInstruction::Multiply),
                    0x19 => Instruction::RType(RTypeInstruction::MultiplyUnsigned),
                    0x1a => Instruction::RType(RTypeInstruction::Div),
                    0x1b => Instruction::RType(RTypeInstruction::DivUnsigned),
                    0x20 => Instruction::RType(RTypeInstruction::Add),
                    0x21 => Instruction::RType(RTypeInstruction::AddUnsigned),
                    0x22 => Instruction::RType(RTypeInstruction::Sub),
                    0x23 => Instruction::RType(RTypeInstruction::SubUnsigned),
                    0x24 => Instruction::RType(RTypeInstruction::And),
                    0x25 => Instruction::RType(RTypeInstruction::Or),
                    0x26 => Instruction::RType(RTypeInstruction::Xor),
                    0x27 => Instruction::RType(RTypeInstruction::Nor),
                    0x2a => Instruction::RType(RTypeInstruction::SetLessThan),
                    0x2b => Instruction::RType(RTypeInstruction::SetLessThanUnsigned),
                    _ => {
                        panic!("Unhandled instruction {:#X}", instruction)
                    }
                },
                0x01 => {
                    // RegImm instructions
                    match (instruction >> 16) & 0x1F {
                        0x0 => Instruction::IType(ITypeInstruction::BranchLtZero),
                        0x1 => Instruction::IType(ITypeInstruction::BranchGeqZero),
                        _ => panic!("Unhandled instruction {:#X}", instruction),
                    }
                }
                0x02 => Instruction::JType(JTypeInstruction::Jump),
                0x03 => Instruction::JType(JTypeInstruction::JumpAndLink),
                0x04 => Instruction::IType(ITypeInstruction::BranchEq),
                0x05 => Instruction::IType(ITypeInstruction::BranchNeq),
                0x06 => Instruction::IType(ITypeInstruction::BranchLeqZero),
                0x07 => Instruction::IType(ITypeInstruction::BranchGtZero),
                0x08 => Instruction::IType(ITypeInstruction::AddImmediate),
                0x09 => Instruction::IType(ITypeInstruction::AddImmediateUnsigned),
                0x0A => Instruction::IType(ITypeInstruction::SetLessThanImmediate),
                0x0B => Instruction::IType(ITypeInstruction::SetLessThanImmediateUnsigned),
                0x0C => Instruction::IType(ITypeInstruction::AndImmediate),
                0x0D => Instruction::IType(ITypeInstruction::OrImmediate),
                0x0E => Instruction::IType(ITypeInstruction::XorImmediate),
                0x0F => Instruction::IType(ITypeInstruction::LoadUpperImmediate),
                0x1C => match instruction & 0x3F {
                    0x02 => Instruction::RType(RTypeInstruction::MultiplyToRegister),
                    0x20 => Instruction::RType(RTypeInstruction::CountLeadingZeros),
                    0x21 => Instruction::RType(RTypeInstruction::CountLeadingOnes),
                    _ => panic!("Unhandled instruction {:#X}", instruction),
                },
                0x20 => Instruction::IType(ITypeInstruction::Load8),
                0x21 => Instruction::IType(ITypeInstruction::Load16),
                0x22 => Instruction::IType(ITypeInstruction::LoadWordLeft),
                0x23 => Instruction::IType(ITypeInstruction::Load32),
                0x24 => Instruction::IType(ITypeInstruction::Load8Unsigned),
                0x25 => Instruction::IType(ITypeInstruction::Load16Unsigned),
                0x26 => Instruction::IType(ITypeInstruction::LoadWordRight),
                0x28 => Instruction::IType(ITypeInstruction::Store8),
                0x29 => Instruction::IType(ITypeInstruction::Store16),
                0x2a => Instruction::IType(ITypeInstruction::StoreWordLeft),
                0x2b => Instruction::IType(ITypeInstruction::Store32),
                0x2e => Instruction::IType(ITypeInstruction::StoreWordRight),
                0x30 => {
                    // Note: This is ll (LoadLinked), but we're only simulating
                    // a single processor.
                    Instruction::IType(ITypeInstruction::Load32)
                }
                0x38 => {
                    // Note: This is sc (StoreConditional), but we're only
                    // simulating a single processor.
                    Instruction::IType(ITypeInstruction::Store32Conditional)
                }
                _ => {
                    panic!("Unhandled instruction {:#X}", instruction)
                }
            }
        };
        (opcode, instruction)
    }

<<<<<<< HEAD
    /// Updates the instruction counter, accounting for the maximum number of
    /// register and memory accesses per instruction.
    /// Because MAX_NB_REG_ACC = 7 and MAX_NB_MEM_ACC = 12, at most the same
    /// instruction will increase the instruction counter by MAX_ACC = 19.
    ///
    /// NOTE: actually, in practice it will be less than that, as there is no
    ///       single instruction that performs all of them.
    ///
    /// This means that the actual number of instructions executed will result
    /// from dividing the instruction counter by MAX_ACC (floor).
=======
    /// The actual number of instructions executed results from dividing the
    /// instruction counter by MAX_ACC (floor).
    ///
    /// NOTE: actually, in practice it will be less than that, as there is no
    ///       single instruction that performs all of them.
    pub fn normalized_instruction_counter(&self) -> u64 {
        self.instruction_counter / MAX_ACC
    }

    /// Computes what is the non-normalized next instruction counter, which
    /// accounts for the maximum number of register and memory accesses per
    /// instruction.
    ///
    /// Because MAX_NB_REG_ACC = 7 and MAX_NB_MEM_ACC = 12, at most the same
    /// instruction will increase the instruction counter by MAX_ACC = 19.
>>>>>>> 6c9d9e51
    ///
    /// Then, in order to update the instruction counter, we need to add 1 to
    /// the real instruction counter and multiply it by MAX_ACC to have a unique
    /// representation of each step (which is helpful for debugging).
<<<<<<< HEAD
    pub fn update_instruction_counter(&mut self) {
        self.instruction_counter = ((self.instruction_counter / MAX_ACC) + 1) * MAX_ACC;
=======
    pub fn next_instruction_counter(&self) -> u64 {
        (self.normalized_instruction_counter() + 1) * MAX_ACC
>>>>>>> 6c9d9e51
    }

    /// Execute a single step of the MIPS program.
    /// Returns the instruction that was executed.
    pub fn step(
        &mut self,
        config: &VmConfiguration,
        metadata: &Meta,
        start: &Start,
    ) -> Instruction {
        self.reset_scratch_state();
        let (opcode, _instruction) = self.decode_instruction();

        self.pp_info(&config.info_at, metadata, start);
        self.snapshot_state_at(&config.snapshot_state_at);

        // Force stops at given iteration
        if self.should_trigger_at(&config.stop_at) {
            self.halt = true;
            println!(
                "Halted as requested at step={} instruction={:?}",
                self.normalized_instruction_counter(),
                opcode
            );
            return opcode;
        }

        interpreter::interpret_instruction(self, opcode);

<<<<<<< HEAD
        self.update_instruction_counter();
=======
        self.instruction_counter = self.next_instruction_counter();
>>>>>>> 6c9d9e51

        // Integer division by MAX_ACC to obtain the actual instruction count
        if self.halt {
            println!(
                "Halted at step={} instruction={:?}",
<<<<<<< HEAD
                self.instruction_counter / MAX_ACC,
=======
                self.normalized_instruction_counter(),
>>>>>>> 6c9d9e51
                opcode
            );
        }
        opcode
    }

    fn should_trigger_at(&self, at: &StepFrequency) -> bool {
        let m: u64 = self.normalized_instruction_counter();
        match at {
            StepFrequency::Never => false,
            StepFrequency::Always => true,
            StepFrequency::Exactly(n) => *n == m,
            StepFrequency::Every(n) => m % *n == 0,
            StepFrequency::Range(lo, hi_opt) => {
                m >= *lo && (hi_opt.is_none() || m < hi_opt.unwrap())
            }
        }
    }

    // Compute memory usage
    fn memory_usage(&self) -> String {
        let total = self.memory.len() * PAGE_SIZE as usize;
        memory_size(total)
    }

    fn page_address(&self) -> (u32, usize) {
        let address = self.registers.current_instruction_pointer;
        let page = address >> PAGE_ADDRESS_SIZE;
        let page_address = (address & PAGE_ADDRESS_MASK) as usize;
        (page, page_address)
    }

    fn get_opcode(&mut self) -> Option<u32> {
        let (page_id, page_address) = self.page_address();
        for (page_index, memory) in self.memory.iter() {
            if page_id == *page_index {
                let memory_slice: [u8; 4] = memory[page_address..page_address + 4]
                    .try_into()
                    .expect("Couldn't read 4 bytes at given address");
                return Some(u32::from_be_bytes(memory_slice));
            }
        }
        None
    }

    fn snapshot_state_at(&mut self, at: &StepFrequency) {
        if self.should_trigger_at(at) {
            let filename = format!(
                "snapshot-state-{}.json",
                self.normalized_instruction_counter()
            );
            let file = File::create(filename.clone()).expect("Impossible to open file");
            let mut writer = BufWriter::new(file);
            let mut preimage_key = [0u8; 32];
            for i in 0..8 {
                let bytes = u32::to_be_bytes(self.registers.preimage_key[i]);
                for j in 0..4 {
                    preimage_key[4 * i + j] = bytes[j]
                }
            }
            let memory = self
                .memory
                .clone()
                .into_iter()
                .map(|(idx, data)| Page { index: idx, data })
                .collect();
            let s: State = State {
                pc: self.registers.current_instruction_pointer,
                next_pc: self.registers.next_instruction_pointer,
                step: self.instruction_counter,
                registers: self.registers.general_purpose,
                lo: self.registers.lo,
                hi: self.registers.hi,
                heap: self.registers.heap_pointer,
                // FIXME: it should be the exit code. We do not keep it in the
                // witness atm
                exit: if self.halt { 1 } else { 0 },
                last_hint: self.syscall_env.last_hint.clone(),
                exited: self.halt,
                preimage_offset: self.registers.preimage_offset,
                preimage_key,
                memory,
                preimage: self.preimage.clone(),
            };
            let _ = serde_json::to_writer(&mut writer, &s);
            info!(
                "Snapshot state in {}, step {}",
                filename,
                self.normalized_instruction_counter()
            );
            writer.flush().expect("Flush writer failing")
        }
    }

    fn pp_info(&mut self, at: &StepFrequency, meta: &Meta, start: &Start) {
        if self.should_trigger_at(at) {
            let elapsed = start.time.elapsed();
            // Compute the step number removing the MAX_ACC factor
            let step = self.normalized_instruction_counter();
            let pc = self.registers.current_instruction_pointer;

            // Get the 32-bits opcode
            let insn = self.get_opcode().unwrap();

            // Approximate instruction per seconds
            let how_many_steps = step as usize - start.step;
            let ips = how_many_steps as f64 / elapsed.as_secs() as f64;

            let pages = self.memory.len();

            let mem = self.memory_usage();
            let name = meta
                .find_address_symbol(pc)
                .unwrap_or_else(|| "n/a".to_string());

            info!(
                "processing step={} pc={:010x} insn={:010x} ips={:.2} pages={} mem={} name={}",
                step, pc, insn, ips, pages, mem, name
            );
        }
    }
}

#[cfg(test)]
mod tests {

    use super::*;

    #[test]
    fn test_memory_size() {
        assert_eq!(memory_size(1023_usize), "1023 B");
        assert_eq!(memory_size(1024_usize), "1.0 KiB");
        assert_eq!(memory_size(1024 * 1024_usize), "1.0 MiB");
        assert_eq!(memory_size(2100 * 1024 * 1024_usize), "2.1 GiB");
        assert_eq!(memory_size(std::usize::MAX), "16.0 EiB");
    }
}<|MERGE_RESOLUTION|>--- conflicted
+++ resolved
@@ -673,9 +673,9 @@
             // The first 8 bytes of the read preimage are the preimage length,
             // followed by the body of the preimage
             if idx < LENGTH_SIZE {
-                // Do nothing for the count of bytes of the preimage. TODO: do
-                // we want to check anything for these bytes as well? Like
-                // length?
+                // Do nothing for the count of bytes of the preimage.
+                // TODO: do we want to check anything for these bytes as well?
+                // Like length?
                 let length_byte = u64::to_be_bytes(preimage_len as u64)[idx];
                 unsafe {
                     self.push_memory(&(*addr + i), length_byte as u64);
@@ -1098,18 +1098,6 @@
         (opcode, instruction)
     }
 
-<<<<<<< HEAD
-    /// Updates the instruction counter, accounting for the maximum number of
-    /// register and memory accesses per instruction.
-    /// Because MAX_NB_REG_ACC = 7 and MAX_NB_MEM_ACC = 12, at most the same
-    /// instruction will increase the instruction counter by MAX_ACC = 19.
-    ///
-    /// NOTE: actually, in practice it will be less than that, as there is no
-    ///       single instruction that performs all of them.
-    ///
-    /// This means that the actual number of instructions executed will result
-    /// from dividing the instruction counter by MAX_ACC (floor).
-=======
     /// The actual number of instructions executed results from dividing the
     /// instruction counter by MAX_ACC (floor).
     ///
@@ -1125,18 +1113,12 @@
     ///
     /// Because MAX_NB_REG_ACC = 7 and MAX_NB_MEM_ACC = 12, at most the same
     /// instruction will increase the instruction counter by MAX_ACC = 19.
->>>>>>> 6c9d9e51
     ///
     /// Then, in order to update the instruction counter, we need to add 1 to
     /// the real instruction counter and multiply it by MAX_ACC to have a unique
     /// representation of each step (which is helpful for debugging).
-<<<<<<< HEAD
-    pub fn update_instruction_counter(&mut self) {
-        self.instruction_counter = ((self.instruction_counter / MAX_ACC) + 1) * MAX_ACC;
-=======
     pub fn next_instruction_counter(&self) -> u64 {
         (self.normalized_instruction_counter() + 1) * MAX_ACC
->>>>>>> 6c9d9e51
     }
 
     /// Execute a single step of the MIPS program.
@@ -1166,21 +1148,13 @@
 
         interpreter::interpret_instruction(self, opcode);
 
-<<<<<<< HEAD
-        self.update_instruction_counter();
-=======
         self.instruction_counter = self.next_instruction_counter();
->>>>>>> 6c9d9e51
 
         // Integer division by MAX_ACC to obtain the actual instruction count
         if self.halt {
             println!(
                 "Halted at step={} instruction={:?}",
-<<<<<<< HEAD
-                self.instruction_counter / MAX_ACC,
-=======
                 self.normalized_instruction_counter(),
->>>>>>> 6c9d9e51
                 opcode
             );
         }
