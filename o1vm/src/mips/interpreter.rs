--- conflicted
+++ resolved
@@ -651,13 +651,7 @@
     }
 
     /// Returns 1 if `x` is equal to `y`, or 0 otherwise, storing the result in `position`.
-<<<<<<< HEAD
     fn equal(&mut self, x: &Self::Variable, y: &Self::Variable) -> Self::Variable;
-=======
-    fn equal(&mut self, x: &Self::Variable, y: &Self::Variable) -> Self::Variable {
-        self.is_zero(&(x.clone() - y.clone()))
-    }
->>>>>>> 10edaf85
 
     /// Returns 1 if `x < y` as unsigned integers, or 0 otherwise, storing the result in
     /// `position`.
