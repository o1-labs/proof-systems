--- conflicted
+++ resolved
@@ -512,37 +512,4 @@
         );
         assert!(PreimageKey::from_str("0x01").is_err());
     }
-<<<<<<< HEAD
-}
-
-pub const HINT_CLIENT_READ_FD: i32 = 3;
-pub const HINT_CLIENT_WRITE_FD: i32 = 4;
-pub const PREIMAGE_CLIENT_READ_FD: i32 = 5;
-pub const PREIMAGE_CLIENT_WRITE_FD: i32 = 6;
-
-#[derive(Clone)]
-pub struct Preimage(Vec<u8>);
-
-impl Preimage {
-    pub fn create(v: Vec<u8>) -> Self {
-        Preimage(v)
-    }
-
-    pub fn get(self) -> Vec<u8> {
-        self.0
-    }
-}
-
-pub struct Hint(Vec<u8>);
-
-impl Hint {
-    pub fn create(v: Vec<u8>) -> Self {
-        Hint(v)
-    }
-
-    pub fn get(self) -> Vec<u8> {
-        self.0
-    }
-=======
->>>>>>> c7f78bab
 }