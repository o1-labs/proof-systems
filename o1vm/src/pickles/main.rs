--- conflicted
+++ resolved
@@ -1,10 +1,7 @@
 use ark_ff::UniformRand;
 use clap::Parser;
 use kimchi::circuits::domains::EvaluationDomains;
-<<<<<<< HEAD
 use kimchi_msm::{expr::E, logup::constraint_lookups};
-=======
->>>>>>> 2d4480d4
 use log::debug;
 use mina_curves::pasta::{Fp, Vesta, VestaParameters};
 use mina_poseidon::{
@@ -30,15 +27,9 @@
 
 pub const DOMAIN_SIZE: usize = 1 << 15;
 
-<<<<<<< HEAD
 type ID = LookupTableIDs;
 
-pub fn main() -> ExitCode {
-    let cli = cannon_cli::main_cli();
-
-=======
 pub fn cannon_main(args: cli::cannon::RunArgs) {
->>>>>>> 2d4480d4
     let mut rng = rand::thread_rng();
 
     let configuration: cannon::VmConfiguration = args.vm_cfg.into();
@@ -68,9 +59,26 @@
     };
 
     // Initialize the environments
-<<<<<<< HEAD
-    let mut mips_wit_env =
-        mips_witness::Env::<Fp, PreImageOracle>::create(cannon::PAGE_SIZE as usize, state, po);
+    let mut mips_wit_env = match configuration.host.clone() {
+        Some(host) => {
+            let mut po = PreImageOracle::create(host);
+            let _child = po.start();
+            mips_witness::Env::<Fp, Box<dyn PreImageOracleT>>::create(
+                cannon::PAGE_SIZE as usize,
+                state,
+                Box::new(po),
+            )
+        }
+        None => {
+            debug!("No preimage oracle provided 🤞");
+            // warning: the null preimage oracle has no data and will crash the program if used
+            mips_witness::Env::<Fp, Box<dyn PreImageOracleT>>::create(
+                cannon::PAGE_SIZE as usize,
+                state,
+                Box::new(NullPreImageOracle),
+            )
+        }
+    };
 
     let constraints = {
         let mut mips_con_env = mips_constraints::Env::<Fp>::default();
@@ -98,32 +106,6 @@
     };
 
     let mut curr_proof_inputs: ProofInputs<Vesta, ID> = ProofInputs::new(DOMAIN_SIZE);
-=======
-    let mut mips_wit_env = match configuration.host.clone() {
-        Some(host) => {
-            let mut po = PreImageOracle::create(host);
-            let _child = po.start();
-            mips_witness::Env::<Fp, Box<dyn PreImageOracleT>>::create(
-                cannon::PAGE_SIZE as usize,
-                state,
-                Box::new(po),
-            )
-        }
-        None => {
-            debug!("No preimage oracle provided 🤞");
-            // warning: the null preimage oracle has no data and will crash the program if used
-            mips_witness::Env::<Fp, Box<dyn PreImageOracleT>>::create(
-                cannon::PAGE_SIZE as usize,
-                state,
-                Box::new(NullPreImageOracle),
-            )
-        }
-    };
-
-    let constraints = mips_constraints::get_all_constraints::<Fp>();
-
-    let mut curr_proof_inputs: ProofInputs<Vesta> = ProofInputs::new(DOMAIN_SIZE);
->>>>>>> 2d4480d4
     while !mips_wit_env.halt {
         let _instr: Instruction = mips_wit_env.step(&configuration, meta, &start);
         for (scratch, scratch_chunk) in mips_wit_env
