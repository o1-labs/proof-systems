use serde::{Deserialize, Serialize};
use std::iter::IntoIterator;
use std::ops::{Index, IndexMut};
use strum::IntoEnumIterator;
use strum_macros::{EnumCount, EnumIter};
use std::ops::{Index, IndexMut};
use serde::{Deserialize, Serialize};
use strum::IntoEnumIterator;

pub const FD_STDIN: u32 = 0;
pub const FD_STDOUT: u32 = 1;
pub const FD_STDERR: u32 = 2;
pub const FD_HINT_READ: u32 = 3;
pub const FD_HINT_WRITE: u32 = 4;
pub const FD_PREIMAGE_READ: u32 = 5;
pub const FD_PREIMAGE_WRITE: u32 = 6;

// https://inst.eecs.berkeley.edu/~cs61c/resources/MIPS_help.html
#[derive(Debug, Clone, Copy, Eq, PartialEq)]
pub enum Instruction {
    RType(RTypeInstruction),
    JType(JTypeInstruction),
    IType(ITypeInstruction),
}

#[derive(Debug, Clone, Copy, Eq, PartialEq, EnumCount, EnumIter)]
pub enum RTypeInstruction {
    ShiftLeftLogical,             // sll
    ShiftRightLogical,            // srl
    ShiftRightArithmetic,         // sra
    ShiftLeftLogicalVariable,     // sllv
    ShiftRightLogicalVariable,    // srlv
    ShiftRightArithmeticVariable, // srav
    JumpRegister,                 // jr
    JumpAndLinkRegister,          // jalr
    SyscallMmap,                  // syscall (Mmap)
    SyscallExitGroup,             // syscall (ExitGroup)
    SyscallReadPreimage,          // syscall (Read 5)
    SyscallReadOther,             // syscall (Read ?)
    SyscallWriteHint,             // syscall (Write 4)
    SyscallWritePreimage,         // syscall (Write 6)
    SyscallWriteOther,            // syscall (Write ?)
    SyscallFcntl,                 // syscall (Fcntl)
    SyscallOther,                 // syscall (Brk, Clone, ?)
<<<<<<< HEAD
    MoveZero,                     // movz - FIXME: pseudo?
    MoveNonZero,                  // movn - FIXME: pseudo?
    Sync,                         // sync - FIXME: pseudo?
=======
    MoveZero,                     // movz - FIXME: documented as "MIPS32 removed in Release 6"
    MoveNonZero,                  // movn - FIXME: documented as "MIPS32 removed in Release 6"
    Sync,                         // sync
>>>>>>> 7c80cd0d
    MoveFromHi,                   // mfhi
    MoveToHi,                     // mthi
    MoveFromLo,                   // mflo
    MoveToLo,                     // mtlo
    Multiply,                     // mult
    MultiplyUnsigned,             // multu
    Div,                          // div
    DivUnsigned,                  // divu
    Add,                          // add
    AddUnsigned,                  // addu
    Sub,                          // sub
    SubUnsigned,                  // subu
    And,                          // and
    Or,                           // or
    Xor,                          // xor
    Nor,                          // nor
    SetLessThan,                  // slt
    SetLessThanUnsigned,          // sltu
    MultiplyToRegister,           // mul - FIXME: pseudo?
    CountLeadingOnes,             // clo - FIXME: pseudo?
    CountLeadingZeros,            // clz - FIXME: pseudo?
}

#[derive(Debug, Clone, Copy, Eq, PartialEq, EnumCount, EnumIter)]
pub enum JTypeInstruction {
    Jump,        // j
    JumpAndLink, // jal
}

#[derive(Debug, Clone, Copy, Eq, PartialEq, EnumCount, EnumIter)]
pub enum ITypeInstruction {
    BranchEq,                     // beq
    BranchNeq,                    // bne
    BranchLeqZero,                // blez
    BranchGtZero,                 // bgtz
    AddImmediate,                 // addi
    AddImmediateUnsigned,         // addiu
    SetLessThanImmediate,         // slti
    SetLessThanImmediateUnsigned, // sltiu
    AndImmediate,                 // andi
    OrImmediate,                  // ori
    XorImmediate,                 // xori
    LoadUpperImmediate,           // lui
    LoadImmediate,                // li
    Load8,                        // lb
    Load16,                       // lh
    Load32,                       // lw
    Load8Unsigned,                // lbu
    Load16Unsigned,               // lhu
    LoadWordLeft,                 // lwl
    LoadWordRight,                // lwr
    Store8,                       // sb
    Store16,                      // sh
    Store32,                      // sw
    StoreWordLeft,                // swl
    StoreWordRight,               // swr
}

<<<<<<< HEAD

=======
>>>>>>> 7c80cd0d
// InstructionSelectors
#[derive(Clone, Copy, Default, Debug, Serialize, Deserialize)]
pub struct InstructionSelectors<T> {
    pub r_type: RTypeInstructionSelectors<T>,
    pub j_type: JTypeInstructionSelectors<T>,
    pub i_type: ITypeInstructionSelectors<T>,
}

impl<A> Index<Instruction> for InstructionSelectors<A> {
    type Output = A;

    fn index(&self, idx: Instruction) -> &Self::Output {
        match idx {
            Instruction::RType(instr) => &self.r_type[instr],
            Instruction::JType(instr) => &self.j_type[instr],
            Instruction::IType(instr) => &self.i_type[instr],
        }
    }
}

impl<A> IndexMut<Instruction> for InstructionSelectors<A> {
    fn index_mut(&mut self, idx: Instruction) -> &mut Self::Output {
        match idx {
            Instruction::RType(instr) => &mut self.r_type[instr],
            Instruction::JType(instr) => &mut self.j_type[instr],
            Instruction::IType(instr) => &mut self.i_type[instr],
        }
    }
}

impl<A> InstructionSelectors<A> {
    pub fn as_ref(&self) -> InstructionSelectors<&A> {
        InstructionSelectors {
            r_type: self.r_type.as_ref(),
            j_type: self.j_type.as_ref(),
            i_type: self.i_type.as_ref(),
        }
    }

    pub fn as_mut(&mut self) -> InstructionSelectors<&mut A> {
        InstructionSelectors {
            r_type: self.r_type.as_mut(),
            j_type: self.j_type.as_mut(),
            i_type: self.i_type.as_mut(),
        }
    }

    pub fn map<B, F: FnMut(A) -> B>(self, mut f: F) -> InstructionSelectors<B> {
        let InstructionSelectors {
            r_type,
            j_type,
            i_type,
        } = self;
        InstructionSelectors {
<<<<<<< HEAD
            r_type: r_type.map(|x| f(x)),
            j_type: j_type.map(|x| f(x)),
            i_type: i_type.map(|x| f(x)),
        }
    }

    pub fn into_iter(self) -> impl Iterator<Item = A> {
=======
            r_type: r_type.map(&mut f),
            j_type: j_type.map(&mut f),
            i_type: i_type.map(&mut f),
        }
    }
}

impl<A> IntoIterator for InstructionSelectors<A> {
    type Item = A;
    type IntoIter = std::vec::IntoIter<Self::Item>;

    fn into_iter(self) -> Self::IntoIter {
>>>>>>> 7c80cd0d
        let InstructionSelectors {
            r_type,
            j_type,
            i_type,
        } = self;
<<<<<<< HEAD
        r_type
            .into_iter()
            .chain(j_type.into_iter())
            .chain(i_type.into_iter())
=======
        // Could be more efficient than copying. However, it is relatively
        // small. It is negligeable.
        let mut r_type: Vec<A> = r_type.into_iter().collect();
        let j_type: Vec<A> = j_type.into_iter().collect();
        let i_type: Vec<A> = i_type.into_iter().collect();
        r_type.extend(j_type);
        r_type.extend(i_type);
        r_type.into_iter()
>>>>>>> 7c80cd0d
    }
}

#[derive(Clone, Copy, Default, Debug, Serialize, Deserialize)]
pub struct RTypeInstructionSelectors<T> {
    pub shift_left_logical: T,
    pub shift_right_logical: T,
    pub shift_right_arithmetic: T,
    pub shift_left_logical_variable: T,
    pub shift_right_logical_variable: T,
    pub shift_right_arithmetic_variable: T,
    pub jump_register: T,
    pub jump_and_link_register: T,
    pub syscall: T,
    pub move_zero: T,
    pub move_non_zero: T,
    pub sync: T,
    pub move_from_hi: T,
    pub move_to_hi: T,
    pub move_from_lo: T,
    pub move_to_lo: T,
    pub multiply: T,
    pub multiply_unsigned: T,
    pub div: T,
    pub div_unsigned: T,
    pub add: T,
    pub add_unsigned: T,
    pub sub: T,
    pub sub_unsigned: T,
    pub and: T,
    pub or: T,
    pub xor: T,
    pub nor: T,
    pub set_less_than: T,
    pub set_less_than_unsigned: T,
    pub multiply_to_register: T,
    pub count_leading_ones: T,
    pub count_leading_zeros: T,
}

impl<A> Index<RTypeInstruction> for RTypeInstructionSelectors<A> {
    type Output = A;

    fn index(&self, index: RTypeInstruction) -> &Self::Output {
        match index {
            RTypeInstruction::ShiftLeftLogical => &self.shift_left_logical,
            RTypeInstruction::ShiftRightLogical => &self.shift_right_logical,
            RTypeInstruction::ShiftRightArithmetic => &self.shift_right_arithmetic,
            RTypeInstruction::ShiftLeftLogicalVariable => &self.shift_left_logical_variable,
            RTypeInstruction::ShiftRightLogicalVariable => &self.shift_right_logical_variable,
            RTypeInstruction::ShiftRightArithmeticVariable => &self.shift_right_arithmetic_variable,
            RTypeInstruction::JumpRegister => &self.jump_register,
            RTypeInstruction::JumpAndLinkRegister => &self.jump_and_link_register,
            // FIXME: Am I understanding correctly that we need to map the
            // actual MIPS instruction? Maybe not. It is used in the proof with
            // InstructionSelectors
            RTypeInstruction::SyscallMmap => &self.syscall,
            RTypeInstruction::SyscallExitGroup => &self.syscall,
            RTypeInstruction::SyscallReadPreimage => &self.syscall,
            RTypeInstruction::SyscallReadOther => &self.syscall,
            RTypeInstruction::SyscallWriteHint => &self.syscall,
            RTypeInstruction::SyscallWritePreimage => &self.syscall,
            RTypeInstruction::SyscallWriteOther => &self.syscall,
            RTypeInstruction::SyscallFcntl => &self.syscall,
            RTypeInstruction::SyscallOther => &self.syscall,
            RTypeInstruction::MoveZero => &self.move_zero,
            RTypeInstruction::MoveNonZero => &self.move_non_zero,
            RTypeInstruction::Sync => &self.sync,
            RTypeInstruction::MoveFromHi => &self.move_from_hi,
            RTypeInstruction::MoveToHi => &self.move_to_hi,
            RTypeInstruction::MoveFromLo => &self.move_from_lo,
            RTypeInstruction::MoveToLo => &self.move_to_lo,
            RTypeInstruction::Multiply => &self.multiply,
            RTypeInstruction::MultiplyUnsigned => &self.multiply_unsigned,
            RTypeInstruction::Div => &self.div,
            RTypeInstruction::DivUnsigned => &self.div_unsigned,
            RTypeInstruction::Add => &self.add,
            RTypeInstruction::AddUnsigned => &self.add_unsigned,
            RTypeInstruction::Sub => &self.sub,
            RTypeInstruction::SubUnsigned => &self.sub_unsigned,
            RTypeInstruction::And => &self.and,
            RTypeInstruction::Or => &self.or,
            RTypeInstruction::Xor => &self.xor,
            RTypeInstruction::Nor => &self.nor,
            RTypeInstruction::SetLessThan => &self.set_less_than,
            RTypeInstruction::SetLessThanUnsigned => &self.set_less_than_unsigned,
            RTypeInstruction::MultiplyToRegister => &self.multiply_to_register,
            RTypeInstruction::CountLeadingOnes => &self.count_leading_ones,
            RTypeInstruction::CountLeadingZeros => &self.count_leading_zeros,
        }
    }
}

impl<A> IndexMut<RTypeInstruction> for RTypeInstructionSelectors<A> {
    fn index_mut(&mut self, index: RTypeInstruction) -> &mut Self::Output {
        match index {
            RTypeInstruction::ShiftLeftLogical => &mut self.shift_left_logical,
            RTypeInstruction::ShiftRightLogical => &mut self.shift_right_logical,
            RTypeInstruction::ShiftRightArithmetic => &mut self.shift_right_arithmetic,
            RTypeInstruction::ShiftLeftLogicalVariable => &mut self.shift_left_logical_variable,
            RTypeInstruction::ShiftRightLogicalVariable => &mut self.shift_right_logical_variable,
            RTypeInstruction::ShiftRightArithmeticVariable => {
                &mut self.shift_right_arithmetic_variable
            }
            RTypeInstruction::JumpRegister => &mut self.jump_register,
            RTypeInstruction::JumpAndLinkRegister => &mut self.jump_and_link_register,
            RTypeInstruction::SyscallMmap => &mut self.syscall,
            RTypeInstruction::SyscallExitGroup => &mut self.syscall,
            RTypeInstruction::SyscallReadPreimage => &mut self.syscall,
            RTypeInstruction::SyscallReadOther => &mut self.syscall,
            RTypeInstruction::SyscallWriteHint => &mut self.syscall,
            RTypeInstruction::SyscallWritePreimage => &mut self.syscall,
            RTypeInstruction::SyscallWriteOther => &mut self.syscall,
            RTypeInstruction::SyscallFcntl => &mut self.syscall,
            RTypeInstruction::SyscallOther => &mut self.syscall,
            RTypeInstruction::MoveZero => &mut self.move_zero,
            RTypeInstruction::MoveNonZero => &mut self.move_non_zero,
            RTypeInstruction::Sync => &mut self.sync,
            RTypeInstruction::MoveFromHi => &mut self.move_from_hi,
            RTypeInstruction::MoveToHi => &mut self.move_to_hi,
            RTypeInstruction::MoveFromLo => &mut self.move_from_lo,
            RTypeInstruction::MoveToLo => &mut self.move_to_lo,
            RTypeInstruction::Multiply => &mut self.multiply,
            RTypeInstruction::MultiplyUnsigned => &mut self.multiply_unsigned,
            RTypeInstruction::Div => &mut self.div,
            RTypeInstruction::DivUnsigned => &mut self.div_unsigned,
            RTypeInstruction::Add => &mut self.add,
            RTypeInstruction::AddUnsigned => &mut self.add_unsigned,
            RTypeInstruction::Sub => &mut self.sub,
            RTypeInstruction::SubUnsigned => &mut self.sub_unsigned,
            RTypeInstruction::And => &mut self.and,
            RTypeInstruction::Or => &mut self.or,
            RTypeInstruction::Xor => &mut self.xor,
            RTypeInstruction::Nor => &mut self.nor,
            RTypeInstruction::SetLessThan => &mut self.set_less_than,
            RTypeInstruction::SetLessThanUnsigned => &mut self.set_less_than_unsigned,
            RTypeInstruction::MultiplyToRegister => &mut self.multiply_to_register,
            RTypeInstruction::CountLeadingOnes => &mut self.count_leading_ones,
            RTypeInstruction::CountLeadingZeros => &mut self.count_leading_zeros,
        }
    }
}

impl<A> RTypeInstructionSelectors<A> {
    pub fn as_ref(&self) -> RTypeInstructionSelectors<&A> {
        RTypeInstructionSelectors {
            shift_left_logical: &self.shift_left_logical,
            shift_right_logical: &self.shift_right_logical,
            shift_right_arithmetic: &self.shift_right_arithmetic,
            shift_left_logical_variable: &self.shift_left_logical_variable,
            shift_right_logical_variable: &self.shift_right_logical_variable,
            shift_right_arithmetic_variable: &self.shift_right_arithmetic_variable,
            jump_register: &self.jump_register,
            jump_and_link_register: &self.jump_and_link_register,
            syscall: &self.syscall,
            move_zero: &self.move_zero,
            move_non_zero: &self.move_non_zero,
            sync: &self.sync,
            move_from_hi: &self.move_from_hi,
            move_to_hi: &self.move_to_hi,
            move_from_lo: &self.move_from_lo,
            move_to_lo: &self.move_to_lo,
            multiply: &self.multiply,
            multiply_unsigned: &self.multiply_unsigned,
            div: &self.div,
            div_unsigned: &self.div_unsigned,
            add: &self.add,
            add_unsigned: &self.add_unsigned,
            sub: &self.sub,
            sub_unsigned: &self.sub_unsigned,
            and: &self.and,
            or: &self.or,
            xor: &self.xor,
            nor: &self.nor,
            set_less_than: &self.set_less_than,
            set_less_than_unsigned: &self.set_less_than_unsigned,
            multiply_to_register: &self.multiply_to_register,
            count_leading_ones: &self.count_leading_ones,
            count_leading_zeros: &self.count_leading_zeros,
        }
    }

    pub fn as_mut(&mut self) -> RTypeInstructionSelectors<&mut A> {
        RTypeInstructionSelectors {
            shift_left_logical: &mut self.shift_left_logical,
            shift_right_logical: &mut self.shift_right_logical,
            shift_right_arithmetic: &mut self.shift_right_arithmetic,
            shift_left_logical_variable: &mut self.shift_left_logical_variable,
            shift_right_logical_variable: &mut self.shift_right_logical_variable,
            shift_right_arithmetic_variable: &mut self.shift_right_arithmetic_variable,
            jump_register: &mut self.jump_register,
            jump_and_link_register: &mut self.jump_and_link_register,
            syscall: &mut self.syscall,
            move_zero: &mut self.move_zero,
            move_non_zero: &mut self.move_non_zero,
            sync: &mut self.sync,
            move_from_hi: &mut self.move_from_hi,
            move_to_hi: &mut self.move_to_hi,
            move_from_lo: &mut self.move_from_lo,
            move_to_lo: &mut self.move_to_lo,
            multiply: &mut self.multiply,
            multiply_unsigned: &mut self.multiply_unsigned,
            div: &mut self.div,
            div_unsigned: &mut self.div_unsigned,
            add: &mut self.add,
            add_unsigned: &mut self.add_unsigned,
            sub: &mut self.sub,
            sub_unsigned: &mut self.sub_unsigned,
            and: &mut self.and,
            or: &mut self.or,
            xor: &mut self.xor,
            nor: &mut self.nor,
            set_less_than: &mut self.set_less_than,
            set_less_than_unsigned: &mut self.set_less_than_unsigned,
            multiply_to_register: &mut self.multiply_to_register,
            count_leading_ones: &mut self.count_leading_ones,
            count_leading_zeros: &mut self.count_leading_zeros,
        }
    }

    pub fn map<B, F: FnMut(A) -> B>(self, mut f: F) -> RTypeInstructionSelectors<B> {
        let RTypeInstructionSelectors {
            shift_left_logical,
            shift_right_logical,
            shift_right_arithmetic,
            shift_left_logical_variable,
            shift_right_logical_variable,
            shift_right_arithmetic_variable,
            jump_register,
            jump_and_link_register,
            syscall,
            move_zero,
            move_non_zero,
            sync,
            move_from_hi,
            move_to_hi,
            move_from_lo,
            move_to_lo,
            multiply,
            multiply_unsigned,
            div,
            div_unsigned,
            add,
            add_unsigned,
            sub,
            sub_unsigned,
            and,
            or,
            xor,
            nor,
            set_less_than,
            set_less_than_unsigned,
            multiply_to_register,
            count_leading_ones,
            count_leading_zeros,
        } = self;
        RTypeInstructionSelectors {
            shift_left_logical: f(shift_left_logical),
            shift_right_logical: f(shift_right_logical),
            shift_right_arithmetic: f(shift_right_arithmetic),
            shift_left_logical_variable: f(shift_left_logical_variable),
            shift_right_logical_variable: f(shift_right_logical_variable),
            shift_right_arithmetic_variable: f(shift_right_arithmetic_variable),
            jump_register: f(jump_register),
            jump_and_link_register: f(jump_and_link_register),
            syscall: f(syscall),
            move_zero: f(move_zero),
            move_non_zero: f(move_non_zero),
            sync: f(sync),
            move_from_hi: f(move_from_hi),
            move_to_hi: f(move_to_hi),
            move_from_lo: f(move_from_lo),
            move_to_lo: f(move_to_lo),
            multiply: f(multiply),
            multiply_unsigned: f(multiply_unsigned),
            div: f(div),
            div_unsigned: f(div_unsigned),
            add: f(add),
            add_unsigned: f(add_unsigned),
            sub: f(sub),
            sub_unsigned: f(sub_unsigned),
            and: f(and),
            or: f(or),
            xor: f(xor),
            nor: f(nor),
            set_less_than: f(set_less_than),
            set_less_than_unsigned: f(set_less_than_unsigned),
            multiply_to_register: f(multiply_to_register),
            count_leading_ones: f(count_leading_ones),
            count_leading_zeros: f(count_leading_zeros),
        }
    }
<<<<<<< HEAD

    pub fn into_iter(self) -> impl Iterator<Item = A> {
=======
}

impl<A> IntoIterator for RTypeInstructionSelectors<A> {
    type Item = A;
    type IntoIter = std::vec::IntoIter<Self::Item>;

    fn into_iter(self) -> Self::IntoIter {
>>>>>>> 7c80cd0d
        let RTypeInstructionSelectors {
            shift_left_logical,
            shift_right_logical,
            shift_right_arithmetic,
            shift_left_logical_variable,
            shift_right_logical_variable,
            shift_right_arithmetic_variable,
            jump_register,
            jump_and_link_register,
            syscall,
            move_zero,
            move_non_zero,
            sync,
            move_from_hi,
            move_to_hi,
            move_from_lo,
            move_to_lo,
            multiply,
            multiply_unsigned,
            div,
            div_unsigned,
            add,
            add_unsigned,
            sub,
            sub_unsigned,
            and,
            or,
            xor,
            nor,
            set_less_than,
            set_less_than_unsigned,
            multiply_to_register,
            count_leading_ones,
            count_leading_zeros,
        } = self;
        vec![
            shift_left_logical,
            shift_right_logical,
            shift_right_arithmetic,
            shift_left_logical_variable,
            shift_right_logical_variable,
            shift_right_arithmetic_variable,
            jump_register,
            jump_and_link_register,
            syscall,
            move_zero,
            move_non_zero,
            sync,
            move_from_hi,
            move_to_hi,
            move_from_lo,
            move_to_lo,
            multiply,
            multiply_unsigned,
            div,
            div_unsigned,
            add,
            add_unsigned,
            sub,
            sub_unsigned,
            and,
            or,
            xor,
            nor,
            set_less_than,
            set_less_than_unsigned,
            multiply_to_register,
            count_leading_ones,
            count_leading_zeros,
        ]
        .into_iter()
    }
}

#[derive(Clone, Copy, Default, Debug, Serialize, Deserialize)]
pub struct JTypeInstructionSelectors<T> {
    pub jump: T,
    pub jump_and_link: T,
}

impl<A> Index<JTypeInstruction> for JTypeInstructionSelectors<A> {
    type Output = A;

    fn index(&self, index: JTypeInstruction) -> &Self::Output {
        match index {
            JTypeInstruction::Jump => &self.jump,
            JTypeInstruction::JumpAndLink => &self.jump_and_link,
        }
    }
}

impl<A> IndexMut<JTypeInstruction> for JTypeInstructionSelectors<A> {
    fn index_mut(&mut self, index: JTypeInstruction) -> &mut Self::Output {
        match index {
            JTypeInstruction::Jump => &mut self.jump,
            JTypeInstruction::JumpAndLink => &mut self.jump_and_link,
        }
    }
}

impl<A> JTypeInstructionSelectors<A> {
    pub fn as_ref(&self) -> JTypeInstructionSelectors<&A> {
        JTypeInstructionSelectors {
            jump: &self.jump,
            jump_and_link: &self.jump_and_link,
        }
    }

    pub fn as_mut(&mut self) -> JTypeInstructionSelectors<&mut A> {
        JTypeInstructionSelectors {
            jump: &mut self.jump,
            jump_and_link: &mut self.jump_and_link,
        }
    }

    pub fn map<B, F: FnMut(A) -> B>(self, mut f: F) -> JTypeInstructionSelectors<B> {
        let JTypeInstructionSelectors {
            jump,
            jump_and_link,
        } = self;
        JTypeInstructionSelectors {
            jump: f(jump),
            jump_and_link: f(jump_and_link),
        }
    }
<<<<<<< HEAD

    pub fn into_iter(self) -> impl Iterator<Item = A> {
=======
}

impl<A> IntoIterator for JTypeInstructionSelectors<A> {
    type Item = A;
    type IntoIter = std::vec::IntoIter<Self::Item>;

    fn into_iter(self) -> Self::IntoIter {
>>>>>>> 7c80cd0d
        let JTypeInstructionSelectors {
            jump,
            jump_and_link,
        } = self;
        vec![jump, jump_and_link].into_iter()
    }
}

#[derive(Clone, Copy, Default, Debug, Serialize, Deserialize)]
pub struct ITypeInstructionSelectors<T> {
    pub branch_eq: T,
    pub branch_neq: T,
    pub branch_leq_zero: T,
    pub branch_gt_zero: T,
    pub add_immediate: T,
    pub add_unsigned_immediate: T,
    pub set_less_than_immediate: T,
    pub set_less_than_unsigned_immediate: T,
    pub and_immediate: T,
    pub or_immediate: T,
    pub xor_immediate: T,
    pub load_immediate: T,
    pub load_upper_immediate: T,
    pub load_8: T,
    pub load_16: T,
    pub load_32: T,
    pub load_8_unsigned: T,
    pub load_16_unsigned: T,
    pub load_word_left: T,
    pub load_word_right: T,
    pub store_8: T,
    pub store_16: T,
    pub store_32: T,
    pub store_word_left: T,
    pub store_word_right: T,
}

impl<A> Index<ITypeInstruction> for ITypeInstructionSelectors<A> {
    type Output = A;

    fn index(&self, index: ITypeInstruction) -> &Self::Output {
        match index {
            ITypeInstruction::BranchEq => &self.branch_eq,
            ITypeInstruction::BranchNeq => &self.branch_neq,
            ITypeInstruction::BranchLeqZero => &self.branch_leq_zero,
            ITypeInstruction::BranchGtZero => &self.branch_gt_zero,
            ITypeInstruction::AddImmediate => &self.add_immediate,
            ITypeInstruction::AddImmediateUnsigned => &self.add_unsigned_immediate,
            ITypeInstruction::SetLessThanImmediate => &self.set_less_than_immediate,
            ITypeInstruction::SetLessThanImmediateUnsigned => {
                &self.set_less_than_unsigned_immediate
            }
            ITypeInstruction::AndImmediate => &self.and_immediate,
            ITypeInstruction::OrImmediate => &self.or_immediate,
            ITypeInstruction::XorImmediate => &self.xor_immediate,
            ITypeInstruction::LoadImmediate => &self.load_immediate,
            ITypeInstruction::LoadUpperImmediate => &self.load_upper_immediate,
            ITypeInstruction::Load8 => &self.load_8,
            ITypeInstruction::Load16 => &self.load_16,
            ITypeInstruction::Load32 => &self.load_32,
            ITypeInstruction::Load8Unsigned => &self.load_8_unsigned,
            ITypeInstruction::Load16Unsigned => &self.load_16_unsigned,
            ITypeInstruction::LoadWordLeft => &self.load_word_left,
            ITypeInstruction::LoadWordRight => &self.load_word_right,
            ITypeInstruction::Store8 => &self.store_8,
            ITypeInstruction::Store16 => &self.store_16,
            ITypeInstruction::Store32 => &self.store_32,
            ITypeInstruction::StoreWordLeft => &self.load_word_left,
            ITypeInstruction::StoreWordRight => &self.load_word_right,
        }
    }
}

impl<A> IndexMut<ITypeInstruction> for ITypeInstructionSelectors<A> {
    fn index_mut(&mut self, index: ITypeInstruction) -> &mut Self::Output {
        match index {
            ITypeInstruction::BranchEq => &mut self.branch_eq,
            ITypeInstruction::BranchNeq => &mut self.branch_neq,
            ITypeInstruction::BranchLeqZero => &mut self.branch_leq_zero,
            ITypeInstruction::BranchGtZero => &mut self.branch_gt_zero,
            ITypeInstruction::AddImmediate => &mut self.add_immediate,
            ITypeInstruction::AddImmediateUnsigned => &mut self.add_unsigned_immediate,
            ITypeInstruction::SetLessThanImmediate => &mut self.set_less_than_immediate,
            ITypeInstruction::SetLessThanImmediateUnsigned => {
                &mut self.set_less_than_unsigned_immediate
            }
            ITypeInstruction::AndImmediate => &mut self.and_immediate,
            ITypeInstruction::OrImmediate => &mut self.or_immediate,
            ITypeInstruction::XorImmediate => &mut self.xor_immediate,
            ITypeInstruction::LoadImmediate => &mut self.load_immediate,
            ITypeInstruction::LoadUpperImmediate => &mut self.load_upper_immediate,
            ITypeInstruction::Load8 => &mut self.load_8,
            ITypeInstruction::Load16 => &mut self.load_16,
            ITypeInstruction::Load32 => &mut self.load_32,
            ITypeInstruction::Load8Unsigned => &mut self.load_8_unsigned,
            ITypeInstruction::Load16Unsigned => &mut self.load_16_unsigned,
            ITypeInstruction::LoadWordLeft => &mut self.load_word_left,
            ITypeInstruction::LoadWordRight => &mut self.load_word_right,
            ITypeInstruction::Store8 => &mut self.store_8,
            ITypeInstruction::Store16 => &mut self.store_16,
            ITypeInstruction::Store32 => &mut self.store_32,
            ITypeInstruction::StoreWordLeft => &mut self.store_word_left,
            ITypeInstruction::StoreWordRight => &mut self.store_word_right,
        }
    }
}

impl<A> ITypeInstructionSelectors<A> {
    pub fn as_ref(&self) -> ITypeInstructionSelectors<&A> {
        ITypeInstructionSelectors {
            branch_eq: &self.branch_eq,
            branch_neq: &self.branch_neq,
            branch_leq_zero: &self.branch_leq_zero,
            branch_gt_zero: &self.branch_gt_zero,
            add_immediate: &self.add_immediate,
            add_unsigned_immediate: &self.add_unsigned_immediate,
            set_less_than_immediate: &self.set_less_than_immediate,
            set_less_than_unsigned_immediate: &self.set_less_than_unsigned_immediate,
            and_immediate: &self.and_immediate,
            or_immediate: &self.or_immediate,
            xor_immediate: &self.xor_immediate,
            load_immediate: &self.load_immediate,
            load_upper_immediate: &self.load_upper_immediate,
            load_8: &self.load_8,
            load_16: &self.load_16,
            load_32: &self.load_32,
            load_8_unsigned: &self.load_8_unsigned,
            load_16_unsigned: &self.load_16_unsigned,
            load_word_left: &self.load_word_left,
            load_word_right: &self.load_word_right,
            store_8: &self.store_8,
            store_16: &self.store_16,
            store_32: &self.store_32,
            store_word_left: &self.store_word_left,
            store_word_right: &self.store_word_right,
        }
    }

    pub fn as_mut(&mut self) -> ITypeInstructionSelectors<&mut A> {
        ITypeInstructionSelectors {
            branch_eq: &mut self.branch_eq,
            branch_neq: &mut self.branch_neq,
            branch_leq_zero: &mut self.branch_leq_zero,
            branch_gt_zero: &mut self.branch_gt_zero,
            add_immediate: &mut self.add_immediate,
            add_unsigned_immediate: &mut self.add_unsigned_immediate,
            set_less_than_immediate: &mut self.set_less_than_immediate,
            set_less_than_unsigned_immediate: &mut self.set_less_than_unsigned_immediate,
            and_immediate: &mut self.and_immediate,
            or_immediate: &mut self.or_immediate,
            xor_immediate: &mut self.xor_immediate,
            load_immediate: &mut self.load_immediate,
            load_upper_immediate: &mut self.load_upper_immediate,
            load_8: &mut self.load_8,
            load_16: &mut self.load_16,
            load_32: &mut self.load_32,
            load_8_unsigned: &mut self.load_8_unsigned,
            load_16_unsigned: &mut self.load_16_unsigned,
            load_word_left: &mut self.load_word_left,
            load_word_right: &mut self.load_word_right,
            store_8: &mut self.store_8,
            store_16: &mut self.store_16,
            store_32: &mut self.store_32,
            store_word_left: &mut self.store_word_left,
            store_word_right: &mut self.store_word_right,
        }
    }

    pub fn map<B, F: FnMut(A) -> B>(self, mut f: F) -> ITypeInstructionSelectors<B> {
        let ITypeInstructionSelectors {
            branch_eq,
            branch_neq,
            branch_leq_zero,
            branch_gt_zero,
            add_immediate,
            add_unsigned_immediate,
            set_less_than_immediate,
            set_less_than_unsigned_immediate,
            and_immediate,
            or_immediate,
            xor_immediate,
            load_immediate,
            load_upper_immediate,
            load_8,
            load_16,
            load_32,
            load_8_unsigned,
            load_16_unsigned,
            load_word_left,
            load_word_right,
            store_8,
            store_16,
            store_32,
            store_word_left,
            store_word_right,
        } = self;
        ITypeInstructionSelectors {
            branch_eq: f(branch_eq),
            branch_neq: f(branch_neq),
            branch_leq_zero: f(branch_leq_zero),
            branch_gt_zero: f(branch_gt_zero),
            add_immediate: f(add_immediate),
            add_unsigned_immediate: f(add_unsigned_immediate),
            set_less_than_immediate: f(set_less_than_immediate),
            set_less_than_unsigned_immediate: f(set_less_than_unsigned_immediate),
            and_immediate: f(and_immediate),
            or_immediate: f(or_immediate),
            xor_immediate: f(xor_immediate),
            load_immediate: f(load_immediate),
            load_upper_immediate: f(load_upper_immediate),
            load_8: f(load_8),
            load_16: f(load_16),
            load_32: f(load_32),
            load_8_unsigned: f(load_8_unsigned),
            load_16_unsigned: f(load_16_unsigned),
            load_word_left: f(load_word_left),
            load_word_right: f(load_word_right),
            store_8: f(store_8),
            store_16: f(store_16),
            store_32: f(store_32),
            store_word_left: f(store_word_left),
            store_word_right: f(store_word_right),
        }
    }
<<<<<<< HEAD

    pub fn into_iter(self) -> impl Iterator<Item = A> {
=======
}

impl<A> IntoIterator for ITypeInstructionSelectors<A> {
    type Item = A;
    type IntoIter = std::vec::IntoIter<Self::Item>;

    fn into_iter(self) -> Self::IntoIter {
>>>>>>> 7c80cd0d
        let ITypeInstructionSelectors {
            branch_eq,
            branch_neq,
            branch_leq_zero,
            branch_gt_zero,
            add_immediate,
            add_unsigned_immediate,
            set_less_than_immediate,
            set_less_than_unsigned_immediate,
            and_immediate,
            or_immediate,
            xor_immediate,
            load_immediate,
            load_upper_immediate,
            load_8,
            load_16,
            load_32,
            load_8_unsigned,
            load_16_unsigned,
            load_word_left,
            load_word_right,
            store_8,
            store_16,
            store_32,
            store_word_left,
            store_word_right,
        } = self;
        vec![
            branch_eq,
            branch_neq,
            branch_leq_zero,
            branch_gt_zero,
            add_immediate,
            add_unsigned_immediate,
            set_less_than_immediate,
            set_less_than_unsigned_immediate,
            and_immediate,
            or_immediate,
            xor_immediate,
            load_immediate,
            load_upper_immediate,
            load_8,
            load_16,
            load_32,
            load_8_unsigned,
            load_16_unsigned,
            load_word_left,
            load_word_right,
            store_8,
            store_16,
            store_32,
            store_word_left,
            store_word_right,
        ]
        .into_iter()
    }
}

impl IntoEnumIterator for Instruction {
    // The underlying type is inexpressible, due to the function types :|
    type Iterator = Box<dyn Iterator<Item = Self>>;
    fn iter() -> Self::Iterator {
        Box::new(
            RTypeInstruction::iter()
                .map(&Instruction::RType)
                .chain(JTypeInstruction::iter().map(&Instruction::JType))
                .chain(ITypeInstruction::iter().map(&Instruction::IType)),
        )
    }
}

<<<<<<< HEAD
// pub fn all_instruction_selectors() -> impl Iterator<Item = Column> {
//     Instruction::iter().map(Column::Instruction)
// }

=======
>>>>>>> 7c80cd0d
#[derive(Debug, Clone, Copy, Eq, PartialEq, EnumCount, EnumIter)]
pub enum InstructionPart {
    OpCode,
    RS,
    RT,
    RD,
    Shamt,
    Funct,
}

#[derive(Debug, Clone, Copy, Eq, PartialEq, Default, Serialize, Deserialize)]
pub struct InstructionParts<T> {
    pub op_code: T,
    pub rs: T,
    pub rt: T,
    pub rd: T,
    pub shamt: T,
    pub funct: T,
}

impl<A> Index<InstructionPart> for InstructionParts<A> {
    type Output = A;

    fn index(&self, index: InstructionPart) -> &Self::Output {
        match index {
            InstructionPart::OpCode => &self.op_code,
            InstructionPart::RS => &self.rs,
            InstructionPart::RT => &self.rt,
            InstructionPart::RD => &self.rd,
            InstructionPart::Shamt => &self.shamt,
            InstructionPart::Funct => &self.funct,
        }
    }
}

impl<A> IndexMut<InstructionPart> for InstructionParts<A> {
    fn index_mut(&mut self, index: InstructionPart) -> &mut Self::Output {
        match index {
            InstructionPart::OpCode => &mut self.op_code,
            InstructionPart::RS => &mut self.rs,
            InstructionPart::RT => &mut self.rt,
            InstructionPart::RD => &mut self.rd,
            InstructionPart::Shamt => &mut self.shamt,
            InstructionPart::Funct => &mut self.funct,
        }
    }
}

impl<A> InstructionParts<A> {
    pub fn as_ref(&self) -> InstructionParts<&A> {
        InstructionParts {
            op_code: &self.op_code,
            rs: &self.rs,
            rt: &self.rt,
            rd: &self.rd,
            shamt: &self.shamt,
            funct: &self.funct,
        }
    }

    pub fn as_mut(&mut self) -> InstructionParts<&mut A> {
        InstructionParts {
            op_code: &mut self.op_code,
            rs: &mut self.rs,
            rt: &mut self.rt,
            rd: &mut self.rd,
            shamt: &mut self.shamt,
            funct: &mut self.funct,
        }
    }

    pub fn map<B, F: FnMut(A) -> B>(self, mut f: F) -> InstructionParts<B> {
        let InstructionParts {
            op_code,
            rs,
            rt,
            rd,
            shamt,
            funct,
        } = self;
        InstructionParts {
            op_code: f(op_code),
            rs: f(rs),
            rt: f(rt),
            rd: f(rd),
            shamt: f(shamt),
            funct: f(funct),
        }
    }
<<<<<<< HEAD

    pub fn into_iter(self) -> impl Iterator<Item = A> {
=======
}

impl<A> IntoIterator for InstructionParts<A> {
    type Item = A;
    type IntoIter = std::vec::IntoIter<Self::Item>;

    fn into_iter(self) -> Self::IntoIter {
>>>>>>> 7c80cd0d
        let InstructionParts {
            op_code,
            rs,
            rt,
            rd,
            shamt,
            funct,
        } = self;
        vec![op_code, rs, rt, rd, shamt, funct].into_iter()
    }
}<|MERGE_RESOLUTION|>--- conflicted
+++ resolved
@@ -3,9 +3,6 @@
 use std::ops::{Index, IndexMut};
 use strum::IntoEnumIterator;
 use strum_macros::{EnumCount, EnumIter};
-use std::ops::{Index, IndexMut};
-use serde::{Deserialize, Serialize};
-use strum::IntoEnumIterator;
 
 pub const FD_STDIN: u32 = 0;
 pub const FD_STDOUT: u32 = 1;
@@ -42,15 +39,9 @@
     SyscallWriteOther,            // syscall (Write ?)
     SyscallFcntl,                 // syscall (Fcntl)
     SyscallOther,                 // syscall (Brk, Clone, ?)
-<<<<<<< HEAD
-    MoveZero,                     // movz - FIXME: pseudo?
-    MoveNonZero,                  // movn - FIXME: pseudo?
-    Sync,                         // sync - FIXME: pseudo?
-=======
     MoveZero,                     // movz - FIXME: documented as "MIPS32 removed in Release 6"
     MoveNonZero,                  // movn - FIXME: documented as "MIPS32 removed in Release 6"
     Sync,                         // sync
->>>>>>> 7c80cd0d
     MoveFromHi,                   // mfhi
     MoveToHi,                     // mthi
     MoveFromLo,                   // mflo
@@ -69,9 +60,9 @@
     Nor,                          // nor
     SetLessThan,                  // slt
     SetLessThanUnsigned,          // sltu
-    MultiplyToRegister,           // mul - FIXME: pseudo?
-    CountLeadingOnes,             // clo - FIXME: pseudo?
-    CountLeadingZeros,            // clz - FIXME: pseudo?
+    MultiplyToRegister,           // mul
+    CountLeadingOnes,             // clo
+    CountLeadingZeros,            // clz
 }
 
 #[derive(Debug, Clone, Copy, Eq, PartialEq, EnumCount, EnumIter)]
@@ -109,10 +100,6 @@
     StoreWordRight,               // swr
 }
 
-<<<<<<< HEAD
-
-=======
->>>>>>> 7c80cd0d
 // InstructionSelectors
 #[derive(Clone, Copy, Default, Debug, Serialize, Deserialize)]
 pub struct InstructionSelectors<T> {
@@ -167,15 +154,6 @@
             i_type,
         } = self;
         InstructionSelectors {
-<<<<<<< HEAD
-            r_type: r_type.map(|x| f(x)),
-            j_type: j_type.map(|x| f(x)),
-            i_type: i_type.map(|x| f(x)),
-        }
-    }
-
-    pub fn into_iter(self) -> impl Iterator<Item = A> {
-=======
             r_type: r_type.map(&mut f),
             j_type: j_type.map(&mut f),
             i_type: i_type.map(&mut f),
@@ -188,18 +166,11 @@
     type IntoIter = std::vec::IntoIter<Self::Item>;
 
     fn into_iter(self) -> Self::IntoIter {
->>>>>>> 7c80cd0d
         let InstructionSelectors {
             r_type,
             j_type,
             i_type,
         } = self;
-<<<<<<< HEAD
-        r_type
-            .into_iter()
-            .chain(j_type.into_iter())
-            .chain(i_type.into_iter())
-=======
         // Could be more efficient than copying. However, it is relatively
         // small. It is negligeable.
         let mut r_type: Vec<A> = r_type.into_iter().collect();
@@ -208,7 +179,6 @@
         r_type.extend(j_type);
         r_type.extend(i_type);
         r_type.into_iter()
->>>>>>> 7c80cd0d
     }
 }
 
@@ -501,10 +471,6 @@
             count_leading_zeros: f(count_leading_zeros),
         }
     }
-<<<<<<< HEAD
-
-    pub fn into_iter(self) -> impl Iterator<Item = A> {
-=======
 }
 
 impl<A> IntoIterator for RTypeInstructionSelectors<A> {
@@ -512,7 +478,6 @@
     type IntoIter = std::vec::IntoIter<Self::Item>;
 
     fn into_iter(self) -> Self::IntoIter {
->>>>>>> 7c80cd0d
         let RTypeInstructionSelectors {
             shift_left_logical,
             shift_right_logical,
@@ -638,10 +603,6 @@
             jump_and_link: f(jump_and_link),
         }
     }
-<<<<<<< HEAD
-
-    pub fn into_iter(self) -> impl Iterator<Item = A> {
-=======
 }
 
 impl<A> IntoIterator for JTypeInstructionSelectors<A> {
@@ -649,7 +610,6 @@
     type IntoIter = std::vec::IntoIter<Self::Item>;
 
     fn into_iter(self) -> Self::IntoIter {
->>>>>>> 7c80cd0d
         let JTypeInstructionSelectors {
             jump,
             jump_and_link,
@@ -874,10 +834,6 @@
             store_word_right: f(store_word_right),
         }
     }
-<<<<<<< HEAD
-
-    pub fn into_iter(self) -> impl Iterator<Item = A> {
-=======
 }
 
 impl<A> IntoIterator for ITypeInstructionSelectors<A> {
@@ -885,7 +841,6 @@
     type IntoIter = std::vec::IntoIter<Self::Item>;
 
     fn into_iter(self) -> Self::IntoIter {
->>>>>>> 7c80cd0d
         let ITypeInstructionSelectors {
             branch_eq,
             branch_neq,
@@ -957,13 +912,6 @@
     }
 }
 
-<<<<<<< HEAD
-// pub fn all_instruction_selectors() -> impl Iterator<Item = Column> {
-//     Instruction::iter().map(Column::Instruction)
-// }
-
-=======
->>>>>>> 7c80cd0d
 #[derive(Debug, Clone, Copy, Eq, PartialEq, EnumCount, EnumIter)]
 pub enum InstructionPart {
     OpCode,
@@ -1053,10 +1001,6 @@
             funct: f(funct),
         }
     }
-<<<<<<< HEAD
-
-    pub fn into_iter(self) -> impl Iterator<Item = A> {
-=======
 }
 
 impl<A> IntoIterator for InstructionParts<A> {
@@ -1064,7 +1008,6 @@
     type IntoIter = std::vec::IntoIter<Self::Item>;
 
     fn into_iter(self) -> Self::IntoIter {
->>>>>>> 7c80cd0d
         let InstructionParts {
             op_code,
             rs,
