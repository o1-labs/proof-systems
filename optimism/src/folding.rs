use crate::trace::Trace;
use ark_ec::{AffineCurve, ProjectiveCurve};
use ark_ff::{FftField, Zero};
use ark_poly::{Evaluations, Radix2EvaluationDomain};
use folding::{Alphas, FoldingConfig, FoldingEnv, Instance, Side, Witness};
use kimchi::circuits::{expr::ChallengeTerm, gate::CurrOrNext};
use kimchi_msm::witness::Witness as GenericWitness;
use poly_commitment::commitment::CommitmentCurve;
use std::{array, ops::Index};
use strum::EnumCount;
use strum_macros::{EnumCount as EnumCountMacro, EnumIter};

// Simple type alias as ScalarField/BaseField is often used. Reduce type
// complexity for clippy.
// Should be moved into FoldingConfig, but associated type defaults are unstable
// at the moment.
pub(crate) type ScalarField<C> = <<C as FoldingConfig>::Curve as AffineCurve>::ScalarField;
pub(crate) type BaseField<C> = <<C as FoldingConfig>::Curve as AffineCurve>::BaseField;

// Does not contain alpha because this one should be provided by folding itself
#[derive(Clone, Copy, Debug, Eq, Hash, PartialEq, EnumIter, EnumCountMacro)]
pub enum Challenge {
    Beta,
    Gamma,
    JointCombiner,
}

// Needed to transform from expressions to folding expressions
impl From<ChallengeTerm> for Challenge {
    fn from(chal: ChallengeTerm) -> Self {
        match chal {
            ChallengeTerm::Beta => Challenge::Beta,
            ChallengeTerm::Gamma => Challenge::Gamma,
            ChallengeTerm::JointCombiner => Challenge::JointCombiner,
            ChallengeTerm::Alpha => panic!("Alpha not allowed in folding expressions"),
        }
    }
}

/// Folding instance containing the commitment to a witness of N columns,
/// challenges for the proof, and the alphas
#[derive(Debug, Clone)]
pub struct FoldingInstance<const N: usize, G: CommitmentCurve> {
    /// Commitments to the witness columns, including the dynamic selectors
    pub commitments: [G; N],
    /// Challenges for the proof.
    /// We do use 3 challenges:
    /// - β as the evaluation point for the logup argument
    /// - j: the joint combiner for vector lookups
    /// - γ (set to 0 for now)
    pub challenges: [<G as AffineCurve>::ScalarField; Challenge::COUNT],
    /// Reuses the Alphas defined in the example of folding
    pub alphas: Alphas<<G as AffineCurve>::ScalarField>,
}

impl<const N: usize, G: CommitmentCurve> Instance<G> for FoldingInstance<N, G> {
    fn combine(a: Self, b: Self, challenge: G::ScalarField) -> Self {
        FoldingInstance {
            commitments: array::from_fn(|i| {
                a.commitments[i] + b.commitments[i].mul(challenge).into_affine()
            }),
            challenges: array::from_fn(|i| a.challenges[i] + challenge * b.challenges[i]),
            alphas: Alphas::combine(a.alphas, b.alphas, challenge),
        }
    }

    fn alphas(&self) -> &Alphas<G::ScalarField> {
        &self.alphas
    }
}

impl<const N: usize, G: CommitmentCurve> Index<Challenge> for FoldingInstance<N, G> {
    type Output = G::ScalarField;

    fn index(&self, index: Challenge) -> &Self::Output {
        match index {
            Challenge::Beta => &self.challenges[0],
            Challenge::Gamma => &self.challenges[1],
            Challenge::JointCombiner => &self.challenges[2],
        }
    }
}

/// Includes the data witness columns and also the dynamic selector columns
#[derive(Clone, Debug, PartialEq, Eq, Hash)]
pub struct FoldingWitness<const N: usize, F: FftField> {
    pub witness: GenericWitness<N, Evaluations<F, Radix2EvaluationDomain<F>>>,
}

impl<const N: usize, G: CommitmentCurve> Witness<G> for FoldingWitness<N, G::ScalarField> {
    fn combine(mut a: Self, b: Self, challenge: G::ScalarField) -> Self {
        for (a, b) in (*a.witness.cols).iter_mut().zip(*(b.witness.cols)) {
            for (a, b) in a.evals.iter_mut().zip(b.evals) {
                *a += challenge * b;
            }
        }
        a
    }

    fn rows(&self) -> usize {
        self.witness.cols[0].evals.len()
    }
}

/// Environment for the folding protocol, for a given number of witness columns
/// and structure
pub struct FoldingEnvironment<
    const N: usize,
    const N_REL: usize,
    const N_SEL: usize,
    C: FoldingConfig,
> {
    /// Structure of the folded circuit (using Trace for now, as it contains the domain size)
    pub structure: Trace<N, N_REL, N_SEL, C>,
    /// Commitments to the witness columns, for both sides
    pub instances: [FoldingInstance<N, C::Curve>; 2],
    /// Corresponds to the omega evaluations, for both sides
    pub curr_witnesses: [FoldingWitness<N, ScalarField<C>>; 2],
    /// Corresponds to the zeta*omega evaluations, for both sides
    /// This is curr_witness but left shifted by 1
    pub next_witnesses: [FoldingWitness<N, ScalarField<C>>; 2],
}

impl<const N: usize, const N_REL: usize, const N_SEL: usize, C: FoldingConfig>
    FoldingEnv<
        ScalarField<C>,
        FoldingInstance<N, C::Curve>,
        FoldingWitness<N, ScalarField<C>>,
        C::Column,
        Challenge,
        C::Selector,
    > for FoldingEnvironment<N, N_REL, N_SEL, C>
where
    FoldingWitness<N, ScalarField<C>>: Index<
        C::Column,
        Output = Evaluations<ScalarField<C>, Radix2EvaluationDomain<ScalarField<C>>>,
    >,
    FoldingWitness<N, ScalarField<C>>: Index<
        C::Selector,
        Output = Evaluations<ScalarField<C>, Radix2EvaluationDomain<ScalarField<C>>>,
    >,
{
    type Structure = Trace<N, N_REL, N_SEL, C>;

    fn new(
        structure: &Self::Structure,
        instances: [&FoldingInstance<N, C::Curve>; 2],
        witnesses: [&FoldingWitness<N, ScalarField<C>>; 2],
    ) -> Self {
        let curr_witnesses = [witnesses[0].clone(), witnesses[1].clone()];
        let mut next_witnesses = curr_witnesses.clone();
        for side in next_witnesses.iter_mut() {
            for col in side.witness.cols.iter_mut() {
                col.evals.rotate_left(1);
            }
        }
        FoldingEnvironment {
            structure: structure.clone(),
            instances: [instances[0].clone(), instances[1].clone()],
            curr_witnesses,
            next_witnesses,
        }
    }

    fn domain_size(&self) -> usize {
        self.structure.domain_size
    }

    fn zero_vec(&self) -> Vec<ScalarField<C>> {
        vec![ScalarField::<C>::zero(); self.domain_size()]
    }

    fn col(&self, col: C::Column, curr_or_next: CurrOrNext, side: Side) -> &Vec<ScalarField<C>> {
        let wit = match curr_or_next {
            CurrOrNext::Curr => &self.curr_witnesses[side as usize],
            CurrOrNext::Next => &self.next_witnesses[side as usize],
        };
        // The following is possible because Index is implemented for our circuit witnesses
        &wit[col].evals
    }

    fn challenge(&self, challenge: Challenge, side: Side) -> ScalarField<C> {
        match challenge {
            Challenge::Beta => self.instances[side as usize].challenges[0],
            Challenge::Gamma => self.instances[side as usize].challenges[1],
            Challenge::JointCombiner => self.instances[side as usize].challenges[2],
        }
    }

<<<<<<< HEAD
    fn lagrange_basis(&self, _i: usize) -> &Vec<ScalarField<C>> {
        todo!()
    }

    fn alpha(&self, i: usize, side: Side) -> ScalarField<C> {
=======
    fn alpha(&self, i: usize, side: Side) -> G::ScalarField {
>>>>>>> db35b8c7
        let instance = &self.instances[side as usize];
        instance.alphas.get(i).unwrap()
    }

    fn selector(&self, s: &C::Selector, side: Side) -> &Vec<ScalarField<C>> {
        let witness = &self.curr_witnesses[side as usize];
        &witness[*s].evals
    }
}<|MERGE_RESOLUTION|>--- conflicted
+++ resolved
@@ -187,15 +187,7 @@
         }
     }
 
-<<<<<<< HEAD
-    fn lagrange_basis(&self, _i: usize) -> &Vec<ScalarField<C>> {
-        todo!()
-    }
-
     fn alpha(&self, i: usize, side: Side) -> ScalarField<C> {
-=======
-    fn alpha(&self, i: usize, side: Side) -> G::ScalarField {
->>>>>>> db35b8c7
         let instance = &self.instances[side as usize];
         instance.alphas.get(i).unwrap()
     }
