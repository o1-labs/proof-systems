use ark_ec::bn::Bn;
use ark_ff::{UniformRand, Zero};
use kimchi_optimism::{
    cannon::{self, Meta, Start, State},
    cannon_cli,
    keccak::{
        column::KeccakWitness,
        interpreter::KeccakInterpreter,
        proof::{self as keccak_proof, KeccakProofInputs},
    },
    mips::{proof, witness as mips_witness},
    preimage_oracle::PreImageOracle,
};
use poly_commitment::pairing_proof::{PairingProof, PairingSRS};
use std::{fs::File, io::BufReader, process::ExitCode};

use kimchi_optimism::DOMAIN_SIZE;
use mina_poseidon::{
    constants::PlonkSpongeConstantsKimchi,
    sponge::{DefaultFqSponge, DefaultFrSponge},
};

type Fp = ark_bn254::Fr;
type SpongeParams = PlonkSpongeConstantsKimchi;
type BN254Config = Bn<ark_bn254::Config>;
type BaseSponge = DefaultFqSponge<ark_bn254::g1::Config, SpongeParams>;
type ScalarSponge = DefaultFrSponge<Fp, SpongeParams>;
type OpeningProof = PairingProof<BN254Config>;

pub fn main() -> ExitCode {
    let cli = cannon_cli::main_cli();

    let configuration = cannon_cli::read_configuration(&cli.get_matches());

    let file =
        File::open(&configuration.input_state_file).expect("Error opening input state file ");

    let reader = BufReader::new(file);
    // Read the JSON contents of the file as an instance of `State`.
    let state: State = serde_json::from_reader(reader).expect("Error reading input state file");

    let meta_file = File::open(&configuration.metadata_file).unwrap_or_else(|_| {
        panic!(
            "Could not open metadata file {}",
            &configuration.metadata_file
        )
    });

    let meta: Meta = serde_json::from_reader(BufReader::new(meta_file)).unwrap_or_else(|_| {
        panic!(
            "Error deserializing metadata file {}",
            &configuration.metadata_file
        )
    });

    let mut po = PreImageOracle::create(&configuration.host);
    let _child = po.start();

    // Initialize some data used for statistical computations
    let start = Start::create(state.step as usize);

    env_logger::Builder::from_env(env_logger::Env::default().default_filter_or("info")).init();

    let domain_size = DOMAIN_SIZE;

    let domain = kimchi::circuits::domains::EvaluationDomains::<Fp>::create(domain_size).unwrap();

    let srs = {
        // Trusted setup toxic waste
        let x = ark_bn254::Fr::rand(&mut rand::rngs::OsRng);

        let mut srs = PairingSRS::create(x, domain_size);
        srs.full_srs.add_lagrange_basis(domain.d1);
        srs
    };

    let mut env = mips_witness::Env::<ark_bn254::Fr>::create(cannon::PAGE_SIZE as usize, state, po);

    let mut folded_witness = proof::ProofInputs::default();

    let reset_pre_folding_witness = |witness_columns: &mut proof::WitnessColumns<Vec<_>>| {
        let proof::WitnessColumns {
            scratch,
            instruction_counter,
            error,
        } = witness_columns;
        // Resize without deallocating
        scratch.iter_mut().for_each(Vec::clear);
        instruction_counter.clear();
        error.clear();
    };

    let mut current_pre_folding_witness = proof::WitnessColumns {
        scratch: std::array::from_fn(|_| Vec::with_capacity(domain_size)),
        instruction_counter: Vec::with_capacity(domain_size),
        error: Vec::with_capacity(domain_size),
    };

    // The keccak environment is extracted inside the loop

<<<<<<< HEAD
    let mut keccak_folded_witness = KeccakProofInputs::default();

    let keccak_reset_pre_folding_witness = |keccak_columns: &mut KeccakColumns<Vec<Fp>>| {
        // Resize without deallocating
        keccak_columns.hash_index.clear();
        keccak_columns.step_index.clear();
        keccak_columns.mode_flags.iter_mut().for_each(Vec::clear);
        keccak_columns.curr.iter_mut().for_each(Vec::clear);
        keccak_columns.next.iter_mut().for_each(Vec::clear);
    };

    let mut keccak_current_pre_folding_witness: KeccakColumns<Vec<Fp>> = KeccakColumns {
        hash_index: Vec::with_capacity(domain_size),
        step_index: Vec::with_capacity(domain_size),
        mode_flags: std::array::from_fn(|_| Vec::with_capacity(domain_size)),
        curr: std::array::from_fn(|_| Vec::with_capacity(domain_size)),
        next: std::array::from_fn(|_| Vec::with_capacity(domain_size)),
    };
=======
    let mut keccak_folded_witness = KeccakProofInputs::<
        ark_ec::short_weierstrass_jacobian::GroupAffine<ark_bn254::g1::Parameters>,
    >::default();

    let keccak_reset_pre_folding_witness =
        |keccak_columns: &mut KeccakWitness<Vec<Fp256<FrParameters>>>| {
            // Resize without deallocating
            keccak_columns.hash_index.clear();
            keccak_columns.step_index.clear();
            keccak_columns.mode_flags.iter_mut().for_each(Vec::clear);
            keccak_columns.curr.iter_mut().for_each(Vec::clear);
            keccak_columns.next.iter_mut().for_each(Vec::clear);
        };

    let mut keccak_current_pre_folding_witness: KeccakWitness<Vec<Fp256<FrParameters>>> =
        KeccakWitness {
            hash_index: Vec::with_capacity(domain_size),
            step_index: Vec::with_capacity(domain_size),
            mode_flags: std::array::from_fn(|_| Vec::with_capacity(domain_size)),
            curr: std::array::from_fn(|_| Vec::with_capacity(domain_size)),
            next: std::array::from_fn(|_| Vec::with_capacity(domain_size)),
        };
>>>>>>> cb54d869

    while !env.halt {
        env.step(&configuration, &meta, &start);

        if let Some(ref mut keccak_env) = env.keccak_env {
            // Run all steps of hash
            while keccak_env.keccak_step.is_some() {
                keccak_env.step();
            }

            // Update the witness with the Keccak step columns before resetting the environment
            // TODO: simplify the contents of the KeccakWitness or create an iterator for it
            keccak_current_pre_folding_witness
                .hash_index
                .push(keccak_env.keccak_witness.hash_index);
            keccak_current_pre_folding_witness
                .step_index
                .push(keccak_env.keccak_witness.step_index);
            for (env_wit, pre_fold_wit) in keccak_env
                .keccak_witness
                .mode_flags
                .iter()
                .zip(keccak_current_pre_folding_witness.mode_flags.iter_mut())
            {
                pre_fold_wit.push(*env_wit);
            }
            for (env_wit, pre_fold_wit) in keccak_env
                .keccak_witness
                .curr
                .iter()
                .zip(keccak_current_pre_folding_witness.curr.iter_mut())
            {
                pre_fold_wit.push(*env_wit);
            }
            for (env_wit, pre_fold_wit) in keccak_env
                .keccak_witness
                .next
                .iter()
                .zip(keccak_current_pre_folding_witness.next.iter_mut())
            {
                pre_fold_wit.push(*env_wit);
            }

            if keccak_current_pre_folding_witness.step_index.len() == DOMAIN_SIZE {
                keccak_proof::fold::<_, OpeningProof, BaseSponge, ScalarSponge>(
                    domain,
                    &srs,
                    &mut keccak_folded_witness,
                    &keccak_current_pre_folding_witness,
                );
                keccak_reset_pre_folding_witness(&mut keccak_current_pre_folding_witness);
            }

            // TODO: create READ lookup tables

            // When the Keccak interpreter is finished, we can reset the environment
            env.keccak_env = None;
        }

        for (scratch, scratch_pre_folding_witness) in env
            .scratch_state
            .iter()
            .zip(current_pre_folding_witness.scratch.iter_mut())
        {
            scratch_pre_folding_witness.push(*scratch);
        }
        current_pre_folding_witness
            .instruction_counter
            .push(ark_bn254::Fr::from(env.instruction_counter));
        // TODO
        current_pre_folding_witness
            .error
            .push(ark_bn254::Fr::rand(&mut rand::rngs::OsRng));
        if current_pre_folding_witness.instruction_counter.len() == DOMAIN_SIZE {
            proof::fold::<_, OpeningProof, BaseSponge, ScalarSponge>(
                domain,
                &srs,
                &mut folded_witness,
                &current_pre_folding_witness,
            );
            reset_pre_folding_witness(&mut current_pre_folding_witness);
        }
    }
    if !current_pre_folding_witness.instruction_counter.is_empty() {
        let remaining = domain_size - current_pre_folding_witness.instruction_counter.len();
        for scratch in current_pre_folding_witness.scratch.iter_mut() {
            scratch.extend((0..remaining).map(|_| ark_bn254::Fr::zero()));
        }
        current_pre_folding_witness
            .instruction_counter
            .extend((0..remaining).map(|_| ark_bn254::Fr::zero()));
        current_pre_folding_witness
            .error
            .extend((0..remaining).map(|_| ark_bn254::Fr::zero()));
        proof::fold::<_, OpeningProof, BaseSponge, ScalarSponge>(
            domain,
            &srs,
            &mut folded_witness,
            &current_pre_folding_witness,
        );
    }

    {
        // MIPS
        let proof =
            proof::prove::<_, OpeningProof, BaseSponge, ScalarSponge>(domain, &srs, folded_witness);
        println!("Generated a proof:\n{:?}", proof);
        let verifies =
            proof::verify::<_, OpeningProof, BaseSponge, ScalarSponge>(domain, &srs, &proof);
        if verifies {
            println!("The MIPS proof verifies")
        } else {
            println!("The MIPS proof doesn't verify")
        }
    }

    {
        // KECCAK
        let keccak_proof = keccak_proof::prove::<_, OpeningProof, BaseSponge, ScalarSponge>(
            domain,
            &srs,
            keccak_folded_witness,
        );
        println!("Generated a proof:\n{:?}", keccak_proof);
        let verifies = keccak_proof::verify::<_, OpeningProof, BaseSponge, ScalarSponge>(
            domain,
            &srs,
            &keccak_proof,
        );
        if verifies {
            println!("The KECCAK proof verifies")
        } else {
            println!("The KECCAK proof doesn't verify")
        }
    }

    // TODO: Logic
    ExitCode::SUCCESS
}<|MERGE_RESOLUTION|>--- conflicted
+++ resolved
@@ -98,32 +98,10 @@
 
     // The keccak environment is extracted inside the loop
 
-<<<<<<< HEAD
     let mut keccak_folded_witness = KeccakProofInputs::default();
 
-    let keccak_reset_pre_folding_witness = |keccak_columns: &mut KeccakColumns<Vec<Fp>>| {
-        // Resize without deallocating
-        keccak_columns.hash_index.clear();
-        keccak_columns.step_index.clear();
-        keccak_columns.mode_flags.iter_mut().for_each(Vec::clear);
-        keccak_columns.curr.iter_mut().for_each(Vec::clear);
-        keccak_columns.next.iter_mut().for_each(Vec::clear);
-    };
-
-    let mut keccak_current_pre_folding_witness: KeccakColumns<Vec<Fp>> = KeccakColumns {
-        hash_index: Vec::with_capacity(domain_size),
-        step_index: Vec::with_capacity(domain_size),
-        mode_flags: std::array::from_fn(|_| Vec::with_capacity(domain_size)),
-        curr: std::array::from_fn(|_| Vec::with_capacity(domain_size)),
-        next: std::array::from_fn(|_| Vec::with_capacity(domain_size)),
-    };
-=======
-    let mut keccak_folded_witness = KeccakProofInputs::<
-        ark_ec::short_weierstrass_jacobian::GroupAffine<ark_bn254::g1::Parameters>,
-    >::default();
-
     let keccak_reset_pre_folding_witness =
-        |keccak_columns: &mut KeccakWitness<Vec<Fp256<FrParameters>>>| {
+        |keccak_columns: &mut KeccakWitness<Vec<Fp>>| {
             // Resize without deallocating
             keccak_columns.hash_index.clear();
             keccak_columns.step_index.clear();
@@ -132,7 +110,7 @@
             keccak_columns.next.iter_mut().for_each(Vec::clear);
         };
 
-    let mut keccak_current_pre_folding_witness: KeccakWitness<Vec<Fp256<FrParameters>>> =
+    let mut keccak_current_pre_folding_witness: KeccakWitness<Vec<Fp>> =
         KeccakWitness {
             hash_index: Vec::with_capacity(domain_size),
             step_index: Vec::with_capacity(domain_size),
@@ -140,7 +118,6 @@
             curr: std::array::from_fn(|_| Vec::with_capacity(domain_size)),
             next: std::array::from_fn(|_| Vec::with_capacity(domain_size)),
         };
->>>>>>> cb54d869
 
     while !env.halt {
         env.step(&configuration, &meta, &start);
