--- conflicted
+++ resolved
@@ -22,19 +22,6 @@
 impl<G: KimchiCurve> Default for KeccakProofInputs<G> {
     fn default() -> Self {
         KeccakProofInputs {
-<<<<<<< HEAD
-            evaluations: KeccakColumns {
-                hash_index: (0..1 << 15).map(|_| G::ScalarField::zero()).collect(),
-                step_index: (0..1 << 15).map(|_| G::ScalarField::zero()).collect(),
-                flag_round: (0..1 << 15).map(|_| G::ScalarField::zero()).collect(),
-                flag_absorb: (0..1 << 15).map(|_| G::ScalarField::zero()).collect(),
-                flag_squeeze: (0..1 << 15).map(|_| G::ScalarField::zero()).collect(),
-                flag_root: (0..1 << 15).map(|_| G::ScalarField::zero()).collect(),
-                flag_pad: (0..1 << 15).map(|_| G::ScalarField::zero()).collect(),
-                flag_length: (0..1 << 15).map(|_| G::ScalarField::zero()).collect(),
-                two_to_pad: (0..1 << 15).map(|_| G::ScalarField::one()).collect(),
-                inverse_round: (0..1 << 15).map(|_| G::ScalarField::zero()).collect(),
-=======
             _evaluations: KeccakColumns {
                 hash_index: (0..DOMAIN_SIZE).map(|_| G::ScalarField::zero()).collect(),
                 step_index: (0..DOMAIN_SIZE).map(|_| G::ScalarField::zero()).collect(),
@@ -46,7 +33,6 @@
                 flag_length: (0..DOMAIN_SIZE).map(|_| G::ScalarField::zero()).collect(),
                 two_to_pad: (0..DOMAIN_SIZE).map(|_| G::ScalarField::one()).collect(),
                 inverse_round: (0..DOMAIN_SIZE).map(|_| G::ScalarField::zero()).collect(),
->>>>>>> 7dc0bee3
                 flags_bytes: std::array::from_fn(|_| {
                     (0..DOMAIN_SIZE).map(|_| G::ScalarField::zero()).collect()
                 }),
