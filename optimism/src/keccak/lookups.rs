use super::{
    column::KeccakColumn,
    environment::{KeccakEnv, KeccakEnvironment},
    ArithOps, E,
};
<<<<<<< HEAD
use crate::mips::interpreter::{Lookup, LookupTable, Signed};
use ark_ff::Field;
use kimchi::circuits::polynomials::keccak::{QUARTERS, SHIFTS_LEN, STATE_LEN};
=======
use crate::mips::interpreter::{Lookup, LookupTable, Sign, Signed};
use ark_ff::{Field, One};
use kimchi::circuits::polynomials::keccak::constants::{QUARTERS, SHIFTS_LEN, STATE_LEN};
>>>>>>> a952cb25

pub(crate) trait Lookups {
    type Column;
    type Variable: std::ops::Mul<Self::Variable, Output = Self::Variable>
        + std::ops::Add<Self::Variable, Output = Self::Variable>
        + std::ops::Sub<Self::Variable, Output = Self::Variable>
        + Clone;
    type Fp: std::ops::Neg<Output = Self::Fp>;

    /// Adds a given lookup to the environment
    fn add_lookup(&mut self, lookup: Lookup<Self::Variable>);

    /// Adds all lookups of Self
    fn lookups(&mut self);
}

impl<Fp: Field> Lookups for KeccakEnv<Fp> {
    type Column = KeccakColumn;
    type Variable = E<Fp>;
    type Fp = Fp;

    fn add_lookup(&mut self, lookup: Lookup<Self::Variable>) {
        self.lookups.push(lookup);
    }

    fn lookups(&mut self) {
        // TODO: preimage lookups (somewhere else)

        // SPONGE LOOKUPS
        {
            // PADDING LOOKUPS
            {
                // Power of two corresponds to 2^pad_length
                // Pad suffixes correspond to 10*1 rule
                self.add_lookup(Lookup {
                    numerator: Signed::read_one(),
                    table_id: LookupTable::PadLookup,
                    value: vec![
                        self.keccak_state[KeccakColumn::FlagLength].clone(),
                        self.two_to_pad(),
                        self.pad_suffix(0),
                        self.pad_suffix(1),
                        self.pad_suffix(2),
                        self.pad_suffix(3),
                        self.pad_suffix(4),
                    ],
                })
                // Note: When FlagLength=0, TwoToPad=1, and all PadSuffix=0
            }
            // BYTES LOOKUPS
            {
                // Bytes are <2^8
                for i in 0..200 {
                    self.add_lookup(Lookup {
                        numerator: Signed::read_one(),
                        table_id: LookupTable::ByteLookup,
                        value: vec![self.sponge_bytes(i)],
                    })
                }
            }
            // SHIFTS LOOKUPS
            {
                // Shifts1, Shifts2, Shifts3 are in the Sparse table
                for i in 100..SHIFTS_LEN {
                    self.add_lookup(Lookup {
                        numerator: Signed::read_one(),
                        table_id: LookupTable::SparseLookup,
                        value: vec![self.sponge_shift(i)],
                    })
                }
                // Shifts0 together with Bits composition by pairs are in the Reset table
                for i in 0..STATE_LEN {
                    self.add_lookup(Lookup {
                        numerator: Signed::read_one(),
                        table_id: LookupTable::ResetLookup,
                        value: vec![
                            self.sponge_bytes(2 * i)
                                + self.sponge_bytes(2 * i + 1) * Self::two_pow(8),
                            self.sponge_shift(i),
                        ],
                    })
                }
            }
        }

        // ROUND LOOKUPS
        {
            // THETA LOOKUPS
            {
                for i in 0..20 {
                    // Check ThetaShiftC0 is the expansion of ThetaDenseC
                    self.add_lookup(Lookup {
                        numerator: Signed::read_one(),
                        table_id: LookupTable::ResetLookup,
                        value: vec![
                            self.keccak_state.theta_dense_c[i].clone(),
                            self.keccak_state.theta_shifts_c[i].clone(),
                        ],
                    });
                    // Check ThetaExpandRotC is the expansion of ThetaDenseRotC
                    self.add_lookup(Lookup {
                        numerator: Signed::read_one(),
                        table_id: LookupTable::ResetLookup,
                        value: vec![
                            self.keccak_state.theta_dense_rot_c[i].clone(),
                            self.keccak_state.theta_expand_rot_c[i].clone(),
                        ],
                    });
                    // Check that the rest of ThetaShiftsC are in the Sparse table
                    for j in 1..4 {
                        self.add_lookup(Lookup {
                            numerator: Signed::read_one(),
                            table_id: LookupTable::SparseLookup,
                            value: vec![self.keccak_state.theta_shifts_c[i + 20 * j].clone()],
                        });
                    }
                    // Check that ThetaRemainderC < 2^64
                    self.add_lookup(Lookup {
                        numerator: Signed::read_one(),
                        table_id: LookupTable::RangeCheck16Lookup,
                        value: vec![self.keccak_state.theta_remainder_c[i].clone()],
                    });
                }
            }
            // PIRHO LOOKUPS
            {
                for i in 0..STATE_LEN {
                    // Check PiRhoShift0E is the expansion of PiRhoDenseE
                    self.add_lookup(Lookup {
                        numerator: Signed::read_one(),
                        table_id: LookupTable::ResetLookup,
                        value: vec![
                            self.keccak_state.pi_rho_dense_e[i].clone(),
                            self.keccak_state.pi_rho_shifts_e[i].clone(),
                        ],
                    });
                    // Check PiRhoExpandRotE is the expansion of PiRhoDenseRotE
                    self.add_lookup(Lookup {
                        numerator: Signed::read_one(),
                        table_id: LookupTable::ResetLookup,
                        value: vec![
                            self.keccak_state.pi_rho_dense_rot_e[i].clone(),
                            self.keccak_state.pi_rho_expand_rot_e[i].clone(),
                        ],
                    });
                    // Check that PiRhoRemainderE < 2^64 and PiRhoQuotientE < 2^64
                    self.add_lookup(Lookup {
                        numerator: Signed::read_one(),
                        table_id: LookupTable::RangeCheck16Lookup,
                        value: vec![self.keccak_state.pi_rho_remainder_e[i].clone()],
                    });
                    self.add_lookup(Lookup {
                        numerator: Signed::read_one(),
                        table_id: LookupTable::RangeCheck16Lookup,
                        value: vec![self.keccak_state.pi_rho_quotient_e[i].clone()],
                    });
                }
                // Check that the rest of PiRhoShiftsE are in the Sparse table
                for i in 100..SHIFTS_LEN {
                    self.add_lookup(Lookup {
                        numerator: Signed::read_one(),
                        table_id: LookupTable::SparseLookup,
                        value: vec![self.keccak_state.pi_rho_shifts_e[i].clone()],
                    });
                }
            }
            // CHI LOOKUPS
            {
                // Check ChiShiftsB and ChiShiftsSum are in the Sparse table
                for i in 0..SHIFTS_LEN {
                    self.add_lookup(Lookup {
                        numerator: Signed::read_one(),
                        table_id: LookupTable::SparseLookup,
                        value: vec![self.keccak_state.chi_shifts_b[i].clone()],
                    });
                    self.add_lookup(Lookup {
                        numerator: Signed::read_one(),
                        table_id: LookupTable::SparseLookup,
                        value: vec![self.keccak_state.chi_shifts_sum[i].clone()],
                    });
                }
            }
            // IOTA LOOKUPS
            {
                // Check round constants correspond with the current round
                for i in 0..QUARTERS {
                    self.add_lookup(Lookup {
                        numerator: Signed::read_one(),
                        table_id: LookupTable::RoundConstantsLookup,
                        value: vec![self.round(), self.keccak_state.round_constants[i].clone()],
                    });
                }
            }
        }
    }
}<|MERGE_RESOLUTION|>--- conflicted
+++ resolved
@@ -3,15 +3,9 @@
     environment::{KeccakEnv, KeccakEnvironment},
     ArithOps, E,
 };
-<<<<<<< HEAD
 use crate::mips::interpreter::{Lookup, LookupTable, Signed};
 use ark_ff::Field;
-use kimchi::circuits::polynomials::keccak::{QUARTERS, SHIFTS_LEN, STATE_LEN};
-=======
-use crate::mips::interpreter::{Lookup, LookupTable, Sign, Signed};
-use ark_ff::{Field, One};
 use kimchi::circuits::polynomials::keccak::constants::{QUARTERS, SHIFTS_LEN, STATE_LEN};
->>>>>>> a952cb25
 
 pub(crate) trait Lookups {
     type Column;
