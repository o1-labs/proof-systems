--- conflicted
+++ resolved
@@ -85,20 +85,9 @@
             }
             for i in 0..STATE_LEN {
                 // Shifts0 together with Bits composition by pairs are in the Reset table
-<<<<<<< HEAD
                 let dense =
                     self.sponge_bytes(2 * i) + self.sponge_bytes(2 * i + 1) * Self::two_pow(8);
                 self.lookup_reset(rw, self.is_sponge(), dense, self.sponge_shifts(i));
-=======
-                self.add_lookup(Lookup::new(
-                    rw,
-                    LookupTable::ResetLookup,
-                    vec![
-                        self.sponge_bytes(2 * i) + self.sponge_bytes(2 * i + 1) * Self::two_pow(8),
-                        self.sponge_shifts(i),
-                    ],
-                ));
->>>>>>> d149c73c
             }
         }
 
@@ -110,7 +99,6 @@
                     // Check that ThetaRemainderC < 2^64
                     self.lookup_rc16(rw, self.is_round(), self.remainder_c(x, q));
                     // Check ThetaExpandRotC is the expansion of ThetaDenseRotC
-<<<<<<< HEAD
                     self.lookup_reset(
                         rw,
                         self.is_round(),
@@ -124,19 +112,6 @@
                         self.dense_c(x, q),
                         self.shifts_c(0, x, q),
                     );
-=======
-                    self.add_lookup(Lookup::new(
-                        rw,
-                        LookupTable::ResetLookup,
-                        vec![self.dense_rot_c(x, q), self.expand_rot_c(x, q)],
-                    ));
-                    // Check ThetaShiftC0 is the expansion of ThetaDenseC
-                    self.add_lookup(Lookup::new(
-                        rw,
-                        LookupTable::ResetLookup,
-                        vec![self.dense_c(x, q), self.shifts_c(0, x, q)],
-                    ));
->>>>>>> d149c73c
                     // Check that the rest of ThetaShiftsC are in the Sparse table
                     for i in 1..SHIFTS {
                         self.add_lookup(Lookup::new(
@@ -155,7 +130,6 @@
                         self.lookup_rc16(rw, self.is_round(), self.remainder_e(y, x, q));
                         self.lookup_rc16(rw, self.is_round(), self.quotient_e(y, x, q));
                         // Check PiRhoExpandRotE is the expansion of PiRhoDenseRotE
-<<<<<<< HEAD
                         self.lookup_reset(
                             rw,
                             self.is_round(),
@@ -169,19 +143,6 @@
                             self.dense_e(y, x, q),
                             self.shifts_e(0, y, x, q),
                         );
-=======
-                        self.add_lookup(Lookup::new(
-                            rw,
-                            LookupTable::ResetLookup,
-                            vec![self.dense_rot_e(y, x, q), self.expand_rot_e(y, x, q)],
-                        ));
-                        // Check PiRhoShift0E is the expansion of PiRhoDenseE
-                        self.add_lookup(Lookup::new(
-                            rw,
-                            LookupTable::ResetLookup,
-                            vec![self.dense_e(y, x, q), self.shifts_e(0, y, x, q)],
-                        ));
->>>>>>> d149c73c
                         // Check that the rest of PiRhoShiftsE are in the Sparse table
                         for i in 1..SHIFTS {
                             self.add_lookup(Lookup::new(
@@ -236,7 +197,8 @@
         sparse: Self::Variable,
     ) {
         self.add_lookup(Lookup {
-            numerator: Signed::new(rw, Some(flag)),
+            mode: rw,
+            magnitude: flag,
             table_id: LookupTable::ResetLookup,
             value: vec![dense, sparse],
         });
