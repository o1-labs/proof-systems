use ark_ff::{Field, One};
use kimchi::{
    circuits::polynomials::keccak::{
        constants::{RATE_IN_BYTES, ROUNDS},
        Keccak, RC,
    },
    o1_utils::Two,
};

use crate::keccak::witness::pad_blocks;

pub(crate) const TWO_TO_16_UPPERBOUND: u32 = 1 << 16;

#[derive(Copy, Clone, Debug)]
pub enum LookupMode {
    Read,
    Write,
}

#[derive(Copy, Clone, Debug)]
pub enum LookupTableIDs {
    // RAM Tables
    MemoryLookup = 0,
    RegisterLookup = 1,
    /// Syscalls communication channel
    SyscallLookup = 2,
    /// Input/Output of Keccak steps
    KeccakStepLookup = 3,

    // Read Tables
    /// Single-column table of all values in the range [0, 2^16)
    RangeCheck16Lookup = 4,
    /// Single-column table of 2^16 entries with the sparse representation of all values
    SparseLookup = 5,
    /// Dual-column table of all values in the range [0, 2^16) and their sparse representation
    ResetLookup = 6,
    /// 24-row table with all possible values for round and their round constant in expanded form (in big endian)
    RoundConstantsLookup = 7,
    /// All [1..136] values of possible padding lengths, the value 2^len, and the 5 corresponding pad suffixes with the 10*1 rule
    PadLookup = 8,
    /// All values that can be stored in a byte (amortized table, better than model as RangeCheck16 (x and scaled x)
    ByteLookup = 9,
}

#[derive(Clone, Debug)]
pub struct Lookup<Fp> {
    pub mode: LookupMode,
    /// The number of times that this lookup value should be added to / subtracted from the lookup accumulator.    pub magnitude_contribution: Fp,
    pub magnitude: Fp,
    pub table_id: LookupTableIDs,
    pub value: Vec<Fp>,
}

impl<Fp: std::fmt::Display + Field> std::fmt::Display for Lookup<Fp> {
    fn fmt(&self, formatter: &mut std::fmt::Formatter<'_>) -> std::fmt::Result {
        let numerator = match self.mode {
            LookupMode::Read => self.magnitude,
            LookupMode::Write => -self.magnitude,
        };
        write!(
            formatter,
            "numerator: {}\ntable_id: {:?}\nvalue:\n[\n",
            numerator, self.table_id
        )?;
        for value in self.value.iter() {
            writeln!(formatter, "\t{}", value)?;
        }
        write!(formatter, "]")?;
        Ok(())
    }
}

impl<T: One> Lookup<T> {
    pub fn read_if(if_is_true: T, table_id: LookupTableIDs, value: Vec<T>) -> Self {
        Self {
            mode: LookupMode::Read,
            magnitude: if_is_true,
            table_id,
            value,
        }
    }

    pub fn write_if(if_is_true: T, table_id: LookupTableIDs, value: Vec<T>) -> Self {
        Self {
            mode: LookupMode::Write,
            magnitude: if_is_true,
            table_id,
            value,
        }
    }

    pub fn read_one(table_id: LookupTableIDs, value: Vec<T>) -> Self {
        Self {
            mode: LookupMode::Read,
            magnitude: T::one(),
            table_id,
            value,
        }
    }

    pub fn write_one(table_id: LookupTableIDs, value: Vec<T>) -> Self {
        Self {
            mode: LookupMode::Write,
            magnitude: T::one(),
            table_id,
            value,
        }
    }
}

/// This trait adds basic methods to deal with lookups inside an environment
pub trait Lookups {
    type Column;
    type Variable: std::ops::Mul<Self::Variable, Output = Self::Variable>
        + std::ops::Add<Self::Variable, Output = Self::Variable>
        + std::ops::Sub<Self::Variable, Output = Self::Variable>
        + Clone;

    /// Adds a given Lookup to the environment
    fn add_lookup(&mut self, lookup: Lookup<Self::Variable>);

    /// Adds all lookups of Self to the environment
    fn lookups(&mut self);
}

/// A table of values that can be used for a lookup, along with the ID for the table.
#[derive(Debug, Clone)]
pub struct LookupTable<F> {
    /// Table ID corresponding to this table
    #[allow(dead_code)]
    table_id: LookupTableIDs,
    /// Vector of values inside each entry of the table
    #[allow(dead_code)]
    entries: Vec<Vec<F>>,
}

impl<F: Field> LookupTable<F> {
    #[allow(dead_code)]
    fn table_terms(&self, mixer: F) -> Vec<F> {
        self.entries
            .iter()
            .map(|entry| {
                entry
                    .iter()
                    .fold(F::from(self.table_id as u32), |acc, value| {
                        acc + *value * mixer
                    })
            })
            .collect()
    }

    #[allow(dead_code)]
    fn table_range_check_16() -> Self {
        Self {
            table_id: LookupTableIDs::RangeCheck16Lookup,
            entries: (0..TWO_TO_16_UPPERBOUND)
                .map(|i| vec![F::from(i)])
                .collect(),
        }
    }

    #[allow(dead_code)]
    fn table_sparse() -> Self {
        Self {
            table_id: LookupTableIDs::SparseLookup,
            entries: (0..TWO_TO_16_UPPERBOUND)
                .map(|i| {
                    vec![F::from(
                        u64::from_str_radix(&format!("{:b}", i), 16).unwrap(),
                    )]
                })
                .collect(),
        }
    }

    #[allow(dead_code)]
    fn table_reset() -> Self {
        Self {
            table_id: LookupTableIDs::ResetLookup,
            entries: (0..TWO_TO_16_UPPERBOUND)
                .map(|i| {
                    vec![
                        F::from(i),
                        F::from(u64::from_str_radix(&format!("{:b}", i), 16).unwrap()),
                    ]
                })
                .collect(),
        }
    }

    #[allow(dead_code)]
    fn table_round_constants() -> Self {
        Self {
            table_id: LookupTableIDs::RoundConstantsLookup,
            entries: (0..=ROUNDS)
                .map(|i| {
                    vec![
                        F::from(i as u32),
                        F::from(Keccak::sparse(RC[i])[3]),
                        F::from(Keccak::sparse(RC[i])[2]),
                        F::from(Keccak::sparse(RC[i])[1]),
                        F::from(Keccak::sparse(RC[i])[0]),
                    ]
                })
                .collect(),
        }
    }

<<<<<<< HEAD
    fn _table_pad() -> Self {
        Self {
            _table: (1..=RATE_IN_BYTES)
                .map(|i| {
                    let suffix = pad_blocks(i);
                    Lookup {
                        mode: LookupMode::Write,
                        magnitude: F::one(),
                        table_id: LookupTables::PadLookup,
                        value: vec![
                            F::from(i as u64),
                            F::two_pow(i as u64),
                            suffix[0],
                            suffix[1],
                            suffix[2],
                            suffix[3],
                            suffix[4],
                        ],
                    }
                })
                .collect(),
=======
    #[allow(dead_code)]
    fn table_byte() -> Self {
        Self {
            table_id: LookupTableIDs::ByteLookup,
            entries: (0..(1 << 8) as u32).map(|i| vec![F::from(i)]).collect(),
>>>>>>> 29548951
        }
    }
}<|MERGE_RESOLUTION|>--- conflicted
+++ resolved
@@ -206,35 +206,32 @@
         }
     }
 
-<<<<<<< HEAD
-    fn _table_pad() -> Self {
-        Self {
-            _table: (1..=RATE_IN_BYTES)
+    #[allow(dead_code)]
+    fn table_pad() -> Self {
+        Self {
+            table_id: LookupTableIDs::PadLookup,
+            entries: (1..=RATE_IN_BYTES)
                 .map(|i| {
                     let suffix = pad_blocks(i);
-                    Lookup {
-                        mode: LookupMode::Write,
-                        magnitude: F::one(),
-                        table_id: LookupTables::PadLookup,
-                        value: vec![
-                            F::from(i as u64),
-                            F::two_pow(i as u64),
-                            suffix[0],
-                            suffix[1],
-                            suffix[2],
-                            suffix[3],
-                            suffix[4],
-                        ],
-                    }
-                })
-                .collect(),
-=======
+                    vec![
+                        F::from(i as u64),
+                        F::two_pow(i as u64),
+                        suffix[0],
+                        suffix[1],
+                        suffix[2],
+                        suffix[3],
+                        suffix[4],
+                    ]
+                })
+                .collect(),
+        }
+    }
+
     #[allow(dead_code)]
     fn table_byte() -> Self {
         Self {
             table_id: LookupTableIDs::ByteLookup,
             entries: (0..(1 << 8) as u32).map(|i| vec![F::from(i)]).collect(),
->>>>>>> 29548951
         }
     }
 }