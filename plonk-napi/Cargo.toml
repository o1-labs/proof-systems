--- conflicted
+++ resolved
@@ -23,17 +23,12 @@
 arkworks.workspace = true
 
 # proof-systems
-kimchi.workspace = true
 mina-curves = { path = "../curves" }
 mina-poseidon = { path = "../poseidon" }
 o1-utils = { path = "../utils" }
-<<<<<<< HEAD
 poly-commitment = { path = "../poly-commitment" }
 plonk_wasm.workspace = true
-=======
 kimchi = { path = "../kimchi" }
-poly-commitment = { path = "../poly-commitment" }
->>>>>>> aecad1df
 
 getrandom.workspace = true
 libc.workspace = true
