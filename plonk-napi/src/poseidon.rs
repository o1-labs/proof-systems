use crate::wrappers::field::{WasmPastaFp, WasmPastaFq};
use mina_curves::pasta::{Fp, Fq};
use mina_poseidon::{constants::PlonkSpongeConstantsKimchi, permutation::poseidon_block_cipher};
use napi::bindgen_prelude::*;
use napi_derive::napi;
use wasm_types::{FlatVector, FlatVectorElem};

// fp

#[napi]
pub fn caml_pasta_fp_poseidon_block_cipher(state: Uint8Array) -> Result<Uint8Array> {
<<<<<<< HEAD
=======
    //println!("from native rust fp poseidon");

>>>>>>> 18e19f6f
    let mut state_vec: Vec<Fp> = FlatVector::<WasmPastaFp>::from_bytes(state.to_vec())
        .into_iter()
        .map(Into::into)
        .collect();

    poseidon_block_cipher::<Fp, PlonkSpongeConstantsKimchi>(
        mina_poseidon::pasta::fp_kimchi::static_params(),
        &mut state_vec,
    );

    let res: Vec<u8> = state_vec
        .into_iter()
        .map(WasmPastaFp)
        .flat_map(FlatVectorElem::flatten)
        .collect();

    Ok(Uint8Array::from(res))
}

// fq

#[napi]
pub fn caml_pasta_fq_poseidon_block_cipher(state: Uint8Array) -> Result<Uint8Array> {
<<<<<<< HEAD
=======
    //println!("from native rust fq poseidon");

>>>>>>> 18e19f6f
    let mut state_vec: Vec<Fq> = FlatVector::<WasmPastaFq>::from_bytes(state.to_vec())
        .into_iter()
        .map(Into::into)
        .collect();

    poseidon_block_cipher::<Fq, PlonkSpongeConstantsKimchi>(
        mina_poseidon::pasta::fq_kimchi::static_params(),
        &mut state_vec,
    );

    let res: Vec<u8> = state_vec
        .into_iter()
        .map(WasmPastaFq)
        .flat_map(FlatVectorElem::flatten)
        .collect();

    Ok(Uint8Array::from(res))
}<|MERGE_RESOLUTION|>--- conflicted
+++ resolved
@@ -9,11 +9,8 @@
 
 #[napi]
 pub fn caml_pasta_fp_poseidon_block_cipher(state: Uint8Array) -> Result<Uint8Array> {
-<<<<<<< HEAD
-=======
     //println!("from native rust fp poseidon");
 
->>>>>>> 18e19f6f
     let mut state_vec: Vec<Fp> = FlatVector::<WasmPastaFp>::from_bytes(state.to_vec())
         .into_iter()
         .map(Into::into)
@@ -37,11 +34,8 @@
 
 #[napi]
 pub fn caml_pasta_fq_poseidon_block_cipher(state: Uint8Array) -> Result<Uint8Array> {
-<<<<<<< HEAD
-=======
     //println!("from native rust fq poseidon");
 
->>>>>>> 18e19f6f
     let mut state_vec: Vec<Fq> = FlatVector::<WasmPastaFq>::from_bytes(state.to_vec())
         .into_iter()
         .map(Into::into)
