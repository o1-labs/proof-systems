--- conflicted
+++ resolved
@@ -383,11 +383,7 @@
     use mina_curves::pasta::Fp;
     use napi_derive::napi;
 
-<<<<<<< HEAD
     impl_vec_vec!(NapiVecVecFp, Fp, NapiPastaFp, "WasmVecVecFp");
-=======
-    impl_vec_vec_fp!(WasmVecVecFp, Fp, NapiPastaFp);
->>>>>>> 6714934d
 }
 
 pub mod fq {
@@ -396,9 +392,5 @@
     use mina_curves::pasta::Fq;
     use napi_derive::napi;
 
-<<<<<<< HEAD
     impl_vec_vec!(NapiVecVecFq, Fq, NapiPastaFq, "WasmVecVecFq");
-=======
-    impl_vec_vec_fp!(WasmVecVecFq, Fq, NapiPastaFq);
->>>>>>> 6714934d
 }