//! Implement a library to represent expressions/multivariate polynomials that
//! can be used with folding schemes like
//! [Nova](https://eprint.iacr.org/2021/370).
//!
//! We do enforce expressions to be degree `2` maximum to apply our folding
//! scheme.
//!
//! Before folding, we do suppose that each expression has been reduced to
//! degree `2` using [crate::quadraticization].
//!
//! The library introduces different types of expressions:
//! - [FoldingCompatibleExpr]: an expression that can be used with folding. It
//! aims to be an intermediate representation from
//! [kimchi::circuits::expr::Expr]. It can be printed in a human-readable way
//! using the trait [ToString].
//! - [FoldingExp]: an internal representation of a folded expression.
//! - [IntegratedFoldingExpr]: a simplified expression with all terms separated
//!
//! When using the library, the user should:
//! - Convert an expression from [kimchi::circuits::expr::Expr] into a
//! [FoldingCompatibleExpr] using the trait [From].
//! - Convert a list of [FoldingCompatibleExpr] into a [IntegratedFoldingExpr]
//! using the function [folding_expression].
//!
//! The user can also choose to build a structure [crate::FoldingScheme] from a
//! list of [FoldingCompatibleExpr].
//!
//! As a reminder, after we reduce to degree 2, the multivariate polynomial
//! `P(X_{1}, ..., X_{n})` describing the NP relation will be
//! "relaxed" in another polynomial of the form `P_relaxed(X_{1}, ..., X_{n}, u)`.
//! First, we decompose the polynomial `P` in its monomials of degree `0`, `1` and `2`:
//! ```text
//! P(X_{1}, ..., X_{n}) = ∑_{i} f_{i, 0}(X_{1}, ..., X_{n}) +
//!                        ∑_{i} f_{i, 1}(X_{1}, ..., X_{n}) +
//!                        ∑_{i} f_{i, 2}(X_{1}, ..., X_{n})
//! ```
//! where `f_{i, 0}` is a monomial of degree `0`, `f_{i, 1}` is a monomial of degree
//! `1` and `f_{i, 2}` is a monomial of degree `2`.
//! For instance, for the polynomial `P(X_{1}, X_{2}, X_{3}) = X_{1} * X_{2} +
//! (1 - X_{3})`, we have:
//! ```text
//! f_{0, 0}(X_{1}, X_{2}, X_{3}) = 1
//! f_{0, 1}(X_{1}, X_{2}, X_{3}) = -X_{3}
//! f_{0, 2}(X_{1}, X_{2}, X_{3}) = X_{1} * X_{2}
//! ```
//! Then, we can relax the polynomial `P` in `P_relaxed` by adding a new
//! variable `u` in the following way:
//! - For the monomials `f_{i, 0}`, i.e. the monomials of degree `0`, we add `u^2`
//! to the expression.
//! - For the monomials `f_{i, 1}`, we add `u` to the expression.
//! - For the monomials `f_{i, 2}`, we keep the expression as is.
//!
//! For the polynomial `P(X_{1}, X_{2}, X_{3}) = X_{1} * X_{2} + (1 - X_{3})`, we have:
//! ```text
//! P_relaxed(X_{1}, X_{2}, X_{3}, u) = X_{1} * X_{2} + u (u - X_{3})
//! ```
//!
//! From the relaxed form of the polynomial, we can "fold" multiple instances of
//! the NP relation by randomising it into a single instance by adding an error
//! term `E`.
//! For instance, for the polynomial `P_relaxed(X_{1}, X_{2}, X_{3}, u) = X_{1} *
//! X_{2} + u (u - X_{3})`,
//! for two instances `(X_{1}, X_{2}, X_{3}, u)` and `(X_{1}', X_{2}', X_{3}',
//! u')`, we can fold them into a single instance by coining a random value `r`:
//! ```text
//! X''_{1} = X_{1} + r X_{1}'
//! X''_{2} = X_{2} + r X_{2}'
//! X''_{3} = X_{3} + r X_{3}'
//! u'' = u + r u'
//! ```
//! Computing the polynomial `P_relaxed(X''_{1}, X''_{2}, X''_{3}, u'')` will
//! give:
//! ```text
//!   (X_{1} + r X'_{1}) (X_{2} + r X'_{2}) \
//! + (u + r u') [(u + r u') - (X_{3} + r X'_{3})]
//! ```
//! which can be simplified into:
//! ```text
//!   P_relaxed(X_{1}, X_{2}, X_{3}, u) + P_relaxed(r X_{1}', r X_{2}', r X_{3}', r u')
//! + r [u (u' - X_{3}) + u' (u - X_{3})] + r [X_{1} X_{2}'   +   X_{2} X_{1}']
//!   \---------------------------------/   \----------------------------------/
//!  cross terms of monomials of degree 1   cross terms of monomials of degree 2
//!              and degree 0
//! ```
//! The error term `T` (or "cross term") is the last term of the expression,
//! multiplied by `r`.
//! More generally, the error term is the sum of all monomials introduced by
//! the "cross terms" of the instances. For example, if there is a monomial of
//! degree 2 like `X_{1} * X_{2}`, it introduces the cross terms
//! `r X_{1} X_{2}' + r X_{2} X_{1}'`. For a monomial of degree 1, for example
//! `u X_{1}`, it introduces the cross terms `r u X_{1}' + r u' X_{1}`.
//!
//! Note that:
//! ```text
//!       P_relaxed(r X_{1}', r X_{2}', r X_{3}', r u')
//! = r^2 P_relaxed(X_{1}',   X_{2}',   X_{3}',   u')
//! ```
//! and `P_relaxed` is of degree `2`. More
//! precisely, `P_relaxed` is homogenous. And that is the main idea of folding:
//! the "relaxation" of a polynomial means we make it homogenous for a certain
//! degree `d` by introducing the new variable `u`, and introduce the concept of
//! "error terms" that will englobe the "cross-terms". The prover takes care of
//! computing the cross-terms and commit to them.
//!
//! While folding, we aggregate the error terms of all instances into a single
//! error term, E.
//! In our example, if we have a folded instance with the non-zero
//! error terms `E_{1}` and `E_{2}`, we have:
//! ```text
//! E = E_{1} + r T + E_{2}
//! ```
//!
//! ## Aggregating constraints
//!
//! The library also provides a way to fold NP relations described by a list of
//! multi-variate polynomials, like we usually have in a zkSNARK circuit.
//!
//! In PlonK, we aggregate all the polynomials into a single polynomial by
//! coining a random value `α`. For instance, if we have two polynomials `P` and
//! `Q` describing our computation in a zkSNARK circuit, we usually use the
//! randomized polynomial `P + α Q` (used to build the quotient polynomial in
//! PlonK).
//!
//! More generally, if for each row, our computation is constrained by the polynomial
//! list `[P_{1}, P_{2}, ..., P_{n}]`, we can aggregate them into a single
//! polynomial `P_{agg} = ∑_{i} α^{i} P_{i}`. Multiplying by the α terms
//! consequently increases the overall degree of the expression.
//!
//! In particular, when we reduce a polynomial to degree 2, we have this case
//! where the circuit is described by a list of polynomials and we aggregate
//! them into a single polynomial.
//!
//! For instance, if we have two polynomials `P(X_{1}, X_{2}, X_{3})` and
//! `Q(X_{1}, X_{2}, X_{3})` such that:
//! ```text
//! P(X_{1}, X_{2}, X_{3}) = X_{1} * X_{2} + (1 - X_{3})
//! Q(X_{1}, X_{2}, X_{3}) = X_{1} + X_{2}
//! ```
//!
//! The relaxed form of the polynomials are:
//! ```text
//! P_relaxed(X_{1}, X_{2}, X_{3}, u) = X_{1} * X_{2} + u (u - X_{3})
//! Q_relaxed(X_{1}, X_{2}, X_{3}, u) = u X_{1} + u X_{2}
//! ```
//!
//! We start by coining `α_{1}` and `α_{2}` and we compute the polynomial
//! `P'(X_{1}, X_{2}, X_{3}, u, α_{1})` and `Q'(X_{1}, X_{2}, X_{3}, α_{2})` such that:
//! ```text
//! P'(X_{1}, X_{2}, X_{3}, u, α_{1}) = α_{1} P_relaxed(X_{1}, X_{2}, X_{3}, u)
//!                                   = α_{1} (X_{1} * X_{2} + u (u - X_{3}))
//!                                   = α_{1} X_{1} * X_{2} + α_{1} u^2 - α_{1} u X_{3}
//! Q'(X_{1}, X_{2}, X_{3}, u, α_{2}) = α_{2} Q_relaxed(X_{1}, X_{2}, X_{3}, u)
//!                                   = α_{2} (u X_{1} + u X_{2})
//!                                   = α_{2} u X_{1} + α_{2} u X_{2}
//! ```
//! and we want to fold the multivariate polynomial S defined over six
//! variables:
//! ```text
//!   S(X_{1}, X_{2}, X_{3}, u, α_{1}, α_{2})
//! = P'(X_{1}, X_{2}, X_{3}, u, α_{1}) + Q'(X_{1}, X_{2}, X_{3}, u, α_{2})`.
//! = α_{1} X_{1} X_{2} +
//!   α_{1} u^2 -
//!   α_{1} u X_{3} +
//!   α_{2} u X_{1} +
//!   α_{2} u X_{2}
//! ```
//!
//! Note that we end up with everything of the same degree, which is `3` in this
//! case. The variables `α_{1}` and `α_{2}` increase the degree of the
//! homogeneous expressions by one.
//!
//! For two given instances `(X_{1}, X_{2}, X_{3}, u, α_{1}, α_{2})` and
//! `(X_{1}', X_{2}', X_{3}', u', α_{1}', α_{2}')`, we coin a random value `r` and we compute:
//! ```text
//! X''_{1} = X_{1} + r X'_{1}
//! X''_{2} = X_{2} + r X'_{2}
//! X''_{3} = X_{3} + r X'_{3}
//! u'' = u + r u'
//! α''_{1} = α_{1} + r α'_{1}
//! α''_{2} = α_{2} + r α'_{2}
//! ```
//!
//! From there, we compute the evaluations of the polynomial S at the point
//! `S(X''_{1}, X''_{2}, X''_{3}, u'', α''_{1}, α''_{2})`, which gives:
//! ```text
//!   S(X_{1}, X_{2}, X_{3}, u, α_{1}, α_{2})
//! + S(r X'_{1}, r X'_{2}, r X'_{3}, r u', r α'_{1}, r α'_{2})
//! + r T_{0}
//! + r^2 T_{1}
//! ```
//! where `T_{0}` (respectively `T_{1}`) are cross terms that are multiplied by
//! `r` (respectively `r^2`). More precisely, for `T_{0}` we have:
//! ```text
//! T_{0} = a_{1} X_{1} X'{2} +
//!         X_{2} (α_{1} X'_{1} + α'_{1} X_{1}) +
//!         // we repeat for a_{1} u^{2}, ... as described below
//! ```
//! We must see each monomial as a polynomial P(X, Y, Z) of degree 3, and the
//! cross-term for each monomial will be, for (X', Y', Z') and (X, Y, Z):
//! ```text
//! X Y Z' + Z (X Y' + X' Y)
//! ```
//!
//! As for the degree`2` case described before, we notice that the polynomial S
//! is homogeneous of degree 3, i.e.
//! ```text
//!       S(r X'_{1}, r X'_{2}, r X'_{3}, r u', r α'_{1}, r α'_{2})
//! = r^3 S(X'_{1},   X'_{2},   X'_{3},   u',   α'_{1},   α'_{2})
//! ```
//!
//! ## Fiat-Shamir challenges, interactive protocols and lookup arguments
//!
//! Until now, we have described a way to fold multi-variate polynomials, which
//! is mostly a generalization of [Nova](https://eprint.iacr.org/2021/370) for
//! any multi-variate polynomial.
//! However, we did not describe how it can be used to describe and fold
//! interactive protocols based on polynomials, like PlonK. We do suppose the
//! interactive protocol can be made non-interactive by using the Fiat-Shamir
//! transformation.
//!
//! To fold interactive protocols, our folding scheme must also support
//! Fiat-Shamir challenges. This implementation handles this by representing
//! challenges as new variables in the polynomial describing the NP relation.
//! The challenges are then aggregated in the same way as the other variables.
//!
//! For instance, let's consider the additive
//! lookup/logup argument. For a detailed description of the protocol, see [the
//! online
//! documentation](https://o1-labs.github.io/proof-systems/rustdoc/kimchi_msm/logup/index.html).
//! We will suppose we have only one table `T` and Alice wants to prove to Bob
//! that she knows that all evaluations of `f(X)` is in `t(X)`. The additive
//! lookup argument is described by the polynomial equation:
//! ```text
//! β + f(x) = m(x) (β + t(x))
//! ```
//! where β is the challenge, `f(x)` is the polynomial whose evaluations describe
//! the value Alice wants to prove to Bob that is in the table, `m(x)` is
//! the polynomial describing the multiplicities, and `t(x)` is the
//! polynomial describing the (fixed) table.
//!
//! The equation can be described by the multi-variate polynomial `LOGUP`:
//! ```text
//! LOGUP(β, F, M, T) = β + F - M (β + T)
//! ```
//!
//! The relaxed/homogeneous version of the polynomial LOGUP is:
//! ```text
//! LOGUP_relaxed(β, F, M, T, u) = u β + u F - M (β + T)
//! ```
//!
//! Folding this polynomial means that we will coin a random value `r`, and we compute:
//! ```text
//! β'' = β + r β'
//! F'' = F + r F'
//! M'' = M + r M'
//! T'' = T + r T'
//! u'' = u + r u'
//! ```

use crate::{
    columns::ExtendedFoldingColumn,
    quadraticization::{quadraticize, ExtendedWitnessGenerator, Quadraticized},
    FoldingConfig, ScalarField,
};
use ark_ec::AffineCurve;
use ark_ff::One;
use itertools::Itertools;
use kimchi::circuits::{
    expr::{ChallengeTerm, ConstantExprInner, ConstantTerm, ExprInner, Operations, Variable},
    gate::CurrOrNext,
};
use num_traits::Zero;

/// Describe the degree of a constraint.
/// As described in the [top level documentation](super::expressions), we only
/// support constraints with degree up to `2`
#[derive(Copy, Clone, Debug, PartialEq, Eq, PartialOrd, Ord, Hash)]
pub enum Degree {
    Zero,
    One,
    Two,
}

impl std::ops::Add for Degree {
    type Output = Self;

    fn add(self, rhs: Self) -> Self::Output {
        use Degree::*;
        match (self, rhs) {
            (_, Two) | (Two, _) => Two,
            (_, One) | (One, _) => One,
            (Zero, Zero) => Zero,
        }
    }
}

impl std::ops::Mul for &Degree {
    type Output = Degree;

    fn mul(self, rhs: Self) -> Self::Output {
        use Degree::*;
        match (self, rhs) {
            (Zero, other) | (other, Zero) => *other,
            (One, One) => Two,
            _ => panic!("The folding library does support only expressions of degree `2` maximum"),
        }
    }
}

pub trait FoldingColumnTrait: Copy + Clone {
    fn is_witness(&self) -> bool;

    /// Return the degree of the column
    /// - `0` if the column is a constant
    /// - `1` if the column will take part of the randomisation (see [top level
    /// documentation](super::expressions)
    fn degree(&self) -> Degree {
        match self.is_witness() {
            true => Degree::One,
            false => Degree::Zero,
        }
    }
}

/// Extra expressions that can be created by folding
#[derive(Debug)]
pub enum ExpExtension<C: FoldingConfig> {
    /// The variable `u` used to make the polynomial homogenous
    U,
    /// The error term
    Error,
    /// Additional columns created by quadraticization
    ExtendedWitness(usize),
    /// The random values `α_{i}` used to aggregate constraints
    Alpha(usize),
    /// Represent a dynamic selector, in the case of using decomposable folding
    Selector(C::Selector),
}

impl<C: FoldingConfig> PartialEq for ExpExtension<C> {
    fn eq(&self, other: &Self) -> bool {
        match (self, other) {
            (Self::ExtendedWitness(l0), Self::ExtendedWitness(r0)) => l0 == r0,
            (Self::Alpha(l0), Self::Alpha(r0)) => l0 == r0,
            (Self::Selector(l0), Self::Selector(r0)) => l0 == r0,
            _ => core::mem::discriminant(self) == core::mem::discriminant(other),
        }
    }
}

impl<C: FoldingConfig> Clone for ExpExtension<C> {
    fn clone(&self) -> Self {
        match self {
            Self::U => Self::U,
            Self::Error => Self::Error,
            Self::ExtendedWitness(arg0) => Self::ExtendedWitness(arg0.clone()),
            Self::Alpha(arg0) => Self::Alpha(arg0.clone()),
            Self::Selector(arg0) => Self::Selector(arg0.clone()),
        }
    }
}

/// Components to be used to convert multivariate polynomials into "compatible"
/// multivariate polynomials that will be translated to folding expressions.
#[derive(Debug)]
pub enum FoldingCompatibleExprInner<C: FoldingConfig> {
    Constant(<C::Curve as AffineCurve>::ScalarField),
    Challenge(C::Challenge),
    Cell(Variable<C::Column>),
    /// extra nodes created by folding, should not be passed to folding
    Extensions(ExpExtension<C>),
}

impl<C: FoldingConfig> PartialEq for FoldingCompatibleExprInner<C> {
    fn eq(&self, other: &Self) -> bool {
        match (self, other) {
            (Self::Constant(l0), Self::Constant(r0)) => l0 == r0,
            (Self::Challenge(l0), Self::Challenge(r0)) => l0 == r0,
            (Self::Cell(l0), Self::Cell(r0)) => l0 == r0,
            (Self::Extensions(l0), Self::Extensions(r0)) => l0 == r0,
            _ => false,
        }
    }
}

impl<C: FoldingConfig> Clone for FoldingCompatibleExprInner<C> {
    fn clone(&self) -> Self {
        match self {
            Self::Constant(arg0) => Self::Constant(arg0.clone()),
            Self::Challenge(arg0) => Self::Challenge(arg0.clone()),
            Self::Cell(arg0) => Self::Cell(arg0.clone()),
            Self::Extensions(arg0) => Self::Extensions(arg0.clone()),
        }
    }
}

/// Compatible folding expressions that can be used with folding schemes.
/// An expression from [kimchi::circuits::expr::Expr] can be converted into a
/// [FoldingCompatibleExpr] using the trait [From].
/// From there, an expression of type [IntegratedFoldingExpr] can be created
/// using the function [folding_expression].
#[derive(Debug)]
pub enum FoldingCompatibleExpr<C: FoldingConfig> {
    Atom(FoldingCompatibleExprInner<C>),
    Pow(Box<Self>, u64),
    Add(Box<Self>, Box<Self>),
    Sub(Box<Self>, Box<Self>),
    Mul(Box<Self>, Box<Self>),
    Double(Box<Self>),
    Square(Box<Self>),
}

impl<C: FoldingConfig> PartialEq for FoldingCompatibleExpr<C> {
    fn eq(&self, other: &Self) -> bool {
        match (self, other) {
            (Self::Atom(l0), Self::Atom(r0)) => l0 == r0,
            (Self::Pow(l0, l1), Self::Pow(r0, r1)) => l0 == r0 && l1 == r1,
            (Self::Add(l0, l1), Self::Add(r0, r1)) => l0 == r0 && l1 == r1,
            (Self::Sub(l0, l1), Self::Sub(r0, r1)) => l0 == r0 && l1 == r1,
            (Self::Mul(l0, l1), Self::Mul(r0, r1)) => l0 == r0 && l1 == r1,
            (Self::Double(l0), Self::Double(r0)) => l0 == r0,
            (Self::Square(l0), Self::Square(r0)) => l0 == r0,
            _ => false,
        }
    }
}

impl<C: FoldingConfig> Clone for FoldingCompatibleExpr<C> {
    fn clone(&self) -> Self {
        match self {
            Self::Atom(arg0) => Self::Atom(arg0.clone()),
            Self::Pow(arg0, arg1) => Self::Pow(arg0.clone(), arg1.clone()),
            Self::Add(arg0, arg1) => Self::Add(arg0.clone(), arg1.clone()),
            Self::Sub(arg0, arg1) => Self::Sub(arg0.clone(), arg1.clone()),
            Self::Mul(arg0, arg1) => Self::Mul(arg0.clone(), arg1.clone()),
            Self::Double(arg0) => Self::Double(arg0.clone()),
            Self::Square(arg0) => Self::Square(arg0.clone()),
        }
    }
}

impl<C: FoldingConfig> std::ops::Add for FoldingCompatibleExpr<C> {
    type Output = Self;

    fn add(self, rhs: Self) -> Self {
        Self::Add(Box::new(self), Box::new(rhs))
    }
}

impl<C: FoldingConfig> std::ops::Sub for FoldingCompatibleExpr<C> {
    type Output = Self;

    fn sub(self, rhs: Self) -> Self {
        Self::Sub(Box::new(self), Box::new(rhs))
    }
}

impl<C: FoldingConfig> std::ops::Mul for FoldingCompatibleExpr<C> {
    type Output = Self;

    fn mul(self, rhs: Self) -> Self {
        Self::Mul(Box::new(self), Box::new(rhs))
    }
}

/// Implement a human-readable version of a folding compatible expression.
// FIXME: use Display instead, to follow the recommendation of the trait.
impl<C: FoldingConfig> ToString for FoldingCompatibleExpr<C> {
    fn to_string(&self) -> String {
        match self {
            FoldingCompatibleExpr::Atom(c) => match c {
                FoldingCompatibleExprInner::Constant(c) => {
                    if c.is_zero() {
                        "0".to_string()
                    } else {
                        c.to_string()
                    }
                }
                FoldingCompatibleExprInner::Challenge(c) => {
                    format!("{:?}", c)
                }
                FoldingCompatibleExprInner::Cell(cell) => {
                    let Variable { col, row } = cell;
                    let next = match row {
                        CurrOrNext::Curr => "",
                        CurrOrNext::Next => " * ω",
                    };
                    format!("Col({:?}){}", col, next)
                }
                FoldingCompatibleExprInner::Extensions(e) => match e {
                    ExpExtension::U => "U".to_string(),
                    ExpExtension::Error => "E".to_string(),
                    ExpExtension::ExtendedWitness(i) => {
                        format!("ExWit({})", i)
                    }
                    ExpExtension::Alpha(i) => format!("α_{i}"),
                    ExpExtension::Selector(s) => format!("Selec({:?})", s),
                },
            },
            FoldingCompatibleExpr::Double(e) => {
                format!("2 {}", e.to_string())
            }
            FoldingCompatibleExpr::Square(e) => {
                format!("{} ^ 2", e.to_string())
            }
            FoldingCompatibleExpr::Add(e1, e2) => {
                format!("{} + {}", e1.to_string(), e2.to_string())
            }
            FoldingCompatibleExpr::Sub(e1, e2) => {
                format!("{} - {}", e1.to_string(), e2.to_string())
            }
            FoldingCompatibleExpr::Mul(e1, e2) => {
                format!("({}) ({})", e1.to_string(), e2.to_string())
            }
            FoldingCompatibleExpr::Pow(_, _) => todo!(),
        }
    }
}

/// Internal expression used for folding.
/// A "folding" expression is a multivariate polynomial like defined in
/// [kimchi::circuits::expr] with the following differences.
/// - No constructors related to zero-knowledge or lagrange basis (i.e. no
/// constructors related to the PIOP)
/// - The variables includes a set of columns that describes the initial circuit
/// shape, with additional columns strictly related to the folding scheme (error
/// term, etc).
// TODO: renamed in "RelaxedExpression"?
pub enum FoldingExp<C: FoldingConfig> {
    Atom(ExtendedFoldingColumn<C>),
    Pow(Box<Self>, u64),
    Add(Box<Self>, Box<Self>),
    Mul(Box<Self>, Box<Self>),
    Sub(Box<Self>, Box<Self>),
    Double(Box<Self>),
    Square(Box<Self>),
}

impl<C: FoldingConfig> std::hash::Hash for FoldingExp<C> {
    fn hash<H: std::hash::Hasher>(&self, state: &mut H) {
        core::mem::discriminant(self).hash(state);
    }
}

impl<C: FoldingConfig> std::fmt::Debug for FoldingExp<C> {
    fn fmt(&self, f: &mut std::fmt::Formatter<'_>) -> std::fmt::Result {
        match self {
            Self::Atom(arg0) => f.debug_tuple("Atom").field(arg0).finish(),
            Self::Pow(arg0, arg1) => f.debug_tuple("Pow").field(arg0).field(arg1).finish(),
            Self::Add(arg0, arg1) => f.debug_tuple("Add").field(arg0).field(arg1).finish(),
            Self::Mul(arg0, arg1) => f.debug_tuple("Mul").field(arg0).field(arg1).finish(),
            Self::Sub(arg0, arg1) => f.debug_tuple("Sub").field(arg0).field(arg1).finish(),
            Self::Double(arg0) => f.debug_tuple("Double").field(arg0).finish(),
            Self::Square(arg0) => f.debug_tuple("Square").field(arg0).finish(),
        }
    }
}

impl<C: FoldingConfig> Clone for FoldingExp<C> {
    fn clone(&self) -> Self {
        match self {
            Self::Atom(arg0) => Self::Atom(arg0.clone()),
            Self::Pow(arg0, arg1) => Self::Pow(arg0.clone(), arg1.clone()),
            Self::Add(arg0, arg1) => Self::Add(arg0.clone(), arg1.clone()),
            Self::Mul(arg0, arg1) => Self::Mul(arg0.clone(), arg1.clone()),
            Self::Sub(arg0, arg1) => Self::Sub(arg0.clone(), arg1.clone()),
            Self::Double(arg0) => Self::Double(arg0.clone()),
            Self::Square(arg0) => Self::Square(arg0.clone()),
        }
    }
}

impl<C: FoldingConfig> Eq for FoldingExp<C> {}

impl<C: FoldingConfig> PartialEq for FoldingExp<C> {
    fn eq(&self, other: &Self) -> bool {
        match (self, other) {
            (Self::Atom(l0), Self::Atom(r0)) => l0 == r0,
            (Self::Pow(l0, l1), Self::Pow(r0, r1)) => l0 == r0 && l1 == r1,
            (Self::Add(l0, l1), Self::Add(r0, r1)) => l0 == r0 && l1 == r1,
            (Self::Mul(l0, l1), Self::Mul(r0, r1)) => l0 == r0 && l1 == r1,
            (Self::Sub(l0, l1), Self::Sub(r0, r1)) => l0 == r0 && l1 == r1,
            (Self::Double(l0), Self::Double(r0)) => l0 == r0,
            (Self::Square(l0), Self::Square(r0)) => l0 == r0,
            _ => false,
        }
    }
}

impl<C: FoldingConfig> std::ops::Add for FoldingExp<C> {
    type Output = Self;

    fn add(self, rhs: Self) -> Self {
        Self::Add(Box::new(self), Box::new(rhs))
    }
}

impl<C: FoldingConfig> std::ops::Sub for FoldingExp<C> {
    type Output = Self;

    fn sub(self, rhs: Self) -> Self {
        Self::Sub(Box::new(self), Box::new(rhs))
    }
}

impl<C: FoldingConfig> std::ops::Mul for FoldingExp<C> {
    type Output = Self;

    fn mul(self, rhs: Self) -> Self {
        Self::Mul(Box::new(self), Box::new(rhs))
    }
}

impl<C: FoldingConfig> FoldingExp<C> {
    pub fn double(self) -> Self {
        Self::Double(Box::new(self))
    }
}

/// Converts an expression "compatible" with folding into a folded expression.
// TODO: use "into"?
// FIXME: add independent tests
// FIXME: test independently the behavior of pow_to_mul, and explain only why 8
// maximum
impl<C: FoldingConfig> FoldingCompatibleExpr<C> {
    pub(crate) fn simplify(self) -> FoldingExp<C> {
        use FoldingExp::*;
        match self {
            FoldingCompatibleExpr::Atom(atom) => match atom {
                FoldingCompatibleExprInner::Constant(c) => Atom(ExtendedFoldingColumn::Constant(c)),
                FoldingCompatibleExprInner::Challenge(c) => {
                    Atom(ExtendedFoldingColumn::Challenge(c))
                }
                FoldingCompatibleExprInner::Cell(col) => Atom(ExtendedFoldingColumn::Inner(col)),
                FoldingCompatibleExprInner::Extensions(ext) => {
                    match ext {
                        // TODO: this shouldn't be allowed, but is needed for now to add
                        // decomposable folding without many changes, it should be
                        // refactored at some point in the future
                        ExpExtension::Selector(s) => Atom(ExtendedFoldingColumn::Selector(s)),
                        _ => {
                            panic!("this should only be created by folding itself")
                        }
                    }
                }
            },
            FoldingCompatibleExpr::Double(exp) => Double(Box::new((*exp).simplify())),
            FoldingCompatibleExpr::Square(exp) => Square(Box::new((*exp).simplify())),
            FoldingCompatibleExpr::Add(e1, e2) => {
                let e1 = Box::new(e1.simplify());
                let e2 = Box::new(e2.simplify());
                Add(e1, e2)
            }
            FoldingCompatibleExpr::Sub(e1, e2) => {
                let e1 = Box::new(e1.simplify());
                let e2 = Box::new(e2.simplify());
                Sub(e1, e2)
            }
            FoldingCompatibleExpr::Mul(e1, e2) => {
                let e1 = Box::new(e1.simplify());
                let e2 = Box::new(e2.simplify());
                Mul(e1, e2)
            }
            FoldingCompatibleExpr::Pow(e, p) => Self::pow_to_mul(e.simplify(), p),
        }
    }

    fn pow_to_mul(exp: FoldingExp<C>, p: u64) -> FoldingExp<C>
    where
        C::Column: Clone,
        C::Challenge: Clone,
    {
        use FoldingExp::*;
        let e = Box::new(exp);
        let e_2 = Box::new(Square(e.clone()));
        match p {
            2 => *e_2,
            3 => Mul(e, e_2),
            4..=8 => {
                let e_4 = Box::new(Square(e_2.clone()));
                match p {
                    4 => *e_4,
                    5 => Mul(e, e_4),
                    6 => Mul(e_2, e_4),
                    7 => Mul(e, Box::new(Mul(e_2, e_4))),
                    8 => Square(e_4),
                    _ => unreachable!(),
                }
            }
            _ => panic!("unsupported"),
        }
    }
}

impl<C: FoldingConfig> FoldingExp<C> {
    /// Compute the degree of a folding expression.
    /// Only constants are of degree `0`, the rest is of degree `1`.
    /// An atom of degree `1` means that the atom is going to be randomised as
    /// described in the [top level documentation](super::expressions).
    pub(super) fn folding_degree(&self) -> Degree {
        use Degree::*;
        match self {
            FoldingExp::Atom(ex_col) => match ex_col {
                ExtendedFoldingColumn::Inner(col) => col.col.degree(),
                ExtendedFoldingColumn::WitnessExtended(_) => One,
                ExtendedFoldingColumn::Error => One,
                ExtendedFoldingColumn::Constant(_) => Zero,
                ExtendedFoldingColumn::Challenge(_) => One,
                ExtendedFoldingColumn::Alpha(_) => One,
                ExtendedFoldingColumn::Selector(_) => One,
            },
            FoldingExp::Double(e) => e.folding_degree(),
            FoldingExp::Square(e) => &e.folding_degree() * &e.folding_degree(),
            FoldingExp::Mul(e1, e2) => &e1.folding_degree() * &e2.folding_degree(),
            FoldingExp::Add(e1, e2) | FoldingExp::Sub(e1, e2) => {
                e1.folding_degree() + e2.folding_degree()
            }
            FoldingExp::Pow(_, 0) => Zero,
            FoldingExp::Pow(e, 1) => e.folding_degree(),
            FoldingExp::Pow(e, i) => {
                let degree = e.folding_degree();
                let mut acc = degree;
                for _ in 1..*i {
                    acc = &acc * &degree;
                }
                acc
            }
        }
    }

    /// Convert a folding expression into a compatible one.
    fn into_compatible(self) -> FoldingCompatibleExpr<C> {
        use FoldingCompatibleExpr::*;
        use FoldingCompatibleExprInner::*;
        match self {
            FoldingExp::Atom(c) => match c {
                ExtendedFoldingColumn::Inner(col) => Atom(Cell(col)),
                ExtendedFoldingColumn::WitnessExtended(i) => {
                    Atom(Extensions(ExpExtension::ExtendedWitness(i)))
                }
                ExtendedFoldingColumn::Error => Atom(Extensions(ExpExtension::Error)),
                ExtendedFoldingColumn::Constant(c) => Atom(Constant(c)),
                ExtendedFoldingColumn::Challenge(c) => Atom(Challenge(c)),
                ExtendedFoldingColumn::Alpha(i) => Atom(Extensions(ExpExtension::Alpha(i))),
                ExtendedFoldingColumn::Selector(s) => Atom(Extensions(ExpExtension::Selector(s))),
            },
            FoldingExp::Double(exp) => Double(Box::new(exp.into_compatible())),
            FoldingExp::Square(exp) => Square(Box::new(exp.into_compatible())),
            FoldingExp::Add(e1, e2) => {
                let e1 = Box::new(e1.into_compatible());
                let e2 = Box::new(e2.into_compatible());
                Add(e1, e2)
            }
            FoldingExp::Sub(e1, e2) => {
                let e1 = Box::new(e1.into_compatible());
                let e2 = Box::new(e2.into_compatible());
                Sub(e1, e2)
            }
            FoldingExp::Mul(e1, e2) => {
                let e1 = Box::new(e1.into_compatible());
                let e2 = Box::new(e2.into_compatible());
                Mul(e1, e2)
            }
            // TODO: Replace with `Pow`
            FoldingExp::Pow(_, 0) => Atom(Constant(<C::Curve as AffineCurve>::ScalarField::one())),
            FoldingExp::Pow(e, 1) => e.into_compatible(),
            FoldingExp::Pow(e, i) => {
                let e = e.into_compatible();
                let mut acc = e.clone();
                for _ in 1..i {
                    acc = Mul(Box::new(e.clone()), Box::new(acc))
                }
                acc
            }
        }
    }
}

/// Used to encode the sign of a term in a polynomial.
// FIXME: is it really needed?
#[derive(Copy, Clone, Debug, PartialEq, Eq)]
pub enum Sign {
    Pos,
    Neg,
}

impl std::ops::Neg for Sign {
    type Output = Self;

    fn neg(self) -> Self {
        match self {
            Sign::Pos => Sign::Neg,
            Sign::Neg => Sign::Pos,
        }
    }
}

<<<<<<< HEAD
// TODO: doc - What is a term?
#[derive(Debug)]
=======
/// A term of a polynomial
/// For instance, in the polynomial `3 X_{1} X_{2} + 2 X_{3}`, the terms are
/// `3 X_{1} X_{2}` and `2 X_{3}`.
/// The sign is used to encode the sign of the term at the expression level.
/// It is used to split a polynomial in its terms/monomials of degree `0`, `1`
/// and `2`.
#[derive(Clone, Debug)]
>>>>>>> f81dc7c0
pub struct Term<C: FoldingConfig> {
    pub exp: FoldingExp<C>,
    pub sign: Sign,
}

impl<C: FoldingConfig> Clone for Term<C> {
    fn clone(&self) -> Self {
        Self {
            exp: self.exp.clone(),
            sign: self.sign.clone(),
        }
    }
}

impl<C: FoldingConfig> Term<C> {
    fn double(self) -> Self {
        let Self { exp, sign } = self;
        let exp = FoldingExp::Double(Box::new(exp));
        Self { exp, sign }
    }
}

impl<C: FoldingConfig> std::ops::Mul for &Term<C> {
    type Output = Term<C>;

    fn mul(self, rhs: Self) -> Self::Output {
        let sign = if self.sign == rhs.sign {
            Sign::Pos
        } else {
            Sign::Neg
        };
        let exp = FoldingExp::Mul(Box::new(self.exp.clone()), Box::new(rhs.exp.clone()));
        Term { exp, sign }
    }
}

impl<C: FoldingConfig> std::ops::Neg for Term<C> {
    type Output = Self;

    fn neg(self) -> Self::Output {
        Term {
            sign: -self.sign,
            ..self
        }
    }
}

<<<<<<< HEAD
/// A simplified expression with all terms separated by degree
=======
/// A value of type [IntegratedFoldingExpr] is the result of the split of a
/// polynomial in its monomials of degree `0`, `1` and `2`.
/// It is used to compute the error terms. For an example, have a look at the
/// [top level documentation](super::expressions).
#[derive(Clone, Debug)]
>>>>>>> f81dc7c0
pub struct IntegratedFoldingExpr<C: FoldingConfig> {
    // (exp,sign,alpha)
    pub(super) degree_0: Vec<(FoldingExp<C>, Sign, usize)>,
    pub(super) degree_1: Vec<(FoldingExp<C>, Sign, usize)>,
    pub(super) degree_2: Vec<(FoldingExp<C>, Sign, usize)>,
}

impl<C: FoldingConfig> std::fmt::Debug for IntegratedFoldingExpr<C> {
    fn fmt(&self, f: &mut std::fmt::Formatter<'_>) -> std::fmt::Result {
        f.debug_struct("IntegratedFoldingExpr")
            .field("degree_0", &self.degree_0)
            .field("degree_1", &self.degree_1)
            .field("degree_2", &self.degree_2)
            .finish()
    }
}

impl<C: FoldingConfig> Clone for IntegratedFoldingExpr<C> {
    fn clone(&self) -> Self {
        Self {
            degree_0: self.degree_0.clone(),
            degree_1: self.degree_1.clone(),
            degree_2: self.degree_2.clone(),
        }
    }
}

impl<C: FoldingConfig> Default for IntegratedFoldingExpr<C> {
    fn default() -> Self {
        Self {
            degree_0: vec![],
            degree_1: vec![],
            degree_2: vec![],
        }
    }
}

impl<C: FoldingConfig> IntegratedFoldingExpr<C> {
    /// Combines constraints into single expression
    pub fn final_expression(self) -> FoldingCompatibleExpr<C> {
        use FoldingCompatibleExpr::*;
        /// TODO: should use powers of alpha
        use FoldingCompatibleExprInner::*;
        let Self {
            degree_0,
            degree_1,
            degree_2,
        } = self;
        let [d0, d1, d2] = [degree_0, degree_1, degree_2]
            .map(|exps| {
                let init =
                    FoldingExp::Atom(ExtendedFoldingColumn::Constant(ScalarField::<C>::zero()));
                exps.into_iter().fold(init, |acc, (exp, sign, alpha)| {
                    let exp = FoldingExp::Mul(
                        Box::new(exp),
                        Box::new(FoldingExp::Atom(ExtendedFoldingColumn::Alpha(alpha))),
                    );
                    match sign {
                        Sign::Pos => FoldingExp::Add(Box::new(acc), Box::new(exp)),
                        Sign::Neg => FoldingExp::Sub(Box::new(acc), Box::new(exp)),
                    }
                })
            })
            .map(|e| e.into_compatible());
        let u = || Box::new(Atom(Extensions(ExpExtension::U)));
        let u2 = || Box::new(Square(u()));
        let d0 = FoldingCompatibleExpr::Mul(Box::new(d0), u2());
        let d1 = FoldingCompatibleExpr::Mul(Box::new(d1), u());
        let d2 = Box::new(d2);
        let exp = FoldingCompatibleExpr::Add(Box::new(d0), Box::new(d1));
        let exp = FoldingCompatibleExpr::Add(Box::new(exp), d2);
        FoldingCompatibleExpr::Add(
            Box::new(exp),
            Box::new(Atom(Extensions(ExpExtension::Error))),
        )
    }
}

pub fn extract_terms<C: FoldingConfig>(exp: FoldingExp<C>) -> Box<dyn Iterator<Item = Term<C>>> {
    use FoldingExp::*;
    let exps: Box<dyn Iterator<Item = Term<C>>> = match exp {
        exp @ Atom(_) => Box::new(
            [Term {
                exp,
                sign: Sign::Pos,
            }]
            .into_iter(),
        ),
        Double(exp) => Box::new(extract_terms(*exp).map(Term::double)),
        Square(exp) => {
            let terms = extract_terms(*exp).collect_vec();
            let mut combinations = Vec::with_capacity(terms.len() ^ 2);
            for t1 in terms.iter() {
                for t2 in terms.iter() {
                    combinations.push(t1 * t2)
                }
            }
            Box::new(combinations.into_iter())
        }
        Add(e1, e2) => {
            let e1 = extract_terms(*e1);
            let e2 = extract_terms(*e2);
            Box::new(e1.chain(e2))
        }
        Sub(e1, e2) => {
            let e1 = extract_terms(*e1);
            let e2 = extract_terms(*e2).map(|t| -t);
            Box::new(e1.chain(e2))
        }
        Mul(e1, e2) => {
            let e1 = extract_terms(*e1).collect_vec();
            let e2 = extract_terms(*e2).collect_vec();
            let mut combinations = Vec::with_capacity(e1.len() * e2.len());
            for t1 in e1.iter() {
                for t2 in e2.iter() {
                    combinations.push(t1 * t2)
                }
            }
            Box::new(combinations.into_iter())
        }
        Pow(_, 0) => Box::new(
            [Term {
                exp: FoldingExp::Atom(ExtendedFoldingColumn::Constant(
                    <C::Curve as AffineCurve>::ScalarField::one(),
                )),
                sign: Sign::Pos,
            }]
            .into_iter(),
        ),
        Pow(e, 1) => extract_terms(*e),
        Pow(e, mut i) => {
            let e = extract_terms(*e).collect_vec();
            let mut acc = e.clone();
            // Could do this inplace, but it's more annoying to write
            while i > 2 {
                let mut combinations = Vec::with_capacity(e.len() * acc.len());
                for t1 in e.iter() {
                    for t2 in acc.iter() {
                        combinations.push(t1 * t2)
                    }
                }
                acc = combinations;
                i -= 1;
            }
            Box::new(acc.into_iter())
        }
    };
    exps
}

/// Convert a list of folding compatible expression into the folded form.
pub fn folding_expression<C: FoldingConfig>(
    exps: Vec<FoldingCompatibleExpr<C>>,
) -> (IntegratedFoldingExpr<C>, ExtendedWitnessGenerator<C>, usize) {
    let simplified_expressions = exps.into_iter().map(|exp| exp.simplify()).collect_vec();
    let (
        Quadraticized {
            original_constraints: expressions,
            extra_constraints: extra_expressions,
            extended_witness_generator,
        },
        added_columns,
    ) = quadraticize(simplified_expressions);
    let mut terms = vec![];
    let mut alpha = 0;
    for exp in expressions.into_iter() {
        terms.extend(extract_terms(exp).map(|term| (term, alpha)));
        alpha += 1;
    }
    for exp in extra_expressions.into_iter() {
        terms.extend(extract_terms(exp).map(|term| (term, alpha)));
        alpha += 1;
    }
    let mut integrated = IntegratedFoldingExpr::default();
    for (term, alpha) in terms.into_iter() {
        let Term { exp, sign } = term;
        let degree = exp.folding_degree();
        let t = (exp, sign, alpha);
        match degree {
            Degree::Zero => integrated.degree_0.push(t),
            Degree::One => integrated.degree_1.push(t),
            Degree::Two => integrated.degree_2.push(t),
        }
    }
    (integrated, extended_witness_generator, added_columns)
}

// CONVERSIONS FROM EXPR TO FOLDING COMPATIBLE EXPRESSIONS

impl<F, Config: FoldingConfig> From<ConstantExprInner<F>> for FoldingCompatibleExprInner<Config>
where
    Config::Curve: AffineCurve<ScalarField = F>,
    Config::Challenge: From<ChallengeTerm>,
{
    fn from(expr: ConstantExprInner<F>) -> Self {
        match expr {
            ConstantExprInner::Challenge(chal) => {
                FoldingCompatibleExprInner::Challenge(chal.into())
            }
            ConstantExprInner::Constant(c) => match c {
                ConstantTerm::Literal(f) => FoldingCompatibleExprInner::Constant(f),
                ConstantTerm::EndoCoefficient | ConstantTerm::Mds { row: _, col: _ } => {
                    panic!("When special constants are involved, don't forget to simplify the expression before.")
                }
            },
        }
    }
}

impl<F, Col, Config: FoldingConfig<Column = Col>> From<ExprInner<ConstantExprInner<F>, Col>>
    for FoldingCompatibleExprInner<Config>
where
    Config::Curve: AffineCurve<ScalarField = F>,
    Config::Challenge: From<ChallengeTerm>,
{
    // TODO: check if this needs some special treatment for Extensions
    fn from(expr: ExprInner<ConstantExprInner<F>, Col>) -> Self {
        match expr {
            ExprInner::Constant(cexpr) => cexpr.into(),
            ExprInner::Cell(col) => FoldingCompatibleExprInner::Cell(col),
            ExprInner::UnnormalizedLagrangeBasis(_) => {
                panic!("UnnormalizedLagrangeBasis should not be used in folding expressions")
            }
            ExprInner::VanishesOnZeroKnowledgeAndPreviousRows => {
                panic!("VanishesOnZeroKnowledgeAndPreviousRows should not be used in folding expressions")
            }
        }
    }
}

impl<F, Col, Config: FoldingConfig<Column = Col>>
    From<Operations<ExprInner<ConstantExprInner<F>, Col>>> for FoldingCompatibleExpr<Config>
where
    Config::Curve: AffineCurve<ScalarField = F>,
    Config::Challenge: From<ChallengeTerm>,
{
    fn from(expr: Operations<ExprInner<ConstantExprInner<F>, Col>>) -> Self {
        match expr {
            Operations::Atom(inner) => FoldingCompatibleExpr::Atom(inner.into()),
            Operations::Add(x, y) => {
                FoldingCompatibleExpr::Add(Box::new((*x).into()), Box::new((*y).into()))
            }
            Operations::Mul(x, y) => {
                FoldingCompatibleExpr::Mul(Box::new((*x).into()), Box::new((*y).into()))
            }
            Operations::Sub(x, y) => {
                FoldingCompatibleExpr::Sub(Box::new((*x).into()), Box::new((*y).into()))
            }
            Operations::Double(x) => FoldingCompatibleExpr::Double(Box::new((*x).into())),
            Operations::Square(x) => FoldingCompatibleExpr::Square(Box::new((*x).into())),
            Operations::Pow(e, p) => FoldingCompatibleExpr::Pow(Box::new((*e).into()), p),
            _ => panic!("Operation not supported in folding expressions"),
        }
    }
}

impl<F, Col, Config: FoldingConfig<Column = Col>> From<Operations<ConstantExprInner<F>>>
    for FoldingCompatibleExpr<Config>
where
    Config::Curve: AffineCurve<ScalarField = F>,
    Config::Challenge: From<ChallengeTerm>,
{
    fn from(expr: Operations<ConstantExprInner<F>>) -> Self {
        match expr {
            Operations::Add(x, y) => {
                FoldingCompatibleExpr::Add(Box::new((*x).into()), Box::new((*y).into()))
            }
            Operations::Mul(x, y) => {
                FoldingCompatibleExpr::Mul(Box::new((*x).into()), Box::new((*y).into()))
            }
            Operations::Sub(x, y) => {
                FoldingCompatibleExpr::Sub(Box::new((*x).into()), Box::new((*y).into()))
            }
            Operations::Double(x) => FoldingCompatibleExpr::Double(Box::new((*x).into())),
            Operations::Square(x) => FoldingCompatibleExpr::Square(Box::new((*x).into())),
            Operations::Pow(e, p) => FoldingCompatibleExpr::Pow(Box::new((*e).into()), p),
            _ => panic!("Operation not supported in folding expressions"),
        }
    }
}

impl<F, Col, Config: FoldingConfig<Column = Col>>
    From<Operations<ExprInner<Operations<ConstantExprInner<F>>, Col>>>
    for FoldingCompatibleExpr<Config>
where
    Config::Curve: AffineCurve<ScalarField = F>,
    Config::Challenge: From<ChallengeTerm>,
{
    fn from(expr: Operations<ExprInner<Operations<ConstantExprInner<F>>, Col>>) -> Self {
        match expr {
            Operations::Atom(inner) => match inner {
                ExprInner::Constant(op) => match op {
                    // The constant expressions nodes are considered as top level
                    // expressions in folding
                    Operations::Atom(inner) => FoldingCompatibleExpr::Atom(inner.into()),
                    Operations::Add(x, y) => {
                        FoldingCompatibleExpr::Add(Box::new((*x).into()), Box::new((*y).into()))
                    }
                    Operations::Mul(x, y) => {
                        FoldingCompatibleExpr::Mul(Box::new((*x).into()), Box::new((*y).into()))
                    }
                    Operations::Sub(x, y) => {
                        FoldingCompatibleExpr::Sub(Box::new((*x).into()), Box::new((*y).into()))
                    }
                    Operations::Double(x) => FoldingCompatibleExpr::Double(Box::new((*x).into())),
                    Operations::Square(x) => FoldingCompatibleExpr::Square(Box::new((*x).into())),
                    Operations::Pow(e, p) => FoldingCompatibleExpr::Pow(Box::new((*e).into()), p),
                    _ => panic!("Operation not supported in folding expressions"),
                },
                ExprInner::Cell(col) => {
                    FoldingCompatibleExpr::Atom(FoldingCompatibleExprInner::Cell(col))
                }
                ExprInner::UnnormalizedLagrangeBasis(_) => {
                    panic!("UnnormalizedLagrangeBasis should not be used in folding expressions")
                }
                ExprInner::VanishesOnZeroKnowledgeAndPreviousRows => {
                    panic!("VanishesOnZeroKnowledgeAndPreviousRows should not be used in folding expressions")
                }
            },
            Operations::Add(x, y) => {
                FoldingCompatibleExpr::Add(Box::new((*x).into()), Box::new((*y).into()))
            }
            Operations::Mul(x, y) => {
                FoldingCompatibleExpr::Mul(Box::new((*x).into()), Box::new((*y).into()))
            }
            Operations::Sub(x, y) => {
                FoldingCompatibleExpr::Sub(Box::new((*x).into()), Box::new((*y).into()))
            }
            Operations::Double(x) => FoldingCompatibleExpr::Double(Box::new((*x).into())),
            Operations::Square(x) => FoldingCompatibleExpr::Square(Box::new((*x).into())),
            Operations::Pow(e, p) => FoldingCompatibleExpr::Pow(Box::new((*e).into()), p),
            _ => panic!("Operation not supported in folding expressions"),
        }
    }
}<|MERGE_RESOLUTION|>--- conflicted
+++ resolved
@@ -795,18 +795,13 @@
     }
 }
 
-<<<<<<< HEAD
-// TODO: doc - What is a term?
-#[derive(Debug)]
-=======
 /// A term of a polynomial
 /// For instance, in the polynomial `3 X_{1} X_{2} + 2 X_{3}`, the terms are
 /// `3 X_{1} X_{2}` and `2 X_{3}`.
 /// The sign is used to encode the sign of the term at the expression level.
 /// It is used to split a polynomial in its terms/monomials of degree `0`, `1`
 /// and `2`.
-#[derive(Clone, Debug)]
->>>>>>> f81dc7c0
+#[derive(Debug)]
 pub struct Term<C: FoldingConfig> {
     pub exp: FoldingExp<C>,
     pub sign: Sign,
@@ -854,15 +849,10 @@
     }
 }
 
-<<<<<<< HEAD
-/// A simplified expression with all terms separated by degree
-=======
 /// A value of type [IntegratedFoldingExpr] is the result of the split of a
 /// polynomial in its monomials of degree `0`, `1` and `2`.
 /// It is used to compute the error terms. For an example, have a look at the
 /// [top level documentation](super::expressions).
-#[derive(Clone, Debug)]
->>>>>>> f81dc7c0
 pub struct IntegratedFoldingExpr<C: FoldingConfig> {
     // (exp,sign,alpha)
     pub(super) degree_0: Vec<(FoldingExp<C>, Sign, usize)>,
