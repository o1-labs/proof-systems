//! This library implements basic components to fold computations expressed as
//! multivariate polynomials of any degree. It is based on the "folding scheme"
//! described in the [Nova](https://eprint.iacr.org/2021/370.pdf) paper.
//! It implements different components to achieve it:
//! - quadriticization: a submodule to reduce multivariate polynomials to degree
//! `2`
//! - decomposable_folding: a submodule to "parallelize" folded computations
//! Examples can be found in the directory `examples`.
//! The folding library is meant to be used in harmony with the library `ivc`.
//! To use the library, the user has to define first a "folding configuration"
//! described in the trait [FoldingConfig]. Each expression has to be converted
//! into [crate::expressions::FoldingCompatibleExpr] before being converted into
//! [crate::expressions::FoldingExp].
// TODO: the documentation above might need more descriptions.

use ark_ec::AffineCurve;
use ark_ff::Zero;
use ark_poly::{EvaluationDomain, Evaluations, Radix2EvaluationDomain};
use error_term::{compute_error, ExtendedEnv};
use expressions::{folding_expression, FoldingColumnTrait, IntegratedFoldingExpr};
use instance_witness::{RelaxableInstance, RelaxablePair};
use kimchi::circuits::gate::CurrOrNext;
use poly_commitment::{commitment::CommitmentCurve, PolyComm, SRS};
use quadraticization::ExtendedWitnessGenerator;
use std::{fmt::Debug, hash::Hash};
// Make available outside the crate to avoid code duplication
pub use error_term::Side;
#[cfg(feature = "bn254")]
pub use expressions::{ExpExtension, FoldingCompatibleExpr};
pub use instance_witness::{Instance, RelaxedInstance, RelaxedWitness, Witness};

pub mod columns;
pub mod decomposable_folding;

mod error_term;

pub mod expressions;
mod instance_witness;
mod quadraticization;

// Modules strictly related to tests
// TODO: should we move them into an explicit subdirectory `test`?
#[cfg(test)]
#[cfg(feature = "bn254")]
mod examples;
<<<<<<< HEAD
pub mod expressions;

mod instance_witness;

#[cfg(test)]
mod mock;

mod quadraticization;
=======
#[cfg(test)]
mod mock;
>>>>>>> b443013b

// Simple type alias as ScalarField is often used. Reduce type complexity for
// clippy.
// Should be moved into FoldingConfig, but associated type defaults are unstable
// at the moment.
type ScalarField<C> = <<C as FoldingConfig>::Curve as AffineCurve>::ScalarField;

pub trait FoldingConfig: Clone + Debug + Eq + Hash + 'static {
    type Column: FoldingColumnTrait + Debug + Eq + Hash;
<<<<<<< HEAD
    //in case of using decomposable folding, if not it can be just ()
    type Selector: Clone + Debug + Eq + Hash;
=======
    // in case of using docomposable folding, if not it can be just ()
    type S: Clone + Debug + Eq + Hash;
>>>>>>> b443013b

    /// The type of an abstract challenge that can be found in the expressions
    /// provided as constraints.
    type Challenge: Clone + Copy + Debug + Eq + Hash;

    /// The target curve used by the polynomial commitment
    type Curve: CommitmentCurve;

    type Srs: SRS<Self::Curve>;

    /// The sponge used to create challenges
    // FIXME: use Sponge from kimchi
    type Sponge: Sponge<Self::Curve>;

    /// For Plonk, it will be the commitments to the polynomials and the challenges
    type Instance: Instance<Self::Curve>;

    /// For PlonK, it will be the polynomials in evaluation form that we commit
    /// to, i.e. the columns.
    /// In the generic prover/verifier, it would be `kimchi_msm::witness::Witness`.
    type Witness: Witness<Self::Curve>;

    type Structure;

    type Env: FoldingEnv<
        <Self::Curve as AffineCurve>::ScalarField,
        Self::Instance,
        Self::Witness,
        Self::Column,
        Self::Challenge,
        Self::Selector,
        Structure = Self::Structure,
    >;

    /// Return the size of the circuit, i.e. the number of rows
    fn rows() -> usize;
}

#[derive(Clone, Debug)]
pub(crate) enum EvalLeaf<'a, F> {
    Const(F),
    Col(&'a Vec<F>),
    Result(Vec<F>),
}

impl<'a, F: std::fmt::Display> std::fmt::Display for EvalLeaf<'a, F> {
    fn fmt(&self, f: &mut std::fmt::Formatter<'_>) -> std::fmt::Result {
        let vec = match self {
            EvalLeaf::Const(c) => {
                write!(f, "Const: {}", c)?;
                return Ok(());
            }
            EvalLeaf::Col(a) => a,
            EvalLeaf::Result(a) => a,
        };
        writeln!(f, "[")?;
        for e in vec.iter() {
            writeln!(f, "{e}")?;
        }
        write!(f, "]")?;
        Ok(())
    }
}

impl<'a, F: std::ops::Add<Output = F> + Clone> std::ops::Add for EvalLeaf<'a, F> {
    type Output = Self;

    fn add(self, rhs: Self) -> Self {
        Self::bin_op(|a, b| a + b, self, rhs)
    }
}

impl<'a, F: std::ops::Sub<Output = F> + Clone> std::ops::Sub for EvalLeaf<'a, F> {
    type Output = Self;

    fn sub(self, rhs: Self) -> Self {
        Self::bin_op(|a, b| a - b, self, rhs)
    }
}

impl<'a, F: std::ops::Mul<Output = F> + Clone> std::ops::Mul for EvalLeaf<'a, F> {
    type Output = Self;

    fn mul(self, rhs: Self) -> Self {
        Self::bin_op(|a, b| a * b, self, rhs)
    }
}

impl<'a, F: std::ops::Mul<Output = F> + Clone> std::ops::Mul<F> for EvalLeaf<'a, F> {
    type Output = Self;

    fn mul(self, rhs: F) -> Self {
        self * Self::Const(rhs)
    }
}

impl<'a, F: Clone> EvalLeaf<'a, F> {
    fn map<M: Fn(&F) -> F, I: Fn(&mut F)>(self, map: M, in_place: I) -> Self {
        use EvalLeaf::*;
        match self {
            Const(c) => Const(map(&c)),
            Col(col) => {
                let res = col.iter().map(map).collect();
                Result(res)
            }
            Result(mut col) => {
                for cell in col.iter_mut() {
                    in_place(cell);
                }
                Result(col)
            }
        }
    }

    fn bin_op<M: Fn(F, F) -> F>(f: M, a: Self, b: Self) -> Self {
        use EvalLeaf::*;
        match (a, b) {
            (Const(a), Const(b)) => Const(f(a, b)),
            (Const(a), Col(b)) => {
                let res = b.iter().map(|b| f(a.clone(), b.clone())).collect();
                Result(res)
            }
            (Col(a), Const(b)) => {
                let res = a.iter().map(|a| f(a.clone(), b.clone())).collect();
                Result(res)
            }
            (Col(a), Col(b)) => {
                let res = (a.iter())
                    .zip(b.iter())
                    .map(|(a, b)| f(a.clone(), b.clone()))
                    .collect();
                Result(res)
            }
            (Result(mut a), Const(b)) => {
                for a in a.iter_mut() {
                    *a = f(a.clone(), b.clone())
                }
                Result(a)
            }
            (Const(a), Result(mut b)) => {
                for b in b.iter_mut() {
                    *b = f(a.clone(), b.clone())
                }
                Result(b)
            }
            (Result(mut a), Col(b)) => {
                for (a, b) in a.iter_mut().zip(b.iter()) {
                    *a = f(a.clone(), b.clone())
                }
                Result(a)
            }
            (Col(a), Result(mut b)) => {
                for (a, b) in a.iter().zip(b.iter_mut()) {
                    *b = f(b.clone(), a.clone())
                }
                Result(b)
            }
            (Result(mut a), Result(b)) => {
                for (a, b) in a.iter_mut().zip(b.into_iter()) {
                    *a = f(a.clone(), b)
                }
                Result(a)
            }
        }
    }

    fn unwrap(self) -> Vec<F>
    where
        F: Clone,
    {
        match self {
            EvalLeaf::Col(res) => res.to_vec(),
            EvalLeaf::Result(res) => res,
            EvalLeaf::Const(_) => panic!("Attempted to unwrap a constant"),
        }
    }
}

/// Describe a folding environment.
/// The type parameters are:
/// - `F`: The field of the circuit/computation
/// - `I`: The instance type, i.e the public inputs
/// - `W`: The type of the witness, i.e. the private inputs
/// - `Col`: The type of the column
/// - `Chal`: The type of the challenge
<<<<<<< HEAD
/// - `Selector`: The type of the selector
pub trait FoldingEnv<F, I, W, Col, Chal, Selector> {
=======
/// - `S`: The type of selectors
pub trait FoldingEnv<F, I, W, Col, Chal, S> {
>>>>>>> b443013b
    /// Structure which could be storing useful information like selectors, etc.
    type Structure;

    /// Creates a new environment storing the structure, instances and witnesses.
    fn new(structure: &Self::Structure, instances: [&I; 2], witnesses: [&W; 2]) -> Self;

    // TODO: move into `FoldingConfig`
    // FIXME: when we move this to `FoldingConfig` it will be general for all impls as:
    // vec![F::zero(); Self::rows()]
    /// Returns a vector of zeros with the same length as the number of rows in
    /// the circuit.
    fn zero_vec(&self) -> Vec<F>;

    /// Returns the evaluations of a given column witness at omega or zeta*omega.
    fn col(&self, col: Col, curr_or_next: CurrOrNext, side: Side) -> &Vec<F>;

    // TODO: could be shared across circuits of the same type
    /// Returns the evaluations of the i-th Lagrangian term.
    fn lagrange_basis(&self, i: usize) -> &Vec<F>;

    /// Obtains a given challenge from the expanded instance for one side.
    /// The challenges are stored inside the instances structs.
    fn challenge(&self, challenge: Chal, side: Side) -> F;

    /// Computes the i-th power of alpha for a given side.
    /// Folding itself will provide us with the alpha value.
    fn alpha(&self, i: usize, side: Side) -> F;
<<<<<<< HEAD
    /// similar to col(), but folding may ask for a dynamic selector directly instead
    /// of just column that happens to be a selector
    fn selector(&self, s: &Selector, side: Side) -> &Vec<F>;
=======

    /// similar to [Self::col], but folding may ask for a dynamic selector directly
    /// instead of just column that happens to be a selector
    fn selector(&self, s: &S, side: Side) -> &Vec<F>;
>>>>>>> b443013b
}

/// TODO: Use Sponge trait from kimchi
pub trait Sponge<G: CommitmentCurve> {
    /// Compute a challenge from two commitments
    fn challenge(absorbe: &[PolyComm<G>; 2]) -> G::ScalarField;
}

type Evals<F> = Evaluations<F, Radix2EvaluationDomain<F>>;

pub struct FoldingScheme<CF: FoldingConfig> {
    expression: IntegratedFoldingExpr<CF>,
    srs: CF::Srs,
    domain: Radix2EvaluationDomain<ScalarField<CF>>,
    zero_commitment: PolyComm<CF::Curve>,
    zero_vec: Evals<ScalarField<CF>>,
    structure: CF::Structure,
    extended_witness_generator: ExtendedWitnessGenerator<CF>,
}

impl<CF: FoldingConfig> FoldingScheme<CF> {
    pub fn new(
        constraints: Vec<FoldingCompatibleExpr<CF>>,
        srs: CF::Srs,
        domain: Radix2EvaluationDomain<ScalarField<CF>>,
        structure: CF::Structure,
    ) -> (Self, FoldingCompatibleExpr<CF>) {
        let (expression, extended_witness_generator) = folding_expression(constraints);
        let zero = <ScalarField<CF>>::zero();
        let evals = std::iter::repeat(zero).take(domain.size()).collect();
        let zero_vec_evals = Evaluations::from_vec_and_domain(evals, domain);
        let zero_commitment = srs.commit_evaluations_non_hiding(domain, &zero_vec_evals);
        let zero_vec = zero_vec_evals;
        let final_expression = expression.clone().final_expression();
        let scheme = Self {
            expression,
            srs,
            domain,
            zero_commitment,
            zero_vec,
            structure,
            extended_witness_generator,
        };
        (scheme, final_expression)
    }

    #[allow(clippy::type_complexity)]
    pub fn fold_instance_witness_pair<A, B>(
        &self,
        a: A,
        b: B,
    ) -> (
        RelaxedInstance<CF::Curve, CF::Instance>,
        RelaxedWitness<CF::Curve, CF::Witness>,
        [PolyComm<CF::Curve>; 2],
    )
    where
        A: RelaxablePair<CF::Curve, CF::Instance, CF::Witness>,
        B: RelaxablePair<CF::Curve, CF::Instance, CF::Witness>,
    {
        let a = a.relax(&self.zero_vec, self.zero_commitment.clone());
        let b = b.relax(&self.zero_vec, self.zero_commitment.clone());

        let u = (a.0.u, b.0.u);

        let (ins1, wit1) = a;
        let (ins2, wit2) = b;
        let env = ExtendedEnv::new(
            &self.structure,
            [ins1, ins2],
            [wit1, wit2],
            self.domain,
            None,
        );
        let env = env.compute_extension(&self.extended_witness_generator, &self.srs);
        let error = compute_error(&self.expression, &env, u);
        let error_evals = error.map(|e| Evaluations::from_vec_and_domain(e, self.domain));

        //can use array::each_ref() when stable
        let error_commitments = [&error_evals[0], &error_evals[1]]
            .map(|e| self.srs.commit_evaluations_non_hiding(self.domain, e));

        let error = error_evals.map(|e| e.evals);
        let challenge = <CF::Sponge>::challenge(&error_commitments);
        let ([ins1, ins2], [wit1, wit2]) = env.unwrap();
        let instance =
            RelaxedInstance::combine_and_sub_error(ins1, ins2, challenge, &error_commitments);
        let witness = RelaxedWitness::combine_and_sub_error(wit1, wit2, challenge, error);
        (instance, witness, error_commitments)
    }

    pub fn fold_instance_pair<A, B>(
        &self,
        a: A,
        b: B,
        error_commitments: [PolyComm<CF::Curve>; 2],
    ) -> RelaxedInstance<CF::Curve, CF::Instance>
    where
        A: RelaxableInstance<CF::Curve, CF::Instance>,
        B: RelaxableInstance<CF::Curve, CF::Instance>,
    {
        let a: RelaxedInstance<CF::Curve, CF::Instance> = a.relax(self.zero_commitment.clone());
        let b: RelaxedInstance<CF::Curve, CF::Instance> = b.relax(self.zero_commitment.clone());
        let challenge = <CF::Sponge>::challenge(&error_commitments);
        RelaxedInstance::combine_and_sub_error(a, b, challenge, &error_commitments)
    }
}<|MERGE_RESOLUTION|>--- conflicted
+++ resolved
@@ -43,19 +43,8 @@
 #[cfg(test)]
 #[cfg(feature = "bn254")]
 mod examples;
-<<<<<<< HEAD
-pub mod expressions;
-
-mod instance_witness;
-
 #[cfg(test)]
 mod mock;
-
-mod quadraticization;
-=======
-#[cfg(test)]
-mod mock;
->>>>>>> b443013b
 
 // Simple type alias as ScalarField is often used. Reduce type complexity for
 // clippy.
@@ -65,13 +54,8 @@
 
 pub trait FoldingConfig: Clone + Debug + Eq + Hash + 'static {
     type Column: FoldingColumnTrait + Debug + Eq + Hash;
-<<<<<<< HEAD
-    //in case of using decomposable folding, if not it can be just ()
+    // in case of using docomposable folding, if not it can be just ()
     type Selector: Clone + Debug + Eq + Hash;
-=======
-    // in case of using docomposable folding, if not it can be just ()
-    type S: Clone + Debug + Eq + Hash;
->>>>>>> b443013b
 
     /// The type of an abstract challenge that can be found in the expressions
     /// provided as constraints.
@@ -257,13 +241,8 @@
 /// - `W`: The type of the witness, i.e. the private inputs
 /// - `Col`: The type of the column
 /// - `Chal`: The type of the challenge
-<<<<<<< HEAD
 /// - `Selector`: The type of the selector
 pub trait FoldingEnv<F, I, W, Col, Chal, Selector> {
-=======
-/// - `S`: The type of selectors
-pub trait FoldingEnv<F, I, W, Col, Chal, S> {
->>>>>>> b443013b
     /// Structure which could be storing useful information like selectors, etc.
     type Structure;
 
@@ -291,16 +270,10 @@
     /// Computes the i-th power of alpha for a given side.
     /// Folding itself will provide us with the alpha value.
     fn alpha(&self, i: usize, side: Side) -> F;
-<<<<<<< HEAD
-    /// similar to col(), but folding may ask for a dynamic selector directly instead
-    /// of just column that happens to be a selector
-    fn selector(&self, s: &Selector, side: Side) -> &Vec<F>;
-=======
 
     /// similar to [Self::col], but folding may ask for a dynamic selector directly
     /// instead of just column that happens to be a selector
-    fn selector(&self, s: &S, side: Side) -> &Vec<F>;
->>>>>>> b443013b
+    fn selector(&self, s: &Selector, side: Side) -> &Vec<F>;
 }
 
 /// TODO: Use Sponge trait from kimchi
