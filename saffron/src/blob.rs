use crate::{
    commitment::Commitment,
    diff::Diff,
    query::{QueryField, QueryResult},
    utils::{decode_into, encode_for_domain},
};
use ark_ff::PrimeField;
use ark_poly::{
    univariate::DensePolynomial, EvaluationDomain, Evaluations, Radix2EvaluationDomain,
};
use ark_serialize::{CanonicalDeserialize, CanonicalSerialize};
use kimchi::curve::KimchiCurve;
use mina_poseidon::FqSponge;
use o1_utils::FieldHelpers;
use poly_commitment::{commitment::CommitmentCurve, ipa::SRS, PolyComm, SRS as _};
use rayon::prelude::*;
use serde::{Deserialize, Serialize};
use serde_with::serde_as;
use tracing::{debug, debug_span, instrument};

// A FieldBlob<F> represents the encoding of a Vec<u8> as a list of polynomials over F,
// where F is a prime field. The polyonomials are represented in the monomial basis.
#[serde_as]
#[derive(Clone, Debug, Serialize, Deserialize, PartialEq)]
#[serde(bound = "G::ScalarField : CanonicalDeserialize + CanonicalSerialize")]
pub struct FieldBlob<G: CommitmentCurve> {
    pub n_bytes: usize,
    pub domain_size: usize,
    pub commitment: Commitment<G>,
    #[serde_as(as = "Vec<o1_utils::serialization::SerdeAs>")]
    pub chunks: Vec<DensePolynomial<G::ScalarField>>,
}

#[instrument(skip_all, level = "debug")]
fn commit_to_blob_data<G: CommitmentCurve>(
    srs: &SRS<G>,
    data: &[DensePolynomial<G::ScalarField>],
) -> Vec<PolyComm<G>> {
    let num_chunks = 1;
    data.par_iter()
        .map(|p| srs.commit_non_hiding(p, num_chunks))
        .collect()
}

impl<G: KimchiCurve> FieldBlob<G> {
    pub fn n_chunks(&self) -> usize {
        self.chunks.len()
    }

    #[instrument(skip_all, level = "debug")]
    pub fn encode<
        D: EvaluationDomain<G::ScalarField>,
        EFqSponge: FqSponge<G::BaseField, G, G::ScalarField>,
    >(
        srs: &SRS<G>,
        domain: D,
        bytes: &[u8],
    ) -> FieldBlob<G> {
        let field_elements = encode_for_domain(&domain, bytes);
        let domain_size = domain.size();

        let chunks: Vec<DensePolynomial<G::ScalarField>> = debug_span!("fft").in_scope(|| {
            field_elements
                .par_iter()
                .map(|chunk| Evaluations::from_vec_and_domain(chunk.to_vec(), domain).interpolate())
                .collect()
        });
        let commitment = {
            let chunks = commit_to_blob_data(srs, &chunks);
            let mut sponge = EFqSponge::new(G::other_curve_sponge_params());
            Commitment::from_chunks(chunks, &mut sponge)
        };

        debug!(
            "Encoded {:.2} MB into {} polynomials",
            bytes.len() as f32 / 1_000_000.0,
            chunks.len()
        );

        FieldBlob {
            n_bytes: bytes.len(),
            domain_size,
            commitment,
            chunks,
        }
    }

    #[instrument(skip_all, level = "debug")]
    pub fn decode<D: EvaluationDomain<G::ScalarField>>(domain: D, blob: FieldBlob<G>) -> Vec<u8> {
        // TODO: find an Error type and use Result
        if domain.size() != blob.domain_size {
            panic!(
                "Domain size mismatch, got {}, expected {}",
                blob.domain_size,
                domain.size()
            );
        }
        let n = (G::ScalarField::MODULUS_BIT_SIZE / 8) as usize;
        let m = G::ScalarField::size_in_bytes();
        let mut bytes = Vec::with_capacity(blob.n_bytes);
        let mut buffer = vec![0u8; m];

        for p in blob.chunks {
            let evals = p.evaluate_over_domain(domain).evals;
            for x in evals {
                decode_into(&mut buffer, x);
                bytes.extend_from_slice(&buffer[(m - n)..m]);
            }
        }

        bytes.truncate(blob.n_bytes);
        bytes
    }

    pub fn update<EFqSponge: FqSponge<G::BaseField, G, G::ScalarField>>(
        &mut self,
        srs: &SRS<G>,
        domain: &Radix2EvaluationDomain<G::ScalarField>,
        diff: Diff<G::ScalarField>,
    ) {
        let diff_evaluations = diff.as_evaluations(domain);
        let commitment = {
            let commitment_diffs = diff_evaluations
                .par_iter()
                .map(|evals| srs.commit_evaluations_non_hiding(*domain, evals))
                .collect::<Vec<_>>();
            let mut sponge = EFqSponge::new(G::other_curve_sponge_params());
            self.commitment.update(&commitment_diffs, &mut sponge)
        };
        let chunks: Vec<DensePolynomial<G::ScalarField>> = diff_evaluations
            .into_par_iter()
            .zip(self.chunks.par_iter())
            .map(|(evals, p)| {
                let d_p: DensePolynomial<G::ScalarField> = evals.interpolate();
                p + &d_p
            })
            .collect();
        self.commitment = commitment;
        self.chunks = chunks;
        self.n_bytes = diff.new_byte_len;
    }

    pub fn query(
        &self,
        domain: Radix2EvaluationDomain<G::ScalarField>,
        query: &QueryField<G::ScalarField>,
    ) -> QueryResult<G::ScalarField> {
        let evals: Vec<Vec<G::ScalarField>> = self
            .chunks
            .par_iter()
            .map(|p| p.evaluate_over_domain_by_ref(domain).evals)
            .collect();
        query.apply(&evals)
    }
}

#[cfg(test)]
mod tests {
    use crate::{commitment::commit_to_field_elems, env};

    use super::*;
    use crate::{diff::tests::*, utils::test_utils::*};
    use ark_ec::AffineRepr;
    use ark_ff::Zero;
    use ark_poly::Radix2EvaluationDomain;
    use mina_curves::pasta::{Fp, Vesta, VestaParameters};
    use mina_poseidon::{constants::PlonkSpongeConstantsKimchi, sponge::DefaultFqSponge};
    use once_cell::sync::Lazy;
    use proptest::prelude::*;

    type VestaFqSponge = DefaultFqSponge<VestaParameters, PlonkSpongeConstantsKimchi>;

    static SRS: Lazy<SRS<Vesta>> = Lazy::new(|| {
        if let Ok(srs) = std::env::var("SRS_FILEPATH") {
            env::get_srs_from_cache(srs)
        } else {
            SRS::create(1 << 16)
        }
    });

    static DOMAIN: Lazy<Radix2EvaluationDomain<Fp>> =
        Lazy::new(|| Radix2EvaluationDomain::new(SRS.size()).unwrap());

    // check that Vec<u8> -> FieldBlob<Fp> -> Vec<u8> is the identity function
    proptest! {
    #![proptest_config(ProptestConfig::with_cases(20))]
    #[test]
    fn test_round_trip_blob_encoding(UserData(xs) in UserData::arbitrary())
      { let blob = FieldBlob::<Vesta>::encode::<_, VestaFqSponge>(&*SRS, *DOMAIN, &xs);
        let bytes = rmp_serde::to_vec(&blob).unwrap();
        let a = rmp_serde::from_slice(&bytes).unwrap();
        // check that ark-serialize is behaving as expected
        prop_assert_eq!(blob.clone(), a);
        let ys = FieldBlob::<Vesta>::decode(*DOMAIN, blob);
        // check that we get the byte blob back again
        prop_assert_eq!(xs,ys);
      }
    }

    proptest! {
    #![proptest_config(ProptestConfig::with_cases(10))]
    #[test]
    fn test_user_and_storage_provider_commitments_equal(UserData(xs) in UserData::arbitrary())
      { let elems = encode_for_domain(&*DOMAIN, &xs);
        let user_commitments = commit_to_field_elems::<_, VestaFqSponge>(&*SRS, *DOMAIN, &elems);
        let blob = FieldBlob::<Vesta>::encode::<_, VestaFqSponge>(&*SRS, *DOMAIN, &xs);
        prop_assert_eq!(user_commitments, blob.commitment);
      }
    }

    fn encode_to_chunk_size(xs: &[u8], chunk_size: usize) -> FieldBlob<Vesta> {
        let mut blob = FieldBlob::<Vesta>::encode::<_, VestaFqSponge>(&*SRS, *DOMAIN, xs);
        assert!(blob.chunks.len() <= chunk_size);
        {
            let pad = DensePolynomial::zero();
            blob.chunks.resize(chunk_size, pad);
        }
        {
            let pad = PolyComm::new(vec![Vesta::zero()]);
            let mut commitments = blob.commitment.chunks.clone();
            commitments.resize(chunk_size, pad);
            let mut sponge = VestaFqSponge::new(Vesta::other_curve_sponge_params());
            blob.commitment = Commitment::from_chunks(commitments, &mut sponge);
        }
        blob
    }

    proptest! {
        #![proptest_config(ProptestConfig::with_cases(10))]
        #[test]

        fn test_allow_legal_updates((UserData(xs), UserData(ys)) in
            (UserData::arbitrary_with(DataSize::Medium).prop_flat_map(random_diff))
        ) {
            // start with some random user data
            let mut xs_blob = FieldBlob::<Vesta>::encode::<_, VestaFqSponge>(&*SRS, *DOMAIN, &xs);
            let diff = Diff::<Fp>::create(&*DOMAIN, &xs, &ys).unwrap();

            // check that the user and SP agree on the data
            let user_commitment = {
                let elems = encode_for_domain(&*DOMAIN, &xs);
<<<<<<< HEAD
                let commitment = commit_to_field_elems::<Vesta, VestaFqSponge>(&*SRS, *DOMAIN, &elems);
=======
                commit_to_field_elems::<Vesta, VestaFqSponge>(&*SRS, *DOMAIN, elems)

            };
            prop_assert_eq!(user_commitment.clone(), xs_blob.commitment.clone());
>>>>>>> dbbef7df

            // Update the blob with the diff and check the user can match the commitment
            xs_blob.update::<VestaFqSponge>(&*SRS, &*DOMAIN, diff.clone());

            let updated_user_commitment = {
                let commitment_diffs = diff.as_evaluations(&*DOMAIN)
                    .par_iter()
                    .map(|evals| SRS.commit_evaluations_non_hiding(*DOMAIN, evals))
                    .collect::<Vec<_>>();

                let mut sponge = VestaFqSponge::new(Vesta::other_curve_sponge_params());
<<<<<<< HEAD
                commitment.update(&commitment_diffs, &mut sponge)

=======
                user_commitment.update(commitment_diffs, &mut sponge)
>>>>>>> dbbef7df
            };
            prop_assert_eq!(updated_user_commitment, xs_blob.commitment.clone());

            // the updated blob should be the same as if we just start with the new data (with appropriate padding)
            let ys_blob = encode_to_chunk_size(&ys, xs_blob.chunks.len());
            prop_assert_eq!(xs_blob, ys_blob)
        }

    }
}<|MERGE_RESOLUTION|>--- conflicted
+++ resolved
@@ -239,14 +239,10 @@
             // check that the user and SP agree on the data
             let user_commitment = {
                 let elems = encode_for_domain(&*DOMAIN, &xs);
-<<<<<<< HEAD
-                let commitment = commit_to_field_elems::<Vesta, VestaFqSponge>(&*SRS, *DOMAIN, &elems);
-=======
-                commit_to_field_elems::<Vesta, VestaFqSponge>(&*SRS, *DOMAIN, elems)
+                commit_to_field_elems::<Vesta, VestaFqSponge>(&*SRS, *DOMAIN, &elems)
 
             };
             prop_assert_eq!(user_commitment.clone(), xs_blob.commitment.clone());
->>>>>>> dbbef7df
 
             // Update the blob with the diff and check the user can match the commitment
             xs_blob.update::<VestaFqSponge>(&*SRS, &*DOMAIN, diff.clone());
@@ -258,12 +254,7 @@
                     .collect::<Vec<_>>();
 
                 let mut sponge = VestaFqSponge::new(Vesta::other_curve_sponge_params());
-<<<<<<< HEAD
-                commitment.update(&commitment_diffs, &mut sponge)
-
-=======
-                user_commitment.update(commitment_diffs, &mut sponge)
->>>>>>> dbbef7df
+                user_commitment.update(&commitment_diffs, &mut sponge)
             };
             prop_assert_eq!(updated_user_commitment, xs_blob.commitment.clone());
 
