name: Benchmarks

on:
  pull_request:
    types:
      - labeled

env:
  OCAML_VERSION: "4.14.0"
  RUST_TOOLCHAIN_VERSION: "1.71"


jobs:
  bench:
    runs-on: ubuntu-latest
    name: Run benchmarks
    if: github.event.label.name == 'benchmark'
    steps:
      - name: Checkout PR
        uses: actions/checkout@v4.1.1

      # as action-rs does not seem to be maintained anymore, building from
      # scratch the environment using rustup
      - name: Setup Rust toolchain $RUST_TOOLCHAIN_VERSION
        run:
          |
            curl --proto '=https' --tlsv1.2 -sSf -o rustup-init \
            https://static.rust-lang.org/rustup/dist/x86_64-unknown-linux-gnu/rustup-init
            chmod +x ./rustup-init
            ./rustup-init -y --default-toolchain "$RUST_TOOLCHAIN_VERSION" --profile default
            rm ./rustup-init
            echo "$HOME/.cargo/bin" >> $GITHUB_PATH
            # overwriting default rust-toolchain
            echo $RUST_TOOLCHAIN_VERSION > rust-toolchain

      - name: Install dependencies
        run: |
          set -x
          cargo install cargo-criterion   # criterion

<<<<<<< HEAD
      - name: Setup OCaml (because of ocaml-gen)
        run: sudo apt update && sudo apt install ocaml

      - name: Checkout PR
        uses: actions/checkout@v2
        with:
          submodules: true
=======
      - name: Setup OCaml ${{ env.OCAML_VERSION }}
        uses: ocaml/setup-ocaml@v2
        with:
          ocaml-compiler: ${{ env.OCAML_VERSION }}
          # https://github.com/ocaml/setup-ocaml/issues/211#issuecomment-1058882386
          # disable-cache: true
>>>>>>> 5c79cb38

#      - name: Run iai bench
#        run: |
#          set -x
#          cargo bench -p kimchi --bench proof_iai > iai_bench
#          cat iai_bench

      - name: Run criterion bench
        run: |
          set -x
          eval $(opam env)
          cargo criterion -p kimchi --bench proof_criterion --color never > criterion_bench 2>&1
          cat criterion_bench

      - name: Write result in PR
        uses: actions/github-script@v5
        with:
          script: |
            const fs = require('fs');

            // read the output file
            // const iai_bench = fs.readFileSync("iai_bench", {encoding:'utf8', flag:'r'});
            const criterion_bench = fs.readFileSync("criterion_bench", {encoding:'utf8', flag:'r'});

            // form message
            const message = `Hello there👋
            Here are some benchmark results using [criterion](https://bheisler.github.io/criterion.rs/). Keep in mind that since this runs in CI, it is not really accurate (as it depends on the host load)

            <pre><code>${criterion_bench}</code></pre>`;

            /*
            const iai = `Here's some more accurate benchmark with [iai](https://github.com/bheisler/iai)

            <pre><code>${iai_bench}</code></pre>`;
            */

            // post comment
            github.rest.issues.createComment({
              issue_number: context.issue.number,
              owner: context.repo.owner,
              repo: context.repo.repo,
              body: message
            })<|MERGE_RESOLUTION|>--- conflicted
+++ resolved
@@ -38,22 +38,12 @@
           set -x
           cargo install cargo-criterion   # criterion
 
-<<<<<<< HEAD
-      - name: Setup OCaml (because of ocaml-gen)
-        run: sudo apt update && sudo apt install ocaml
-
-      - name: Checkout PR
-        uses: actions/checkout@v2
-        with:
-          submodules: true
-=======
       - name: Setup OCaml ${{ env.OCAML_VERSION }}
         uses: ocaml/setup-ocaml@v2
         with:
           ocaml-compiler: ${{ env.OCAML_VERSION }}
           # https://github.com/ocaml/setup-ocaml/issues/211#issuecomment-1058882386
           # disable-cache: true
->>>>>>> 5c79cb38
 
 #      - name: Run iai bench
 #        run: |
