--- conflicted
+++ resolved
@@ -75,19 +75,12 @@
 /// # Panics
 ///
 /// Will panic if `TinyTemplate::render()` returns `Error` or `std::fs::File::create()` returns `Error`.
-<<<<<<< HEAD
 pub fn visu<const W: usize, G: KimchiCurve>(
-    index: &ProverIndex<W, G>,
-    witness: Option<Witness<G::ScalarField>>,
-) {
-=======
-pub fn visu<G: KimchiCurve>(
-    index: &ProverIndex<G, OpeningProof<G>>,
+    index: &ProverIndex<W, G, OpeningProof<G>>,
     witness: Option<Witness<G::ScalarField>>,
 ) where
     G::BaseField: PrimeField,
 {
->>>>>>> 7c17b1a5
     // serialize index
     let index = serde_json::to_string(index).expect("couldn't serialize index");
     let mut data = format!("const index = {index};");
