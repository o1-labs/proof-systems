//! This module implements the prover index as [`ProverIndex`].

use crate::{
    alphas::Alphas,
    circuits::{
        constraints::{ColumnEvaluations, ConstraintSystem},
        expr::{Linearization, PolishToken},
    },
    curve::KimchiCurve,
    linearization::expr_linearization,
    verifier_index::VerifierIndex,
};
use ark_poly::EvaluationDomain;
use mina_poseidon::FqSponge;
use poly_commitment::srs::SRS;
use serde::{de::DeserializeOwned, Deserialize, Serialize};
use serde_with::serde_as;
use std::sync::Arc;

/// The index used by the prover
#[serde_as]
#[derive(Serialize, Deserialize, Debug, Clone)]
//~spec:startcode
pub struct ProverIndex<G: KimchiCurve> {
    /// constraints system polynomials
    #[serde(bound = "ConstraintSystem<G::ScalarField>: Serialize + DeserializeOwned")]
    pub cs: ConstraintSystem<G::ScalarField>,

    /// The symbolic linearization of our circuit, which can compile to concrete types once certain values are learned in the protocol.
    #[serde(skip)]
    pub linearization: Linearization<Vec<PolishToken<G::ScalarField>>>,

    /// The mapping between powers of alpha and constraints
    #[serde(skip)]
    pub powers_of_alpha: Alphas<G::ScalarField>,

    /// polynomial commitment keys
    #[serde(skip)]
    pub srs: Arc<SRS<G>>,

    /// maximal size of polynomial section
    pub max_poly_size: usize,

    #[serde(bound = "ColumnEvaluations<G::ScalarField>: Serialize + DeserializeOwned")]
    pub column_evaluations: ColumnEvaluations<G::ScalarField>,

    /// The verifier index corresponding to this prover index
    #[serde(skip)]
    pub verifier_index: Option<VerifierIndex<G>>,

    /// The verifier index digest corresponding to this prover index
    #[serde_as(as = "Option<o1_utils::serialization::SerdeAs>")]
    pub verifier_index_digest: Option<G::BaseField>,
}
//~spec:endcode

impl<G: KimchiCurve> ProverIndex<G> {
    /// this function compiles the index from constraints
    pub fn create(
        mut cs: ConstraintSystem<G::ScalarField>,
        endo_q: G::ScalarField,
        srs: Arc<SRS<G>>,
    ) -> Self {
        let max_poly_size = srs.g.len();
        cs.endo = endo_q;

        // pre-compute the linearization
        let (linearization, powers_of_alpha) = expr_linearization(Some(&cs.feature_flags), true);

        let evaluated_column_coefficients = cs.evaluated_column_coefficients();

        let column_evaluations = cs.column_evaluations(&evaluated_column_coefficients);

        ProverIndex {
            cs,
            linearization,
            powers_of_alpha,
            srs,
            max_poly_size,
            column_evaluations,
            verifier_index: None,
            verifier_index_digest: None,
        }
    }

    /// Retrieve or compute the digest for the corresponding verifier index.
    /// If the digest is not already cached inside the index, store it.
    pub fn compute_verifier_index_digest<
        EFqSponge: Clone + FqSponge<G::BaseField, G, G::ScalarField>,
    >(
        &mut self,
    ) -> G::BaseField {
        if let Some(verifier_index_digest) = self.verifier_index_digest {
            return verifier_index_digest;
        }

        if self.verifier_index.is_none() {
            self.verifier_index = Some(self.verifier_index());
        }

        let verifier_index_digest = self.verifier_index_digest::<EFqSponge>();
        self.verifier_index_digest = Some(verifier_index_digest);
        verifier_index_digest
    }

    /// Retrieve or compute the digest for the corresponding verifier index.
    pub fn verifier_index_digest<EFqSponge: Clone + FqSponge<G::BaseField, G, G::ScalarField>>(
        &self,
    ) -> G::BaseField {
        if let Some(verifier_index_digest) = self.verifier_index_digest {
            return verifier_index_digest;
        }

        match &self.verifier_index {
            None => {
                let verifier_index = self.verifier_index();
                verifier_index.digest::<EFqSponge>()
            }
            Some(verifier_index) => verifier_index.digest::<EFqSponge>(),
        }
    }
}

pub mod testing {
    use super::*;
    use crate::{
        circuits::{
            gate::CircuitGate,
            lookup::{runtime_tables::RuntimeTableCfg, tables::LookupTable},
        },
        precomputed_srs,
    };
    use ark_ff::{PrimeField, SquareRootField};
    use poly_commitment::srs::endos;

    /// Create new index for lookups.
    ///
    /// # Panics
    ///
    /// Will panic if `constraint system` is not built with `gates` input.
    pub fn new_index_for_test_with_lookups<G: KimchiCurve>(
        gates: Vec<CircuitGate<G::ScalarField>>,
        public: usize,
        prev_challenges: usize,
        lookup_tables: Vec<LookupTable<G::ScalarField>>,
        runtime_tables: Option<Vec<RuntimeTableCfg<G::ScalarField>>>,
        disable_gates_checks: bool,
        override_srs_size: Option<usize>,
    ) -> ProverIndex<G>
    where
        G::BaseField: PrimeField,
        G::ScalarField: PrimeField + SquareRootField,
    {
        // not sure if theres a smarter way instead of the double unwrap, but should be fine in the test
        let cs = ConstraintSystem::<G::ScalarField>::create(gates)
            .lookup(lookup_tables)
            .runtime(runtime_tables)
            .public(public)
            .prev_challenges(prev_challenges)
            .disable_gates_checks(disable_gates_checks)
            .build()
            .unwrap();
<<<<<<< HEAD
        let srs_size = override_srs_size.unwrap_or_else(|| cs.domain.d1.size());
        let mut srs = SRS::<G>::create(srs_size);
=======

        let mut srs = if cs.domain.d1.log_size_of_group <= precomputed_srs::SERIALIZED_SRS_SIZE {
            // TODO: we should trim it if it's smaller
            precomputed_srs::get_srs()
        } else {
            // TODO: we should resume the SRS generation starting from the serialized one
            SRS::<G>::create(cs.domain.d1.size())
        };

>>>>>>> 594fcae4
        srs.add_lagrange_basis(cs.domain.d1);
        let srs = Arc::new(srs);

        let (endo_q, _endo_r) = endos::<G::OtherCurve>();
        ProverIndex::<G>::create(cs, endo_q, srs)
    }

    pub fn new_index_for_test<G: KimchiCurve>(
        gates: Vec<CircuitGate<G::ScalarField>>,
        public: usize,
    ) -> ProverIndex<G>
    where
        G::BaseField: PrimeField,
        G::ScalarField: PrimeField + SquareRootField,
    {
        new_index_for_test_with_lookups::<G>(gates, public, 0, vec![], None, false, None)
    }
}<|MERGE_RESOLUTION|>--- conflicted
+++ resolved
@@ -160,20 +160,15 @@
             .disable_gates_checks(disable_gates_checks)
             .build()
             .unwrap();
-<<<<<<< HEAD
         let srs_size = override_srs_size.unwrap_or_else(|| cs.domain.d1.size());
-        let mut srs = SRS::<G>::create(srs_size);
-=======
-
-        let mut srs = if cs.domain.d1.log_size_of_group <= precomputed_srs::SERIALIZED_SRS_SIZE {
+        let mut srs = if srs_size <= 1 << precomputed_srs::SERIALIZED_SRS_SIZE {
             // TODO: we should trim it if it's smaller
             precomputed_srs::get_srs()
         } else {
             // TODO: we should resume the SRS generation starting from the serialized one
-            SRS::<G>::create(cs.domain.d1.size())
+            SRS::<G>::create(srs_size)
         };
 
->>>>>>> 594fcae4
         srs.add_lagrange_basis(cs.domain.d1);
         let srs = Arc::new(srs);
 
