--- conflicted
+++ resolved
@@ -91,7 +91,20 @@
         }
     }
 
-<<<<<<< HEAD
+    {
+        let foreign_field_mul_expr = || ForeignFieldMul::combined_constraints(&powers_of_alpha);
+        if let Some(feature_flags) = feature_flags {
+            if feature_flags.foreign_field_mul {
+                expr += foreign_field_mul_expr();
+            }
+        } else {
+            expr += Expr::EnabledIf(
+                FeatureFlag::ForeignFieldMul,
+                Box::new(foreign_field_mul_expr()),
+            );
+        }
+    }
+
     {
         let xor_expr = || xor::Xor16::combined_constraints(&powers_of_alpha);
         if let Some(feature_flags) = feature_flags {
@@ -101,14 +114,6 @@
         } else {
             expr += Expr::EnabledIf(FeatureFlag::Xor, Box::new(xor_expr()));
         }
-=======
-    if feature_flags.foreign_field_mul {
-        expr += ForeignFieldMul::combined_constraints(&powers_of_alpha);
-    }
-
-    if feature_flags.xor {
-        expr += xor::Xor16::combined_constraints(&powers_of_alpha);
->>>>>>> c3a4c487
     }
 
     if generic {
