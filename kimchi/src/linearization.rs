//! This module implements the linearization.

use crate::alphas::Alphas;
use crate::circuits::argument::{Argument, ArgumentType};
use crate::circuits::expr;
use crate::circuits::lookup;
use crate::circuits::lookup::{
    constraints::LookupConfiguration,
    lookups::{LookupFeatures, LookupInfo, LookupPattern, LookupPatterns},
};
use crate::circuits::polynomials::{
    complete_add::CompleteAdd,
    endomul_scalar::EndomulScalar,
    endosclmul::EndosclMul,
    foreign_field_add::circuitgates::ForeignFieldAdd,
    foreign_field_mul::circuitgates::ForeignFieldMul,
    generic, permutation,
    poseidon::Poseidon,
    range_check::circuitgates::{RangeCheck0, RangeCheck1},
    rot,
    varbasemul::VarbaseMul,
    xor,
};

use crate::circuits::{
    berkeley_columns::Column,
    constraints::FeatureFlags,
    expr::{ConstantExpr, Expr, FeatureFlag, Linearization, PolishToken},
    gate::GateType,
};
use ark_ff::{FftField, PrimeField, SquareRootField, Zero};

/// Get the expresion of constraints.
///
/// # Panics
///
/// Will panic if `generic_gate` is not associate with `alpha^0`.
pub fn constraints_expr<const W: usize, F: PrimeField + SquareRootField>(
    feature_flags: Option<&FeatureFlags>,
    generic: bool,
) -> (Expr<ConstantExpr<F>, Column>, Alphas<F>) {
    // register powers of alpha so that we don't reuse them across mutually inclusive constraints
    let mut powers_of_alpha = Alphas::<F>::default();

    // Set up powers of alpha. Only the max number of constraints matters.
    // The gate type argument can just be the zero gate.
    let max_exponents = VarbaseMul::<F>::CONSTRAINTS;
    powers_of_alpha.register(ArgumentType::Gate(GateType::Zero), max_exponents);

    let mut cache = expr::Cache::default();

    let mut expr = Poseidon::combined_constraints(&powers_of_alpha, &mut cache);
    expr += VarbaseMul::combined_constraints(&powers_of_alpha, &mut cache);
    expr += CompleteAdd::combined_constraints(&powers_of_alpha, &mut cache);
    expr += EndosclMul::combined_constraints(&powers_of_alpha, &mut cache);
    expr += EndomulScalar::combined_constraints(&powers_of_alpha, &mut cache);

    {
        let mut range_check0_expr =
            || RangeCheck0::combined_constraints(&powers_of_alpha, &mut cache);

        if let Some(feature_flags) = feature_flags {
            if feature_flags.range_check0 {
                expr += range_check0_expr();
            }
        } else {
            expr += Expr::IfFeature(
                FeatureFlag::RangeCheck0,
                Box::new(range_check0_expr()),
                Box::new(Expr::zero()),
            );
        }
    }

    {
        let mut range_check1_expr =
            || RangeCheck1::combined_constraints(&powers_of_alpha, &mut cache);

        if let Some(feature_flags) = feature_flags {
            if feature_flags.range_check1 {
                expr += range_check1_expr();
            }
        } else {
            expr += Expr::IfFeature(
                FeatureFlag::RangeCheck1,
                Box::new(range_check1_expr()),
                Box::new(Expr::zero()),
            );
        }
    }

    {
        let mut foreign_field_add_expr =
            || ForeignFieldAdd::combined_constraints(&powers_of_alpha, &mut cache);
        if let Some(feature_flags) = feature_flags {
            if feature_flags.foreign_field_add {
                expr += foreign_field_add_expr();
            }
        } else {
            expr += Expr::IfFeature(
                FeatureFlag::ForeignFieldAdd,
                Box::new(foreign_field_add_expr()),
                Box::new(Expr::zero()),
            );
        }
    }

    {
        let mut foreign_field_mul_expr =
            || ForeignFieldMul::combined_constraints(&powers_of_alpha, &mut cache);
        if let Some(feature_flags) = feature_flags {
            if feature_flags.foreign_field_mul {
                expr += foreign_field_mul_expr();
            }
        } else {
            expr += Expr::IfFeature(
                FeatureFlag::ForeignFieldMul,
                Box::new(foreign_field_mul_expr()),
                Box::new(Expr::zero()),
            );
        }
    }

    {
        let mut xor_expr = || xor::Xor16::combined_constraints(&powers_of_alpha, &mut cache);
        if let Some(feature_flags) = feature_flags {
            if feature_flags.xor {
                expr += xor_expr();
            }
        } else {
            expr += Expr::IfFeature(
                FeatureFlag::Xor,
                Box::new(xor_expr()),
                Box::new(Expr::zero()),
            );
        }
    }

    {
        let mut rot_expr = || rot::Rot64::combined_constraints(&powers_of_alpha, &mut cache);
        if let Some(feature_flags) = feature_flags {
            if feature_flags.rot {
                expr += rot_expr();
            }
        } else {
            expr += Expr::IfFeature(
                FeatureFlag::Rot,
                Box::new(rot_expr()),
                Box::new(Expr::zero()),
            );
        }
    }

    if generic {
        expr += generic::Generic::combined_constraints(&powers_of_alpha, &mut cache);
    }

    // permutation
    powers_of_alpha.register(ArgumentType::Permutation, permutation::CONSTRAINTS);

    // lookup
    if let Some(feature_flags) = feature_flags {
        if feature_flags.lookup_features.patterns != LookupPatterns::default() {
            let lookup_configuration =
                LookupConfiguration::new(LookupInfo::create(feature_flags.lookup_features));
            let constraints = lookup::constraints::constraints(&lookup_configuration, false);

            // note: the number of constraints depends on the lookup configuration,
            // specifically the presence of runtime tables.
            let constraints_len = u32::try_from(constraints.len())
                .expect("we always expect a relatively low amount of constraints");

            powers_of_alpha.register(ArgumentType::Lookup, constraints_len);

            let alphas = powers_of_alpha.get_exponents(ArgumentType::Lookup, constraints_len);
            let combined = Expr::combine_constraints(alphas, constraints);

            expr += combined;
        }
    } else {
        let all_features = LookupFeatures {
            patterns: LookupPatterns {
                xor: true,
                lookup: true,
                range_check: true,
                foreign_field_mul: true,
            },
            uses_runtime_tables: true,
            joint_lookup_used: true,
        };
        let lookup_configuration = LookupConfiguration::new(LookupInfo::create(all_features));
        let constraints = lookup::constraints::constraints(&lookup_configuration, true);

        // note: the number of constraints depends on the lookup configuration,
        // specifically the presence of runtime tables.
        let constraints_len = u32::try_from(constraints.len())
            .expect("we always expect a relatively low amount of constraints");

        powers_of_alpha.register(ArgumentType::Lookup, constraints_len);

        let alphas = powers_of_alpha.get_exponents(ArgumentType::Lookup, constraints_len);
        let combined = Expr::IfFeature(
            FeatureFlag::LookupTables,
            Box::new(Expr::combine_constraints(alphas, constraints)),
            Box::new(Expr::zero()),
        );

        expr += combined;
    }

    // the generic gate must be associated with alpha^0
    // to make the later addition with the public input work
    if cfg!(debug_assertions) {
        let mut generic_alphas =
            powers_of_alpha.get_exponents(ArgumentType::Gate(GateType::Generic), 1);
        assert_eq!(generic_alphas.next(), Some(0));
    }

    // Check that the feature flags correctly turn on or off the constraints generated by the given
    // flags.
    if cfg!(feature = "check_feature_flags") {
        if let Some(feature_flags) = feature_flags {
            let (feature_flagged_expr, _) = constraints_expr::<W, F>(None, generic);
            let feature_flagged_expr = feature_flagged_expr.apply_feature_flags(feature_flags);
            assert_eq!(expr, feature_flagged_expr);
        }
    }

    // return the expression
    (expr, powers_of_alpha)
}

/// Adds the polynomials that are evaluated as part of the proof
/// for the linearization to work.
pub fn linearization_columns<const W: usize, F: FftField + SquareRootField>(
    feature_flags: Option<&FeatureFlags>,
) -> std::collections::HashSet<Column> {
    let mut h = std::collections::HashSet::new();
    use Column::*;

    let feature_flags = match feature_flags {
        Some(feature_flags) => *feature_flags,
        None =>
        // Generating using `IfFeature`, turn on all feature flags.
        {
            FeatureFlags {
                range_check0: true,
                range_check1: true,
                foreign_field_add: true,
                foreign_field_mul: true,
                xor: true,
                rot: true,
                lookup_features: LookupFeatures {
                    patterns: LookupPatterns {
                        xor: true,
                        lookup: true,
                        range_check: true,
                        foreign_field_mul: true,
                    },
                    joint_lookup_used: true,
                    uses_runtime_tables: true,
                },
            }
        }
    };

    // the witness polynomials
    for i in 0..W {
        h.insert(Witness(i));
    }

    // the coefficient polynomials
    for i in 0..W {
        h.insert(Coefficient(i));
    }

    let lookup_info = if feature_flags.lookup_features.patterns == LookupPatterns::default() {
        None
    } else {
        Some(LookupInfo::create(feature_flags.lookup_features))
    };

    // the lookup polynomials
    if let Some(lookup_info) = lookup_info {
        for i in 0..=lookup_info.max_per_row {
            h.insert(LookupSorted(i));
        }
        h.insert(LookupAggreg);
        h.insert(LookupTable);

        // the runtime lookup polynomials
        if lookup_info.features.uses_runtime_tables {
            h.insert(LookupRuntimeTable);
        }
    }

    // the permutation polynomial
    h.insert(Z);

    // the poseidon selector polynomial
    h.insert(Index(GateType::Poseidon));

    // the generic selector polynomial
    h.insert(Index(GateType::Generic));

    h.insert(Index(GateType::CompleteAdd));
    h.insert(Index(GateType::VarBaseMul));
    h.insert(Index(GateType::EndoMul));
    h.insert(Index(GateType::EndoMulScalar));

    // optional columns
    h.insert(Index(GateType::RangeCheck0));
    h.insert(Index(GateType::RangeCheck1));
    h.insert(Index(GateType::ForeignFieldAdd));
    h.insert(Index(GateType::ForeignFieldMul));
    h.insert(Index(GateType::Xor16));
    h.insert(Index(GateType::Rot64));

    // lookup selectors
    h.insert(LookupRuntimeSelector);
    h.insert(LookupKindIndex(LookupPattern::Xor));
    h.insert(LookupKindIndex(LookupPattern::Lookup));
    h.insert(LookupKindIndex(LookupPattern::RangeCheck));
    h.insert(LookupKindIndex(LookupPattern::ForeignFieldMul));

    h
}

/// Linearize the `expr`.
///
/// If the `feature_flags` argument is `None`, this will generate an expression using the
/// `Expr::IfFeature` variant for each of the flags.
///
/// # Panics
///
/// Will panic if the `linearization` process fails.
<<<<<<< HEAD
pub fn expr_linearization<const W: usize, F: PrimeField + SquareRootField>(
    feature_flags: Option<&FeatureFlags>,
    generic: bool,
) -> (Linearization<Vec<PolishToken<F>>>, Alphas<F>) {
    let evaluated_cols = linearization_columns::<W, F>(feature_flags);
=======
#[allow(clippy::type_complexity)]
pub fn expr_linearization<F: PrimeField + SquareRootField>(
    feature_flags: Option<&FeatureFlags>,
    generic: bool,
) -> (
    Linearization<Vec<PolishToken<F, Column>>, Column>,
    Alphas<F>,
) {
    let evaluated_cols = linearization_columns::<F>(feature_flags);
>>>>>>> 7c17b1a5

    let (expr, powers_of_alpha) = constraints_expr::<W, F>(feature_flags, generic);

    let linearization = expr
        .linearize(evaluated_cols)
        .unwrap()
        .map(|e| e.to_polish());

    assert_eq!(linearization.index_terms.len(), 0);

    (linearization, powers_of_alpha)
}<|MERGE_RESOLUTION|>--- conflicted
+++ resolved
@@ -334,23 +334,15 @@
 /// # Panics
 ///
 /// Will panic if the `linearization` process fails.
-<<<<<<< HEAD
+#[allow(clippy::type_complexity)]
 pub fn expr_linearization<const W: usize, F: PrimeField + SquareRootField>(
-    feature_flags: Option<&FeatureFlags>,
-    generic: bool,
-) -> (Linearization<Vec<PolishToken<F>>>, Alphas<F>) {
-    let evaluated_cols = linearization_columns::<W, F>(feature_flags);
-=======
-#[allow(clippy::type_complexity)]
-pub fn expr_linearization<F: PrimeField + SquareRootField>(
     feature_flags: Option<&FeatureFlags>,
     generic: bool,
 ) -> (
     Linearization<Vec<PolishToken<F, Column>>, Column>,
     Alphas<F>,
 ) {
-    let evaluated_cols = linearization_columns::<F>(feature_flags);
->>>>>>> 7c17b1a5
+    let evaluated_cols = linearization_columns::<W, F>(feature_flags);
 
     let (expr, powers_of_alpha) = constraints_expr::<W, F>(feature_flags, generic);
 
