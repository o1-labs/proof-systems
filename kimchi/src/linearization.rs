--- conflicted
+++ resolved
@@ -207,22 +207,10 @@
     feature_flags: Option<&FeatureFlags<F>>,
     generic: bool,
 ) -> (Linearization<Vec<PolishToken<F>>>, Alphas<F>) {
-<<<<<<< HEAD
-    let evaluated_cols = linearization_columns::<F>(lookup_constraint_system);
-    let (expr, powers_of_alpha) = constraints_expr(
-        chacha,
-        range_check,
-        lookup_constraint_system,
-        foreign_field_addition,
-        xor,
-        generic,
-    );
-=======
     let evaluated_cols =
         linearization_columns::<F>(feature_flags.and_then(|x| x.lookup_configuration.as_ref()));
 
     let (expr, powers_of_alpha) = constraints_expr(feature_flags, generic);
->>>>>>> c2abf3eb
 
     let linearization = expr
         .linearize(evaluated_cols)
