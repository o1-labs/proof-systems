--- conflicted
+++ resolved
@@ -8,21 +8,8 @@
     constraints::LookupConfiguration,
     lookups::{LookupFeatures, LookupInfo, LookupPatterns},
 };
-<<<<<<< HEAD
-// TODO JES: CLEAN UP
-use crate::circuits::polynomials::chacha::{ChaCha0, ChaCha1, ChaCha2, ChaChaFinal};
-use crate::circuits::polynomials::complete_add::CompleteAdd;
-use crate::circuits::polynomials::endomul_scalar::EndomulScalar;
-use crate::circuits::polynomials::endosclmul::EndosclMul;
-use crate::circuits::polynomials::foreign_field_add::circuitgates::ForeignFieldAdd;
-use crate::circuits::polynomials::foreign_field_mul::circuitgates::ForeignFieldMul;
-use crate::circuits::polynomials::poseidon::Poseidon;
-use crate::circuits::polynomials::varbasemul::VarbaseMul;
 use crate::circuits::polynomials::{
-    boolean_op, conditional, generic, permutation, range_check, rot, xor,
-};
-=======
-use crate::circuits::polynomials::{
+    boolean_op,
     complete_add::CompleteAdd,
     conditional,
     endomul_scalar::EndomulScalar,
@@ -37,7 +24,6 @@
     xor,
 };
 
->>>>>>> a3459b73
 use crate::circuits::{
     constraints::FeatureFlags,
     expr::{Column, ConstantExpr, Expr, FeatureFlag, Linearization, PolishToken},
@@ -186,7 +172,7 @@
     }
 
     {
-        let boolean_op_expr = || boolean_op::BooleanOp::combined_constraints(&powers_of_alpha);
+        let boolean_op_expr = || boolean_op::BooleanOp::combined_constraints(&powers_of_alpha, &mut cache);
         if let Some(feature_flags) = feature_flags {
             if feature_flags.boolean_op {
                 expr += boolean_op_expr();
