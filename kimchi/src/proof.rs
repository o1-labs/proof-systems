--- conflicted
+++ resolved
@@ -435,12 +435,8 @@
             Column::LookupKindIndex(LookupPattern::ForeignFieldMul) => {
                 self.foreign_field_mul_lookup_selector.as_ref()
             }
-<<<<<<< HEAD
-            Column::LookupKindIndex(_) => None,
-=======
             Column::LookupKindIndex(LookupPattern::KeccakRound) => todo!(),
             Column::LookupKindIndex(LookupPattern::KeccakSponge) => todo!(),
->>>>>>> f3bc909c
             Column::LookupRuntimeSelector => self.runtime_lookup_table_selector.as_ref(),
             Column::LookupRuntimeTable => self.runtime_lookup_table.as_ref(),
             Column::Index(GateType::Generic) => Some(&self.generic_selector),
