--- conflicted
+++ resolved
@@ -63,15 +63,9 @@
     pub z: Eval,
     /// permutation polynomials
     /// (PERMUTS-1 evaluations because the last permutation is only used in commitment form)
-<<<<<<< HEAD
     pub s: [Eval; PERMUTS - 1],
-=======
-    #[serde_as(as = "[Vec<o1_utils::serialization::SerdeAs>; PERMUTS - 1]")]
-    pub s: [Field; PERMUTS - 1],
     /// coefficient polynomials
-    #[serde_as(as = "[Vec<o1_utils::serialization::SerdeAs>; COLUMNS]")]
-    pub coefficients: [Field; COLUMNS],
->>>>>>> 93f986a1
+    pub coefficients: [Eval; COLUMNS],
     /// lookup-related evaluations
     pub lookup: Option<LookupEvaluations<Eval>>,
     /// evaluation of the generic selector polynomial
@@ -207,6 +201,7 @@
             w,
             z,
             s,
+            coefficients,
             lookup,
             generic_selector,
             poseidon_selector,
@@ -215,6 +210,7 @@
             w: w.map(f),
             z: f(z),
             s: s.map(f),
+            coefficients: coefficients.map(f),
             lookup: lookup.map(|x| LookupEvaluations::map(x, f)),
             generic_selector: f(generic_selector),
             poseidon_selector: f(poseidon_selector),
@@ -226,6 +222,7 @@
             w: [w0, w1, w2, w3, w4, w5, w6, w7, w8, w9, w10, w11, w12, w13, w14],
             z,
             s: [s0, s1, s2, s3, s4, s5],
+            coefficients: [c0, c1, c2, c3, c4, c5, c6, c7, c8, c9, c10, c11, c12, c13, c14],
             lookup,
             generic_selector,
             poseidon_selector,
@@ -250,6 +247,23 @@
             ],
             z: f(z),
             s: [f(s0), f(s1), f(s2), f(s3), f(s4), f(s5)],
+            coefficients: [
+                f(c0),
+                f(c1),
+                f(c2),
+                f(c3),
+                f(c4),
+                f(c5),
+                f(c6),
+                f(c7),
+                f(c8),
+                f(c9),
+                f(c10),
+                f(c11),
+                f(c12),
+                f(c13),
+                f(c14),
+            ],
             lookup: lookup.as_ref().map(|l| l.map_ref(f)),
             generic_selector: f(generic_selector),
             poseidon_selector: f(poseidon_selector),
@@ -359,16 +373,10 @@
             zeta_omega: next,
         };
         ProofEvaluations {
-<<<<<<< HEAD
             w: array::from_fn(|i| pt(curr[i], next[i])),
             z: pt(F::zero(), F::zero()),
             s: array::from_fn(|_| pt(F::zero(), F::zero())),
-=======
-            w,
-            z: F::zero(),
-            s: array::from_fn(|_| F::zero()),
-            coefficients: array::from_fn(|_| F::zero()),
->>>>>>> 93f986a1
+            coefficients: array::from_fn(|_| pt(F::zero(), F::zero())),
             lookup: None,
             generic_selector: pt(F::zero(), F::zero()),
             poseidon_selector: pt(F::zero(), F::zero()),
@@ -376,40 +384,12 @@
     }
 }
 
-<<<<<<< HEAD
 impl<F: FftField> ProofEvaluations<PointEvaluations<Vec<F>>> {
     pub fn combine(&self, pt: &PointEvaluations<F>) -> ProofEvaluations<PointEvaluations<F>> {
         self.map_ref(&|evals| PointEvaluations {
             zeta: DensePolynomial::eval_polynomial(&evals.zeta, pt.zeta),
             zeta_omega: DensePolynomial::eval_polynomial(&evals.zeta_omega, pt.zeta_omega),
         })
-=======
-impl<F: FftField> ProofEvaluations<Vec<F>> {
-    pub fn combine(&self, pt: F) -> ProofEvaluations<F> {
-        ProofEvaluations::<F> {
-            s: array::from_fn(|i| DensePolynomial::eval_polynomial(&self.s[i], pt)),
-            coefficients: array::from_fn(|i| {
-                DensePolynomial::eval_polynomial(&self.coefficients[i], pt)
-            }),
-            w: array::from_fn(|i| DensePolynomial::eval_polynomial(&self.w[i], pt)),
-            z: DensePolynomial::eval_polynomial(&self.z, pt),
-            lookup: self.lookup.as_ref().map(|l| LookupEvaluations {
-                table: DensePolynomial::eval_polynomial(&l.table, pt),
-                aggreg: DensePolynomial::eval_polynomial(&l.aggreg, pt),
-                sorted: l
-                    .sorted
-                    .iter()
-                    .map(|x| DensePolynomial::eval_polynomial(x, pt))
-                    .collect(),
-                runtime: l
-                    .runtime
-                    .as_ref()
-                    .map(|rt| DensePolynomial::eval_polynomial(rt, pt)),
-            }),
-            generic_selector: DensePolynomial::eval_polynomial(&self.generic_selector, pt),
-            poseidon_selector: DensePolynomial::eval_polynomial(&self.poseidon_selector, pt),
-        }
->>>>>>> 93f986a1
     }
 }
 
@@ -540,28 +520,24 @@
             PointEvaluations<Vec<CamlF>>,
             PointEvaluations<Vec<CamlF>>,
         ),
-<<<<<<< HEAD
+        pub coefficients: (
+            PointEvaluations<Vec<CamlF>>,
+            PointEvaluations<Vec<CamlF>>,
+            PointEvaluations<Vec<CamlF>>,
+            PointEvaluations<Vec<CamlF>>,
+            PointEvaluations<Vec<CamlF>>,
+            PointEvaluations<Vec<CamlF>>,
+            PointEvaluations<Vec<CamlF>>,
+            PointEvaluations<Vec<CamlF>>,
+            PointEvaluations<Vec<CamlF>>,
+            PointEvaluations<Vec<CamlF>>,
+            PointEvaluations<Vec<CamlF>>,
+            PointEvaluations<Vec<CamlF>>,
+            PointEvaluations<Vec<CamlF>>,
+            PointEvaluations<Vec<CamlF>>,
+            PointEvaluations<Vec<CamlF>>,
+        ),
         pub z: PointEvaluations<Vec<CamlF>>,
-=======
-        pub coefficients: (
-            Vec<CamlF>,
-            Vec<CamlF>,
-            Vec<CamlF>,
-            Vec<CamlF>,
-            Vec<CamlF>,
-            Vec<CamlF>,
-            Vec<CamlF>,
-            Vec<CamlF>,
-            Vec<CamlF>,
-            Vec<CamlF>,
-            Vec<CamlF>,
-            Vec<CamlF>,
-            Vec<CamlF>,
-            Vec<CamlF>,
-            Vec<CamlF>,
-        ),
-        pub z: Vec<CamlF>,
->>>>>>> 93f986a1
         pub s: (
             PointEvaluations<Vec<CamlF>>,
             PointEvaluations<Vec<CamlF>>,
@@ -693,12 +669,8 @@
 
             Self {
                 w,
-<<<<<<< HEAD
+                coefficients,
                 z: pe.z.map(&|x| x.into_iter().map(Into::into).collect()),
-=======
-                coefficients,
-                z: pe.z.into_iter().map(Into::into).collect(),
->>>>>>> 93f986a1
                 s,
                 generic_selector: pe
                     .generic_selector
@@ -762,12 +734,8 @@
 
             Self {
                 w,
-<<<<<<< HEAD
+                coefficients,
                 z: cpe.z.map(&|x| x.into_iter().map(Into::into).collect()),
-=======
-                coefficients,
-                z: cpe.z.into_iter().map(Into::into).collect(),
->>>>>>> 93f986a1
                 s,
                 generic_selector: cpe
                     .generic_selector
