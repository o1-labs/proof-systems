--- conflicted
+++ resolved
@@ -20,12 +20,7 @@
 // Tests add and double gates
 #[test]
 fn ec_test() {
-<<<<<<< HEAD
-    use o1_utils::tests::make_test_rng;
-    let mut rng = make_test_rng(None);
-=======
     let rng = &mut o1_utils::tests::make_test_rng(None);
->>>>>>> befc0ae7
 
     let num_doubles = 100;
     let num_additions = 100;
@@ -46,11 +41,7 @@
     let ps: Vec<Other> = {
         let p = Other::generator()
             .into_group()
-<<<<<<< HEAD
-            .mul(<Other as AffineRepr>::ScalarField::rand(&mut rng));
-=======
             .mul(<Other as AffineRepr>::ScalarField::rand(rng));
->>>>>>> befc0ae7
         let mut res = vec![];
         let mut acc = p;
         for _ in 0..num_additions {
@@ -63,11 +54,7 @@
     let qs: Vec<Other> = {
         let q = Other::generator()
             .into_group()
-<<<<<<< HEAD
-            .mul(<Other as AffineRepr>::ScalarField::rand(&mut rng));
-=======
             .mul(<Other as AffineRepr>::ScalarField::rand(rng));
->>>>>>> befc0ae7
         let mut res = vec![];
         let mut acc = q;
         for _ in 0..num_additions {
