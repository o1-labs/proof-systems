use crate::recursion::testing::new_recursion_for_testing;
use crate::{
    circuits::{
        gate::CircuitGate,
        polynomials,
        polynomials::poseidon::ROUNDS_PER_ROW,
        wires::{Wire, COLUMNS},
    },
    prover_index::testing::new_index_for_test,
    verifier::batch_verify,
};
use crate::{prover::ProverProof, prover_index::ProverIndex};
use ark_ff::{UniformRand, Zero};
use array_init::array_init;
use colored::Colorize;
use commitment_dlog::commitment::{b_poly_coefficients, CommitmentCurve};
use groupmap::GroupMap;
use mina_curves::pasta::{
    fp::Fp,
    vesta::{Affine, VestaParameters},
};
use oracle::{
    constants::{PlonkSpongeConstantsKimchi, SpongeConstants},
    sponge::{DefaultFqSponge, DefaultFrSponge},
};
use rand::{rngs::StdRng, SeedableRng};
<<<<<<< HEAD
use std::time::Instant;
use std::{io, io::Write};
=======

use crate::{
    circuits::{
        gate::CircuitGate,
        polynomials,
        polynomials::poseidon::ROUNDS_PER_ROW,
        wires::{Wire, COLUMNS},
    },
    prover_index::testing::new_index_for_test,
    verifier::batch_verify,
};
use crate::{proof::ProverProof, prover_index::ProverIndex};
>>>>>>> 52b859e9

use o1_utils::math;

// aliases

type SpongeParams = PlonkSpongeConstantsKimchi;
type BaseSponge = DefaultFqSponge<VestaParameters, SpongeParams>;
type ScalarSponge = DefaultFrSponge<Fp, SpongeParams>;

// const PERIOD: usize = SpongeParams::ROUNDS_FULL + 1;
// const M: usize = PERIOD * (NUM_POS-1);
// const MAX_SIZE: usize = N; // max size of poly chunks
const PUBLIC: usize = 0;
const NUM_POS: usize = 1; // 1360; // number of Poseidon hashes in the circuit
const ROUNDS_PER_HASH: usize = SpongeParams::PERM_ROUNDS_FULL;
const POS_ROWS_PER_HASH: usize = ROUNDS_PER_HASH / ROUNDS_PER_ROW;
const N_LOWER_BOUND: usize = (POS_ROWS_PER_HASH + 1) * NUM_POS; // Plonk domain size

#[test]
fn test_poseidon() {
    let max_size = 1 << math::ceil_log2(N_LOWER_BOUND);
    println!("max_size = {}", max_size);
    println!("rounds per hash = {}", ROUNDS_PER_HASH);
    println!("rounds per row = {}", ROUNDS_PER_ROW);
    println!(" number of rows for poseidon ={}", POS_ROWS_PER_HASH);
    assert_eq!(ROUNDS_PER_HASH % ROUNDS_PER_ROW, 0);

    let round_constants = oracle::pasta::fp_kimchi::params().round_constants;

    // we keep track of an absolute row, and relative row within a gadget
    let mut abs_row = 0;

    // circuit gates
    let mut gates: Vec<CircuitGate<Fp>> = Vec::with_capacity(max_size);

    // custom constraints for Poseidon hash function permutation
    // ROUNDS_FULL full rounds constraint gates
    for _ in 0..NUM_POS {
        let first_wire = Wire::new(abs_row);
        let last_row = abs_row + POS_ROWS_PER_HASH;
        let last_wire = Wire::new(last_row);
        let (poseidon, row) = CircuitGate::<Fp>::create_poseidon_gadget(
            abs_row,
            [first_wire, last_wire],
            &round_constants,
        );
        gates.extend(poseidon);
        abs_row = row;
    }

    // create the index
    let index = new_index_for_test(gates, PUBLIC);

    positive(&index);
}

/// creates a proof and verifies it
fn positive(index: &ProverIndex<Affine>) {
    // constant
    let max_size = 1 << math::ceil_log2(N_LOWER_BOUND);

    // set up
    let rng = &mut StdRng::from_seed([0u8; 32]);
    let group_map = <Affine as CommitmentCurve>::Map::setup();
    let mut batch = Vec::new();

    // debug
    println!("{}{:?}", "Circuit size: ".yellow(), max_size);
    println!("{}{:?}", "Polycommitment chunk size: ".yellow(), max_size);
    println!(
        "{}{:?}",
        "Number oh Poseidon hashes in the circuit: ".yellow(),
        NUM_POS
    );
    println!(
        "{}{:?}",
        "Full rounds: ".yellow(),
        SpongeParams::PERM_ROUNDS_FULL
    );
    println!("{}{:?}", "Sbox alpha: ".yellow(), SpongeParams::PERM_SBOX);
    println!("{}", "Base curve: vesta\n".green());
    println!("{}", "Prover zk-proof computation".green());

    let mut start = Instant::now();
    for test in 0..1 {
        // witness for Poseidon permutation custom constraints
        let mut witness_cols: [Vec<Fp>; COLUMNS] =
            array_init(|_| vec![Fp::zero(); POS_ROWS_PER_HASH * NUM_POS + 1 /* last output row */]);

        // creates a random input
        let input = [Fp::rand(rng), Fp::rand(rng), Fp::rand(rng)];

        // number of poseidon instances in the circuit
        for h in 0..NUM_POS {
            // index
            let first_row = h * (POS_ROWS_PER_HASH + 1);

            polynomials::poseidon::generate_witness(
                first_row,
                oracle::pasta::fp_kimchi::params(),
                &mut witness_cols,
                input,
            );
        }

        // verify the circuit satisfiability by the computed witness
        index.cs.verify(&witness_cols, &[]).unwrap();

        //
        let recursion = new_recursion_for_testing(&index, rng);

        println!("n vs domain: {} {}", max_size, index.cs.domain.d1.size);

        // add the proof to the batch
        // TODO: create and verify should not take group_map, that should be during an init phase
        batch.push(
            ProverProof::create_recursive::<BaseSponge, ScalarSponge>(
                &group_map,
                witness_cols,
                index,
                recursion,
            )
            .unwrap(),
        );

        print!("{:?}\r", test);
        io::stdout().flush().unwrap();
    }

    // TODO: this should move to a bench
    println!("{}{:?}", "Execution time: ".yellow(), start.elapsed());

    // TODO: shouldn't verifier_index be part of ProverProof, not being passed in verify?
    let verifier_index = index.verifier_index();

    let batch: Vec<_> = batch.iter().map(|proof| (&verifier_index, proof)).collect();

    // verify the proofs in batch
    println!("{}", "Verifier zk-proofs verification".green());
    start = Instant::now();
    match batch_verify::<Affine, BaseSponge, ScalarSponge>(&group_map, &batch) {
        Err(error) => panic!("Failure verifying the prover's proofs in batch: {}", error),
        Ok(_) => {
            println!("{}{:?}", "Execution time: ".yellow(), start.elapsed());
        }
    }
}<|MERGE_RESOLUTION|>--- conflicted
+++ resolved
@@ -9,11 +9,11 @@
     prover_index::testing::new_index_for_test,
     verifier::batch_verify,
 };
-use crate::{prover::ProverProof, prover_index::ProverIndex};
+use crate::{proof::ProverProof, prover_index::ProverIndex};
 use ark_ff::{UniformRand, Zero};
 use array_init::array_init;
 use colored::Colorize;
-use commitment_dlog::commitment::{b_poly_coefficients, CommitmentCurve};
+use commitment_dlog::commitment::CommitmentCurve;
 use groupmap::GroupMap;
 use mina_curves::pasta::{
     fp::Fp,
@@ -24,23 +24,8 @@
     sponge::{DefaultFqSponge, DefaultFrSponge},
 };
 use rand::{rngs::StdRng, SeedableRng};
-<<<<<<< HEAD
 use std::time::Instant;
 use std::{io, io::Write};
-=======
-
-use crate::{
-    circuits::{
-        gate::CircuitGate,
-        polynomials,
-        polynomials::poseidon::ROUNDS_PER_ROW,
-        wires::{Wire, COLUMNS},
-    },
-    prover_index::testing::new_index_for_test,
-    verifier::batch_verify,
-};
-use crate::{proof::ProverProof, prover_index::ProverIndex};
->>>>>>> 52b859e9
 
 use o1_utils::math;
 
