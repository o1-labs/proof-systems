//! Test Framework

use crate::circuits::lookup::runtime_tables::{RuntimeTable, RuntimeTableCfg};
use crate::circuits::lookup::tables::LookupTable;
use crate::circuits::{gate::CircuitGate, wires::COLUMNS};
use crate::proof::{ProverProof, RecursionChallenge};
use crate::prover_index::testing::new_index_for_test_with_lookups;
use crate::prover_index::ProverIndex;
use crate::verifier::verify;
<<<<<<< HEAD
use ark_ff::{PrimeField, UniformRand};
use ark_poly::univariate::DensePolynomial;
use ark_poly::UVPolynomial;
use array_init::array_init;
use commitment_dlog::commitment::{b_poly_coefficients, CommitmentCurve};
=======
use crate::verifier_index::VerifierIndex;
use ark_ff::PrimeField;
use commitment_dlog::commitment::CommitmentCurve;
>>>>>>> 517b7a83
use groupmap::GroupMap;
use mina_curves::pasta::{
    fp::Fp,
    vesta::{Affine, VestaParameters},
};
use num_bigint::BigUint;
use oracle::{
    constants::PlonkSpongeConstantsKimchi,
    sponge::{DefaultFqSponge, DefaultFrSponge},
};
use std::mem;
use std::time::Instant;

// aliases

type SpongeParams = PlonkSpongeConstantsKimchi;
type BaseSponge = DefaultFqSponge<VestaParameters, SpongeParams>;
type ScalarSponge = DefaultFrSponge<Fp, SpongeParams>;

#[derive(Default)]
pub(crate) struct TestFramework {
    gates: Option<Vec<CircuitGate<Fp>>>,
    witness: Option<[Vec<Fp>; COLUMNS]>,
    public_inputs: Vec<Fp>,
    lookup_tables: Vec<LookupTable<Fp>>,
    runtime_tables_setup: Option<Vec<RuntimeTableCfg<Fp>>>,
    runtime_tables: Vec<RuntimeTable<Fp>>,
    recursion: Vec<RecursionChallenge<Affine>>,

    prover_index: Option<ProverIndex<Affine>>,
    verifier_index: Option<VerifierIndex<Affine>>,
}

pub(crate) struct TestRunner(TestFramework);

impl TestFramework {
    #[must_use]
    pub(crate) fn gates(mut self, gates: Vec<CircuitGate<Fp>>) -> Self {
        self.gates = Some(gates);
        self
    }

    #[must_use]
    pub(crate) fn witness(mut self, witness: [Vec<Fp>; COLUMNS]) -> Self {
        self.witness = Some(witness);
        self
    }

    #[must_use]
    pub(crate) fn public_inputs(mut self, public_inputs: Vec<Fp>) -> Self {
        self.public_inputs = public_inputs;
        self
    }

    #[must_use]
    pub(crate) fn lookup_tables(mut self, lookup_tables: Vec<LookupTable<Fp>>) -> Self {
        self.lookup_tables = lookup_tables;
        self
    }

    #[must_use]
    pub(crate) fn runtime_tables_setup(
        mut self,
        runtime_tables_setup: Vec<RuntimeTableCfg<Fp>>,
    ) -> Self {
        self.runtime_tables_setup = Some(runtime_tables_setup);
        self
    }

    /// creates the indexes
    #[must_use]
    pub(crate) fn setup(mut self) -> TestRunner {
        let start = Instant::now();

        let lookup_tables = mem::replace(&mut self.lookup_tables, vec![]);
        let runtime_tables_setup = mem::replace(&mut self.runtime_tables_setup, None);

<<<<<<< HEAD
        // add the proof to the batch
        let start = Instant::now();
        let group_map = <Affine as CommitmentCurve>::Map::setup();
        let proof = ProverProof::create_recursive::<BaseSponge, ScalarSponge>(
            &group_map,
            witness,
            &[],
            &index,
            vec![prev_challenges],
            None,
        )
        .unwrap();
        println!("- time to create proof: {:?}s", start.elapsed().as_secs());
=======
        let index = new_index_for_test_with_lookups(
            self.gates.take().unwrap(),
            self.public_inputs.len(),
            lookup_tables,
            runtime_tables_setup,
        );
        println!(
            "- time to create prover index: {:?}s",
            start.elapsed().as_secs()
        );
>>>>>>> 517b7a83

        self.verifier_index = Some(index.verifier_index());
        self.prover_index = Some(index);

        TestRunner(self)
    }
}

impl TestRunner {
    #[must_use]
    pub(crate) fn runtime_tables(mut self, runtime_tables: Vec<RuntimeTable<Fp>>) -> Self {
        self.0.runtime_tables = runtime_tables;
        self
    }

    #[must_use]
    pub(crate) fn recursion(mut self, recursion: Vec<RecursionChallenge<Affine>>) -> Self {
        self.0.recursion = recursion;
        self
    }

    pub(crate) fn prover_index(&self) -> &ProverIndex<Affine> {
        self.0.prover_index.as_ref().unwrap()
    }

    /// Create and verify a proof
    pub(crate) fn prove_and_verify(self) {
        let prover = self.0.prover_index.unwrap();
        let witness = self.0.witness.unwrap();

        // verify the circuit satisfiability by the computed witness
        prover.cs.verify(&witness, &self.0.public_inputs).unwrap();

        // add the proof to the batch
        let start = Instant::now();

        let group_map = <Affine as CommitmentCurve>::Map::setup();

        let proof = ProverProof::create_recursive::<BaseSponge, ScalarSponge>(
            &group_map,
            witness,
            &self.0.runtime_tables,
            &prover,
            self.0.recursion,
        )
        .unwrap();
        println!("- time to create proof: {:?}s", start.elapsed().as_secs());

        // verify the proof
        let start = Instant::now();
        verify::<Affine, BaseSponge, ScalarSponge>(
            &group_map,
            &self.0.verifier_index.unwrap(),
            &proof,
        )
        .unwrap();
        println!("- time to verify: {}ms", start.elapsed().as_millis());
    }
}

pub fn print_witness<F>(cols: &[Vec<F>; COLUMNS], start_row: usize, end_row: usize)
where
    F: PrimeField,
{
    let rows = cols[0].len();
    if start_row > rows || end_row > rows {
        panic!("start_row and end_row are supposed to be in [0, {rows}]");
    }

    for row in start_row..end_row {
        let mut line = "| ".to_string();
        for col in cols {
            let bigint: BigUint = col[row].into();
            line.push_str(&format!("{} | ", bigint));
        }
        println!("{line}");
    }
}<|MERGE_RESOLUTION|>--- conflicted
+++ resolved
@@ -7,17 +7,9 @@
 use crate::prover_index::testing::new_index_for_test_with_lookups;
 use crate::prover_index::ProverIndex;
 use crate::verifier::verify;
-<<<<<<< HEAD
-use ark_ff::{PrimeField, UniformRand};
-use ark_poly::univariate::DensePolynomial;
-use ark_poly::UVPolynomial;
-use array_init::array_init;
-use commitment_dlog::commitment::{b_poly_coefficients, CommitmentCurve};
-=======
 use crate::verifier_index::VerifierIndex;
 use ark_ff::PrimeField;
 use commitment_dlog::commitment::CommitmentCurve;
->>>>>>> 517b7a83
 use groupmap::GroupMap;
 use mina_curves::pasta::{
     fp::Fp,
@@ -95,21 +87,6 @@
         let lookup_tables = mem::replace(&mut self.lookup_tables, vec![]);
         let runtime_tables_setup = mem::replace(&mut self.runtime_tables_setup, None);
 
-<<<<<<< HEAD
-        // add the proof to the batch
-        let start = Instant::now();
-        let group_map = <Affine as CommitmentCurve>::Map::setup();
-        let proof = ProverProof::create_recursive::<BaseSponge, ScalarSponge>(
-            &group_map,
-            witness,
-            &[],
-            &index,
-            vec![prev_challenges],
-            None,
-        )
-        .unwrap();
-        println!("- time to create proof: {:?}s", start.elapsed().as_secs());
-=======
         let index = new_index_for_test_with_lookups(
             self.gates.take().unwrap(),
             self.public_inputs.len(),
@@ -120,7 +97,6 @@
             "- time to create prover index: {:?}s",
             start.elapsed().as_secs()
         );
->>>>>>> 517b7a83
 
         self.verifier_index = Some(index.verifier_index());
         self.prover_index = Some(index);
