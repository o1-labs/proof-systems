//! This module includes the definition of the XOR gadget for 64, 32, and 16 bits,
//! the definition of the constraints of the `Xor16` circuit gate,
//! and the code for witness generation for the XOR gadget.
use crate::{
    circuits::{
        argument::{Argument, ArgumentEnv, ArgumentType},
        expr::{constraints::ExprOps, Cache},
        gate::{CircuitGate, Connect, GateType},
        lookup::{
            self,
            tables::{GateLookupTable, LookupTable},
        },
        wires::Wire,
        witness::{self, ConstantCell, CopyBitsCell, VariableBitsCell, Variables, WitnessCell},
    },
    variable_map,
};
use ark_ff::{PrimeField, SquareRootField};
use num_bigint::BigUint;
use o1_utils::{BigUintFieldHelpers, BigUintHelpers, BitwiseOps, FieldHelpers};
use std::{array, marker::PhantomData};

use super::generic::GenericGateSpec;

impl<F: PrimeField + SquareRootField> CircuitGate<F> {
    /// Extends a XOR gadget for `bits` length to a circuit
    /// Includes:
    /// - num_xors Xor16 gates
    /// - 1 Generic gate to constrain the final row to be zero with itself
    /// Input:
    /// - gates     : vector of circuit gates
    /// - bits      : length of the XOR gadget
    /// Output:
    /// - new row index
    pub fn extend_xor_gadget(gates: &mut Vec<Self>, bits: usize) -> usize {
        let new_row = gates.len();
        let (_, mut xor_gates) = Self::create_xor_gadget(new_row, bits);
        // extend the whole circuit with the xor gadget
        gates.append(&mut xor_gates);

        // check fin_in1, fin_in2, fin_out are zero
        let zero_row = gates.len() - 1;
        gates.connect_cell_pair((zero_row, 0), (zero_row, 1));
        gates.connect_cell_pair((zero_row, 0), (zero_row, 2));

        gates.len()
    }

    /// Creates a XOR gadget for `bits` length
    /// Includes:
    /// - num_xors Xor16 gates
    /// - 1 Generic gate to constrain the final row to be zero with itself
    /// Input:
    /// - new_row   : row to start the XOR gadget
    /// - bits      : number of bits in the XOR
    /// Outputs tuple (next_row, circuit_gates) where
    /// - next_row  : next row after this gate
    /// - gates     : vector of circuit gates comprising this gate
    /// Warning:
    /// - don't forget to check that the final row is all zeros as in `extend_xor_gadget`
    pub fn create_xor_gadget(new_row: usize, bits: usize) -> (usize, Vec<Self>) {
        let num_xors = num_xors(bits);
        let mut xor_gates = (0..num_xors)
            .map(|i| CircuitGate {
                typ: GateType::Xor16,
                wires: Wire::for_row(new_row + i),
                coeffs: vec![],
            })
            .collect::<Vec<_>>();
        let zero_row = new_row + num_xors;
        xor_gates.push(CircuitGate::create_generic_gadget(
            Wire::for_row(zero_row),
            GenericGateSpec::Const(F::zero()),
            None,
        ));

        (new_row + xor_gates.len(), xor_gates)
    }
}

/// Get the xor lookup table
pub fn lookup_table<F: PrimeField>() -> LookupTable<F> {
    lookup::tables::get_table::<F>(GateLookupTable::Xor)
}

//~ `Xor16` - Chainable XOR constraints for words of multiples of 16 bits.
//~
//~ * This circuit gate is used to constrain that `in1` xored with `in2` equals `out`
//~ * The length of `in1`, `in2` and `out` must be the same and a multiple of 16bits.
//~ * This gate operates on the `Curr` and `Next` rows.
//~
//~ It uses three different types of constraints:
//~
//~ * copy          - copy to another cell (32-bits)
//~ * plookup       - xor-table plookup (4-bits)
//~ * decomposition - the constraints inside the gate
//~
//~ The 4-bit nybbles are assumed to be laid out with `0` column being the least significant nybble.
//~ Given values `in1`, `in2` and `out`, the layout looks like this:
//~
//~ | Column |          `Curr`  |          `Next`  |
//~ | ------ | ---------------- | ---------------- |
//~ |      0 | copy     `in1`   | copy     `in1'`  |
//~ |      1 | copy     `in2`   | copy     `in2'`  |
//~ |      2 | copy     `out`   | copy     `out'`  |
//~ |      3 | plookup0 `in1_0` |                  |
//~ |      4 | plookup1 `in1_1` |                  |
//~ |      5 | plookup2 `in1_2` |                  |
//~ |      6 | plookup3 `in1_3` |                  |
//~ |      7 | plookup0 `in2_0` |                  |
//~ |      8 | plookup1 `in2_1` |                  |
//~ |      9 | plookup2 `in2_2` |                  |
//~ |     10 | plookup3 `in2_3` |                  |
//~ |     11 | plookup0 `out_0` |                  |
//~ |     12 | plookup1 `out_1` |                  |
//~ |     13 | plookup2 `out_2` |                  |
//~ |     14 | plookup3 `out_3` |                  |
//~
//~ One single gate with next values of `in1'`, `in2'` and `out'` being zero can be used to check
//~ that the original `in1`, `in2` and `out` had 16-bits. We can chain this gate 4 times as follows
//~ to obtain a gadget for 64-bit words XOR:
//~
//~ | Row | `CircuitGate` | Purpose                                    |
//~ | --- | ------------- | ------------------------------------------ |
//~ |   0 | `Xor16`       | Xor 2 least significant bytes of the words |
//~ |   1 | `Xor16`       | Xor next 2 bytes of the words              |
//~ |   2 | `Xor16`       | Xor next 2 bytes of the words              |
//~ |   3 | `Xor16`       | Xor 2 most significant bytes of the words  |
//~ |   4 | `Generic`     | Zero values, can be reused as generic gate |
//~
//~ ```admonish info
//~ We could halve the number of rows of the 64-bit XOR gadget by having lookups
//~ for 8 bits at a time, but for now we will use the 4-bit XOR table that we have.
//~ Rough computations show that if we run 8 or more Keccaks in one circuit we should
//~ use the 8-bit XOR table.
//~ ```

#[derive(Default)]
pub struct Xor16<F>(PhantomData<F>);

impl<F> Argument<F> for Xor16<F>
where
    F: PrimeField,
{
    const ARGUMENT_TYPE: ArgumentType = ArgumentType::Gate(GateType::Xor16);
    const CONSTRAINTS: u32 = 3;

    // Constraints for Xor16
    //   * Operates on Curr and Next rows
    //   * Constrain the decomposition of `in1`, `in2` and `out` of multiples of 16 bits
    //   * The actual XOR is performed thanks to the plookups of 4-bit XORs.
    fn constraint_checks<T: ExprOps<F>>(env: &ArgumentEnv<F, T>, _cache: &mut Cache) -> Vec<T> {
        let two = T::from(2u64);
        // in1 = in1_0 + in1_1 * 2^4 + in1_2 * 2^8 + in1_3 * 2^12 + next_in1 * 2^16
        // in2 = in2_0 + in2_1 * 2^4 + in2_2 * 2^8 + in2_3 * 2^12 + next_in2 * 2^16
        // out = out_0 + out_1 * 2^4 + out_2 * 2^8 + out_3 * 2^12 + next_out * 2^16
        (0..3)
            .map(|i| {
                env.witness_curr(3 + 4 * i)
                    + env.witness_curr(4 + 4 * i) * two.clone().pow(4)
                    + env.witness_curr(5 + 4 * i) * two.clone().pow(8)
                    + env.witness_curr(6 + 4 * i) * two.clone().pow(12)
                    + two.clone().pow(16) * env.witness_next(i)
                    - env.witness_curr(i)
            })
            .collect::<Vec<T>>()
    }
}

// Witness layout
<<<<<<< HEAD
fn layout<const W: usize, F: PrimeField>(
    curr_row: usize,
    bits: usize,
) -> Vec<Vec<Box<dyn WitnessCell<W, F, F>>>> {
=======
fn layout<F: PrimeField>(curr_row: usize, bits: usize) -> Vec<Vec<Box<dyn WitnessCell<F>>>> {
>>>>>>> 95bfeb5a
    let num_xor = num_xors(bits);
    let mut layout = (0..num_xor)
        .map(|i| xor_row(i, curr_row + i))
        .collect::<Vec<_>>();
    layout.push(zero_row());
    layout
}

<<<<<<< HEAD
fn xor_row<const W: usize, F: PrimeField>(
    nybble: usize,
    curr_row: usize,
) -> Vec<Box<dyn WitnessCell<W, F, F>>> {
=======
fn xor_row<F: PrimeField>(nybble: usize, curr_row: usize) -> Vec<Box<dyn WitnessCell<F>>> {
>>>>>>> 95bfeb5a
    let start = nybble * 16;
    vec![
        VariableBitsCell::create("in1", start, None),
        VariableBitsCell::create("in2", start, None),
        VariableBitsCell::create("out", start, None),
        CopyBitsCell::create(curr_row, 0, 0, 4), // First 4-bit nybble of in1
        CopyBitsCell::create(curr_row, 0, 4, 8), // Second 4-bit nybble of in1
        CopyBitsCell::create(curr_row, 0, 8, 12), // Third 4-bit nybble of in1
        CopyBitsCell::create(curr_row, 0, 12, 16), // Fourth 4-bit nybble of in1
        CopyBitsCell::create(curr_row, 1, 0, 4), // First 4-bit nybble of in2
        CopyBitsCell::create(curr_row, 1, 4, 8), // Second 4-bit nybble of in2
        CopyBitsCell::create(curr_row, 1, 8, 12), // Third 4-bit nybble of in2
        CopyBitsCell::create(curr_row, 1, 12, 16), // Fourth 4-bit nybble of in2
        CopyBitsCell::create(curr_row, 2, 0, 4), // First 4-bit nybble of out
        CopyBitsCell::create(curr_row, 2, 4, 8), // Second 4-bit nybble of out
        CopyBitsCell::create(curr_row, 2, 8, 12), // Third 4-bit nybble of out
        CopyBitsCell::create(curr_row, 2, 12, 16), // Fourth 4-bit nybble of out
    ]
}

<<<<<<< HEAD
fn zero_row<const W: usize, F: PrimeField>() -> Vec<Box<dyn WitnessCell<W, F, F>>> {
=======
fn zero_row<F: PrimeField>() -> Vec<Box<dyn WitnessCell<F>>> {
>>>>>>> 95bfeb5a
    vec![
        ConstantCell::create(F::zero()),
        ConstantCell::create(F::zero()),
        ConstantCell::create(F::zero()),
        ConstantCell::create(F::zero()),
        ConstantCell::create(F::zero()),
        ConstantCell::create(F::zero()),
        ConstantCell::create(F::zero()),
        ConstantCell::create(F::zero()),
        ConstantCell::create(F::zero()),
        ConstantCell::create(F::zero()),
        ConstantCell::create(F::zero()),
        ConstantCell::create(F::zero()),
        ConstantCell::create(F::zero()),
        ConstantCell::create(F::zero()),
        ConstantCell::create(F::zero()),
    ]
}

pub(crate) fn init_xor<const W: usize, F: PrimeField>(
    witness: &mut [Vec<F>; W],
    curr_row: usize,
    bits: usize,
    words: (F, F, F),
) {
    let xor_rows = layout(curr_row, bits);

    witness::init(
        witness,
        curr_row,
        &xor_rows,
        &variable_map!["in1" => words.0, "in2" => words.1, "out" => words.2],
    )
}

/// Extends the Xor rows to the full witness
/// Panics if the words are larger than the desired bits
pub fn extend_xor_witness<const W: usize, F: PrimeField>(
    witness: &mut [Vec<F>; W],
    input1: F,
    input2: F,
    bits: usize,
) {
    let xor_witness = create_xor_witness::<W, F>(input1, input2, bits);
    for col in 0..W {
        witness[col].extend(xor_witness[col].iter());
    }
}

/// Create a Xor for up to the native length starting at row 0
/// Input: first input and second input, bits length, current row
/// Panics if the desired bits is smaller than the inputs length
pub fn create_xor_witness<const W: usize, F: PrimeField>(
    input1: F,
    input2: F,
    bits: usize,
) -> [Vec<F>; W] {
    let input1_big = input1.to_biguint();
    let input2_big = input2.to_biguint();
    if bits < input1_big.bitlen() || bits < input2_big.bitlen() {
        panic!("Bits must be greater or equal than the inputs length");
    }
    let output = BigUint::bitwise_xor(&input1_big, &input2_big);

    let mut xor_witness: [Vec<F>; W] = array::from_fn(|_| vec![F::zero(); 1 + num_xors(bits)]);

    init_xor(
        &mut xor_witness,
        0,
        bits,
        (input1, input2, output.to_field().unwrap()),
    );

    xor_witness
}

/// Returns the number of XOR rows needed for inputs of usize bits
pub fn num_xors(bits: usize) -> usize {
    (bits as f64 / 16.0).ceil() as usize
}<|MERGE_RESOLUTION|>--- conflicted
+++ resolved
@@ -168,14 +168,10 @@
 }
 
 // Witness layout
-<<<<<<< HEAD
 fn layout<const W: usize, F: PrimeField>(
     curr_row: usize,
     bits: usize,
-) -> Vec<Vec<Box<dyn WitnessCell<W, F, F>>>> {
-=======
-fn layout<F: PrimeField>(curr_row: usize, bits: usize) -> Vec<Vec<Box<dyn WitnessCell<F>>>> {
->>>>>>> 95bfeb5a
+) -> Vec<Vec<Box<dyn WitnessCell<F, F, W>>>> {
     let num_xor = num_xors(bits);
     let mut layout = (0..num_xor)
         .map(|i| xor_row(i, curr_row + i))
@@ -184,14 +180,10 @@
     layout
 }
 
-<<<<<<< HEAD
 fn xor_row<const W: usize, F: PrimeField>(
     nybble: usize,
     curr_row: usize,
-) -> Vec<Box<dyn WitnessCell<W, F, F>>> {
-=======
-fn xor_row<F: PrimeField>(nybble: usize, curr_row: usize) -> Vec<Box<dyn WitnessCell<F>>> {
->>>>>>> 95bfeb5a
+) -> Vec<Box<dyn WitnessCell<F, F, W>>> {
     let start = nybble * 16;
     vec![
         VariableBitsCell::create("in1", start, None),
@@ -212,11 +204,7 @@
     ]
 }
 
-<<<<<<< HEAD
-fn zero_row<const W: usize, F: PrimeField>() -> Vec<Box<dyn WitnessCell<W, F, F>>> {
-=======
-fn zero_row<F: PrimeField>() -> Vec<Box<dyn WitnessCell<F>>> {
->>>>>>> 95bfeb5a
+fn zero_row<const W: usize, F: PrimeField>() -> Vec<Box<dyn WitnessCell<F, F, W>>> {
     vec![
         ConstantCell::create(F::zero()),
         ConstantCell::create(F::zero()),
