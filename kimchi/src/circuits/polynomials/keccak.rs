//! Keccak gadget
<<<<<<< HEAD
use crate::circuits::{
    argument::{Argument, ArgumentEnv, ArgumentType},
    expr::{constraints::ExprOps, Cache},
    gate::{CircuitGate, GateType},
    lookup::{
        self,
        tables::{GateLookupTable, LookupTable},
    },
    wires::Wire,
=======
use crate::{
    auto_clone, auto_clone_array,
    circuits::{
        argument::{Argument, ArgumentEnv, ArgumentType},
        expr::{constraints::ExprOps, Cache},
        gate::GateType,
    },
>>>>>>> af9b45f7
};
use ark_ff::{PrimeField, SquareRootField};
use std::marker::PhantomData;

pub const DIM: usize = 5;
pub const QUARTERS: usize = 4;
pub const ROUNDS: usize = 24;
pub const RATE: usize = 136;

#[macro_export]
macro_rules! state_from_layout {
    ($expr:expr) => {
        |i: usize, x: usize, y: usize, q: usize| {
            $expr[q + QUARTERS * (x + DIM * (y + DIM * i))].clone()
        }
    };
}

/// Creates the 5x5 table of rotation bits for Keccak modulo 64
/// | x \ y |  0 |  1 |  2 |  3 |  4 |
/// | ----- | -- | -- | -- | -- | -- |
/// | 0     |  0 | 36 |  3 | 41 | 18 |
/// | 1     |  1 | 44 | 10 | 45 |  2 |
/// | 2     | 62 |  6 | 43 | 15 | 61 |
/// | 3     | 28 | 55 | 25 | 21 | 56 |
/// | 4     | 27 | 20 | 39 |  8 | 14 |
pub const OFF: [[u64; DIM]; DIM] = [
    [0, 36, 3, 41, 18],
    [1, 44, 10, 45, 2],
    [62, 6, 43, 15, 61],
    [28, 55, 25, 21, 56],
    [27, 20, 39, 8, 14],
];

pub const RC: [u64; 24] = [
    0x0000000000000001,
    0x0000000000008082,
    0x800000000000808a,
    0x8000000080008000,
    0x000000000000808b,
    0x0000000080000001,
    0x8000000080008081,
    0x8000000000008009,
    0x000000000000008a,
    0x0000000000000088,
    0x0000000080008009,
    0x000000008000000a,
    0x000000008000808b,
    0x800000000000008b,
    0x8000000000008089,
    0x8000000000008003,
    0x8000000000008002,
    0x8000000000000080,
    0x000000000000800a,
    0x800000008000000a,
    0x8000000080008081,
    0x8000000000008080,
    0x0000000080000001,
    0x8000000080008008,
];

fn expand<F: PrimeField, T: ExprOps<F>>(word: u64) -> Vec<T> {
    format!("{:064b}", word)
        .chars()
        .collect::<Vec<char>>()
        .chunks(16)
        .map(|c| c.iter().collect::<String>())
        .collect::<Vec<String>>()
        .iter()
        .map(|c| T::literal(F::from(u64::from_str_radix(c, 16).unwrap())))
        .collect::<Vec<T>>()
}

impl<F: PrimeField + SquareRootField> CircuitGate<F> {
    /// Extends a Keccak circuit to hash up to one block of message (up to 135 bytes)
    pub fn extend_keccak(new_row: usize) -> usize {
        // pad
    }

    /// Creates a Keccak256 circuit, capacity 512 bits, rate 1088 bits, for a padded message of a given bytelength
    fn create_keccak_sponge(new_row: usize, bytelength: usize) -> Vec<Self> {
        let mut gates = Self::create_keccak_absorb(new_row, bytelength);
    }

    fn create_keccak_squeeze(new_row: usize) -> Vec<Self> {}

    fn create_keccak_absorb(new_row: usize, bytelength: usize) -> Vec<Self> {
        for i in 0..(bytelength / RATE) {
            let mut gates = Self::create_keccak_setup(new_row);
            let mut gates = Self::create_keccak_permutation(new_row);
        }
    }

    fn create_keccak_setup(new_row: usize) -> Vec<Self> {
        let mut gates = vec![];

        gates
    }

    fn create_keccak_permutation(new_row: usize) -> Vec<Self> {
        let mut gates = vec![];
        for round in 0..ROUNDS {
            gates.push(Self::create_keccak_round(new_row + gates.len(), round));
        }
        gates
    }

    fn create_keccak_round(new_row: usize, round: usize) -> Self {
        CircuitGate {
            typ: GateType::Keccak,
            wires: Wire::for_row(new_row),
            coeffs: expand(RC[round]),
        }
    }

    /// Extend one rotation
    /// Right now it only creates a Generic gate followed by the Rot64 gates
    /// It allows to configure left or right rotation.
    /// Input:
    /// - gates : the full circuit
    /// - rot : the rotation offset
    /// - side : the rotation side
    /// - zero_row : the row of the Generic gate to constrain the 64-bit check of shifted word
    /// Warning:
    /// - witness word should come from the copy of another cell so it is intrinsic that it is 64-bits length,
    /// - same with rotated word
    pub fn extend_rot(gates: &mut Vec<Self>, rot: u32) -> usize {
        let (_new_row, mut keccak_gates) = Self::create_keccak(gates.len(), rot, side);
        gates.append(&mut rot_gates);
        gates.len()
    }

    /// Create one rotation
    /// Right now it only creates a Generic gate followed by the Rot64 gates
    /// It allows to configure left or right rotation.
    /// Input:
    /// - rot : the rotation offset
    /// - side : the rotation side
    /// Warning:
    /// - Word should come from the copy of another cell so it is intrinsic that it is 64-bits length,
    /// - same with rotated word
    /// - need to check that the 2 most significant limbs of shifted are zero
    pub fn create_rot(new_row: usize, rot: u32, side: RotMode) -> (usize, Vec<Self>) {
        // Initial Generic gate to constrain the output to be zero
        let rot_gates = if side == RotMode::Left {
            Self::create_rot64(new_row, rot)
        } else {
            Self::create_rot64(new_row, 64 - rot)
        };

        (new_row + rot_gates.len(), rot_gates)
    }
}

/// Get the keccak lookup table
pub fn lookup_table<F: PrimeField>() -> LookupTable<F> {
    lookup::tables::get_table::<F>(GateLookupTable::Sparse)
}

//~
//~ | `KeccakRound` | [0...440) | [440...1540) | [1540...2344) |
//~ | ------------- | --------- | ------------ | ------------- |
//~ | Curr          | theta     | pirho        | chi           |
//~
//~ | `KeccakRound` | [0...100) |
//~ | ------------- | --------- |
//~ | Next          | iota      |
//~
//~ -----------------------------------------------------------------------------------------------------------------------------------------------------------------------
//~
//~ | Columns  | [0...100) | [100...120) | [120...200) | [200...220) | [220...240) | [240...260)  | [260...280) | [280...300)  | [300...320)  | [320...340) | [340...440) |
//~ | -------- | --------- | ----------- | ----------- | ----------- | ----------- | ------------ | ----------- | ------------ | ------------ | ----------- | ----------- |
//~ | theta    | state_a   | state_c     | reset_c     | dense_c     | quotient_c  | remainder_c  | bound_c     | dense_rot_c  | expand_rot_c | state_d     | state_e     |
//~
//~ | Columns  | [440...840) | [840...940) | [940...1040) | [1040...1140) | [1140...1240) | [1240...1340) | [1340...1440) | [1440...1540) |
//~ | -------- | ----------- | ----------- | ------------ | ------------- | ------------- | ------------- | ------------- | ------------- |
//~ | pirho    | reset_e     | dense_e     | quotient_e   | remainder_e   | bound_e       | dense_rot_e   | expand_rot_e  | state_b       |
//~
//~ | Columns  | [1540...1940) | [1940...2340) | [2340...2344 |
//~ | -------- | ------------- | ------------- | ------------ |
//~ | chi      | reset_b       | reset_sum     | f00          |
//~
//~ | Columns  | [0...4) | [4...100) |
//~ | -------- | ------- | --------- |
//~ | iota     | g00     | state_f   |
//~
#[derive(Default)]
pub struct KeccakRound<F>(PhantomData<F>);

impl<F> Argument<F> for KeccakRound<F>
where
    F: PrimeField,
{
    const ARGUMENT_TYPE: ArgumentType = ArgumentType::Gate(GateType::KeccakRound);
    const CONSTRAINTS: u32 = 754;

    // Constraints for one round of the Keccak permutation function
    fn constraint_checks<T: ExprOps<F>>(env: &ArgumentEnv<F, T>, _cache: &mut Cache) -> Vec<T> {
        let mut constraints = vec![];

        // DEFINE ROUND CONSTANT
        let rc = [env.coeff(0), env.coeff(1), env.coeff(2), env.coeff(3)];

        // LOAD STATES FROM WITNESS LAYOUT
        // THETA
        let state_a = state_from_layout!(env.witness_curr_chunk(0, 100));
        let state_c = state_from_layout!(env.witness_curr_chunk(100, 120));
        let reset_c = state_from_layout!(env.witness_curr_chunk(120, 200));
        let dense_c = state_from_layout!(env.witness_curr_chunk(200, 220));
        let quotient_c = state_from_layout!(env.witness_curr_chunk(220, 240));
        let remainder_c = state_from_layout!(env.witness_curr_chunk(240, 260));
        let bound_c = state_from_layout!(env.witness_curr_chunk(260, 280));
        let dense_rot_c = state_from_layout!(env.witness_curr_chunk(280, 300));
        let expand_rot_c = state_from_layout!(env.witness_curr_chunk(300, 320));
        let state_d = state_from_layout!(env.witness_curr_chunk(320, 340));
        let state_e = state_from_layout!(env.witness_curr_chunk(340, 440));
        // PI-RHO
        let reset_e = state_from_layout!(env.witness_curr_chunk(440, 840));
        let dense_e = state_from_layout!(env.witness_curr_chunk(840, 940));
        let quotient_e = state_from_layout!(env.witness_curr_chunk(940, 1040));
        let remainder_e = state_from_layout!(env.witness_curr_chunk(1040, 1140));
        let bound_e = state_from_layout!(env.witness_curr_chunk(1140, 1240));
        let dense_rot_e = state_from_layout!(env.witness_curr_chunk(1240, 1340));
        let expand_rot_e = state_from_layout!(env.witness_curr_chunk(1340, 1440));
        let state_b = state_from_layout!(env.witness_curr_chunk(1440, 1540));
        // CHI
        let reset_b = state_from_layout!(env.witness_curr_chunk(1540, 1940));
        let reset_sum = state_from_layout!(env.witness_curr_chunk(1940, 2340));
        let mut state_f = env.witness_curr_chunk(2340, 2344);
        let mut tail = env.witness_next_chunk(4, 100);
        state_f.append(&mut tail);
        let state_f = state_from_layout!(state_f);
        // IOTA
        let mut state_g = env.witness_next_chunk(0, 4);
        let mut tail = env.witness_next_chunk(4, 100);
        state_g.append(&mut tail);
        let state_g = state_from_layout!(state_g);

        // STEP theta: 5 * ( 3 + 4 * (3 + 5 * 1) ) = 175 constraints
        for x in 0..DIM {
            let word_c = compose_quarters(dense_c, x, 0);
            let quo_c = compose_quarters(quotient_c, x, 0);
            let rem_c = compose_quarters(remainder_c, x, 0);
            let bnd_c = compose_quarters(bound_c, x, 0);
            let rot_c = compose_quarters(dense_rot_c, x, 0);
            constraints
                .push(word_c * T::two_pow(1) - (quo_c.clone() * T::two_pow(64) + rem_c.clone()));
            constraints.push(rot_c - (quo_c.clone() + rem_c));
            constraints.push(bnd_c - (quo_c + T::two_pow(64) - T::two_pow(1)));

            for q in 0..QUARTERS {
                constraints.push(
                    state_c(0, x, 0, q)
                        - (state_a(0, x, 0, q)
                            + state_a(0, x, 1, q)
                            + state_a(0, x, 2, q)
                            + state_a(0, x, 3, q)
                            + state_a(0, x, 4, q)),
                );
                constraints.push(state_c(0, x, 0, q) - compose_shifts(reset_c, x, 0, q));
                constraints.push(
                    state_d(0, x, 0, q)
                        - (reset_c(0, (x - 1 + DIM) % DIM, 0, q)
                            + expand_rot_c(0, (x + 1) % DIM, 0, q)),
                );

                for y in 0..DIM {
                    constraints
                        .push(state_e(0, x, y, q) - (state_a(0, x, y, q) + state_d(0, x, 0, q)));
                }
            }
        } // END theta

        // STEP pirho: 5 * 5 * (3 + 4 * 2) = 275 constraints
        for (x, row) in OFF.iter().enumerate() {
            for (y, off) in row.iter().enumerate() {
                let word_e = compose_quarters(dense_e, x, y);
                let quo_e = compose_quarters(quotient_e, x, y);
                let rem_e = compose_quarters(remainder_e, x, y);
                let bnd_e = compose_quarters(bound_e, x, y);
                let rot_e = compose_quarters(dense_rot_e, x, y);

                constraints.push(
                    word_e * T::two_pow(*off) - (quo_e.clone() * T::two_pow(64) + rem_e.clone()),
                );
                constraints.push(rot_e - (quo_e.clone() + rem_e));
                constraints.push(bnd_e - (quo_e + T::two_pow(64) - T::two_pow(*off)));

                for q in 0..QUARTERS {
                    constraints.push(state_e(0, x, y, q) - compose_shifts(reset_e, x, y, q));
                    constraints
                        .push(state_b(0, y, (2 * x + 3 * y) % DIM, q) - expand_rot_e(0, x, y, q));
                }
            }
        } // END pirho

        // STEP chi: 4 * 5 * 5 * 3 = 300 constraints
        for q in 0..QUARTERS {
            for x in 0..DIM {
                for y in 0..DIM {
                    let not =
                        T::literal(F::from(0x1111111111111111u64)) - reset_b(0, (x + 1) % 5, y, q);
                    let sum = not + reset_b(1, (x + 2) % 5, y, q);
                    let and = reset_sum(1, x, y, q);
                    constraints.push(state_b(0, x, y, q) - compose_shifts(reset_b, x, y, q));
                    constraints.push(sum - compose_shifts(reset_sum, x, y, q));
                    constraints.push(state_f(0, x, y, q) - (reset_b(0, x, y, q) + and));
                }
            }
        } // END chi

        // STEP iota: 4 constraints
        for (q, c) in rc.iter().enumerate() {
            constraints.push(state_g(0, 0, 0, q) - (state_f(0, 0, 0, q) + c.clone()));
        } // END iota

        constraints
    }
}

//~
//~ | `KeccakSponge` | [0...100) | [100...168) | [168...200) | [200...216) | [216...248] | [248...312) |
//~ | -------------- | --------- | ----------- | ----------- | ----------- | ----------- | ----------- |
//~ | Curr           | old_state | new_block   | zeros       | dense       | bytes       | reset       |
//~ | Next           | xor_state |
//~
#[derive(Default)]
pub struct KeccakSponge<F>(PhantomData<F>);

impl<F> Argument<F> for KeccakSponge<F>
where
    F: PrimeField,
{
    const ARGUMENT_TYPE: ArgumentType = ArgumentType::Gate(GateType::KeccakSponge);
    const CONSTRAINTS: u32 = 148;

    // Constraints for one round of the Keccak permutation function
    fn constraint_checks<T: ExprOps<F>>(env: &ArgumentEnv<F, T>, _cache: &mut Cache) -> Vec<T> {
        let mut constraints = vec![];

        // LOAD WITNESS
        let old_state = env.witness_curr_chunk(0, 100);
        let mut new_block = env.witness_curr_chunk(100, 168);
        let mut zeros = env.witness_curr_chunk(168, 200);
        new_block.append(&mut zeros);
        let xor_state = env.witness_next_chunk(0, 100);
        let dense = env.witness_curr_chunk(200, 216);
        let bytes = env.witness_curr_chunk(216, 248);
        let reset = env.witness_curr_chunk(248, 312);
        auto_clone_array!(old_state);
        auto_clone_array!(new_block);
        auto_clone_array!(xor_state);
        auto_clone_array!(dense);
        auto_clone_array!(bytes);
        auto_clone_array!(reset);

        // LOAD COEFFICIENTS
        let absorb = env.coeff(0);
        let squeeze = env.coeff(1);
        auto_clone!(absorb);
        auto_clone!(squeeze);

        // STEP absorb: 5 * 5 * 4 = 100 constraints
        for z in zeros {
            constraints.push(absorb() * z);
        }
        for i in 0..QUARTERS * DIM * DIM {
            constraints.push(absorb() * (xor_state(i) - (old_state(i) + new_block(i))));
        }
        // STEP squeeze: 32 constraints
        for i in 0..16 {
            constraints
                .push(squeeze() * (dense(i) - (bytes(2 * i) + T::two_pow(8) * bytes(2 * i + 1))));
            constraints.push(
                squeeze()
                    * (old_state(i)
                        - (reset(4 * i)
                            + T::two_pow(1) * reset(4 * i + 1)
                            + T::two_pow(2) * reset(4 * i + 2)
                            + T::two_pow(3) * reset(4 * i + 3))),
            );
        }

        constraints
    }
}

fn compose_quarters<F: PrimeField, T: ExprOps<F>>(
    quarters: impl Fn(usize, usize, usize, usize) -> T,
    x: usize,
    y: usize,
) -> T {
    quarters(0, x, y, 0)
        + T::two_pow(16) * quarters(0, x, y, 1)
        + T::two_pow(32) * quarters(0, x, y, 2)
        + T::two_pow(48) * quarters(0, x, y, 3)
}

fn compose_shifts<F: PrimeField, T: ExprOps<F>>(
    resets: impl Fn(usize, usize, usize, usize) -> T,
    x: usize,
    y: usize,
    q: usize,
) -> T {
    resets(0, x, y, q)
        + T::two_pow(1) * resets(1, x, y, q)
        + T::two_pow(2) * resets(2, x, y, q)
        + T::two_pow(3) * resets(3, x, y, q)
}

fn _expand<F: PrimeField, T: ExprOps<F>>(word: u64) -> Vec<T> {
    format!("{:064b}", word)
        .chars()
        .collect::<Vec<char>>()
        .chunks(16)
        .map(|c| c.iter().collect::<String>())
        .collect::<Vec<String>>()
        .iter()
        .map(|c| T::literal(F::from(u64::from_str_radix(c, 16).unwrap())))
        .collect::<Vec<T>>()
}<|MERGE_RESOLUTION|>--- conflicted
+++ resolved
@@ -1,23 +1,16 @@
 //! Keccak gadget
-<<<<<<< HEAD
-use crate::circuits::{
-    argument::{Argument, ArgumentEnv, ArgumentType},
-    expr::{constraints::ExprOps, Cache},
-    gate::{CircuitGate, GateType},
-    lookup::{
-        self,
-        tables::{GateLookupTable, LookupTable},
-    },
-    wires::Wire,
-=======
 use crate::{
     auto_clone, auto_clone_array,
     circuits::{
         argument::{Argument, ArgumentEnv, ArgumentType},
         expr::{constraints::ExprOps, Cache},
-        gate::GateType,
+        gate::{CircuitGate, GateType},
+        lookup::{
+            self,
+            tables::{GateLookupTable, LookupTable},
+        },
+        wires::Wire,
     },
->>>>>>> af9b45f7
 };
 use ark_ff::{PrimeField, SquareRootField};
 use std::marker::PhantomData;
@@ -92,89 +85,58 @@
 }
 
 impl<F: PrimeField + SquareRootField> CircuitGate<F> {
-    /// Extends a Keccak circuit to hash up to one block of message (up to 135 bytes)
-    pub fn extend_keccak(new_row: usize) -> usize {
+    /// Extends a Keccak circuit to hash one message (already padded to a multiple of 136 bits with 10*1 rule)
+    pub fn extend_keccak(circuit: &mut Vec<Self>, bytelength: usize) -> usize {
         // pad
+        let mut gates = Self::create_keccak(circuit.len(), bytelength);
+        circuit.append(&mut gates);
+        circuit.len()
     }
 
     /// Creates a Keccak256 circuit, capacity 512 bits, rate 1088 bits, for a padded message of a given bytelength
-    fn create_keccak_sponge(new_row: usize, bytelength: usize) -> Vec<Self> {
-        let mut gates = Self::create_keccak_absorb(new_row, bytelength);
-    }
-
-    fn create_keccak_squeeze(new_row: usize) -> Vec<Self> {}
-
-    fn create_keccak_absorb(new_row: usize, bytelength: usize) -> Vec<Self> {
-        for i in 0..(bytelength / RATE) {
-            let mut gates = Self::create_keccak_setup(new_row);
-            let mut gates = Self::create_keccak_permutation(new_row);
-        }
-    }
-
-    fn create_keccak_setup(new_row: usize) -> Vec<Self> {
+    fn create_keccak(new_row: usize, bytelength: usize) -> Vec<Self> {
         let mut gates = vec![];
-
+        for _block in 0..(bytelength / RATE) {
+            gates.push(Self::create_keccak_absorb(new_row + gates.len()));
+            for round in 0..ROUNDS {
+                gates.push(Self::create_keccak_round(new_row + gates.len(), round));
+            }
+        }
+        gates.push(Self::create_keccak_squeeze(new_row + gates.len()));
         gates
     }
 
-    fn create_keccak_permutation(new_row: usize) -> Vec<Self> {
-        let mut gates = vec![];
-        for round in 0..ROUNDS {
-            gates.push(Self::create_keccak_round(new_row + gates.len(), round));
-        }
-        gates
+    fn create_keccak_squeeze(new_row: usize) -> Self {
+        CircuitGate {
+            typ: GateType::KeccakSponge,
+            wires: Wire::for_row(new_row),
+            coeffs: vec![F::zero(), F::one()],
+        }
+    }
+
+    fn create_keccak_absorb(new_row: usize) -> Self {
+        CircuitGate {
+            typ: GateType::KeccakSponge,
+            wires: Wire::for_row(new_row),
+            coeffs: vec![F::one(), F::zero()],
+        }
     }
 
     fn create_keccak_round(new_row: usize, round: usize) -> Self {
         CircuitGate {
-            typ: GateType::Keccak,
+            typ: GateType::KeccakRound,
             wires: Wire::for_row(new_row),
             coeffs: expand(RC[round]),
         }
     }
-
-    /// Extend one rotation
-    /// Right now it only creates a Generic gate followed by the Rot64 gates
-    /// It allows to configure left or right rotation.
-    /// Input:
-    /// - gates : the full circuit
-    /// - rot : the rotation offset
-    /// - side : the rotation side
-    /// - zero_row : the row of the Generic gate to constrain the 64-bit check of shifted word
-    /// Warning:
-    /// - witness word should come from the copy of another cell so it is intrinsic that it is 64-bits length,
-    /// - same with rotated word
-    pub fn extend_rot(gates: &mut Vec<Self>, rot: u32) -> usize {
-        let (_new_row, mut keccak_gates) = Self::create_keccak(gates.len(), rot, side);
-        gates.append(&mut rot_gates);
-        gates.len()
-    }
-
-    /// Create one rotation
-    /// Right now it only creates a Generic gate followed by the Rot64 gates
-    /// It allows to configure left or right rotation.
-    /// Input:
-    /// - rot : the rotation offset
-    /// - side : the rotation side
-    /// Warning:
-    /// - Word should come from the copy of another cell so it is intrinsic that it is 64-bits length,
-    /// - same with rotated word
-    /// - need to check that the 2 most significant limbs of shifted are zero
-    pub fn create_rot(new_row: usize, rot: u32, side: RotMode) -> (usize, Vec<Self>) {
-        // Initial Generic gate to constrain the output to be zero
-        let rot_gates = if side == RotMode::Left {
-            Self::create_rot64(new_row, rot)
-        } else {
-            Self::create_rot64(new_row, 64 - rot)
-        };
-
-        (new_row + rot_gates.len(), rot_gates)
-    }
-}
-
-/// Get the keccak lookup table
-pub fn lookup_table<F: PrimeField>() -> LookupTable<F> {
-    lookup::tables::get_table::<F>(GateLookupTable::Sparse)
+}
+
+/// Get the Keccak lookup tables
+pub fn lookup_table<F: PrimeField>() -> Vec<LookupTable<F>> {
+    vec![
+        lookup::tables::get_table::<F>(GateLookupTable::Sparse),
+        lookup::tables::get_table::<F>(GateLookupTable::Bytes),
+    ]
 }
 
 //~
