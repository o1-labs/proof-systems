//! Range check gate

use ark_ff::{FftField, PrimeField, SquareRootField, Zero};
use ark_poly::{
    univariate::DensePolynomial, EvaluationDomain, Evaluations, Radix2EvaluationDomain as D,
};
use rand::{prelude::StdRng, SeedableRng};
use std::array;
use std::collections::HashMap;

use crate::{
    alphas::Alphas,
    circuits::{
        argument::{Argument, ArgumentType},
        constraints::ConstraintSystem,
        expr::{self, l0_1, Environment, LookupEnvironment, E},
        gate::{CircuitGate, CircuitGateError, CircuitGateResult, Connect, GateType},
        lookup::{
            self,
            lookups::{LookupInfo, LookupsUsed},
            tables::{GateLookupTable, LookupTable},
        },
        polynomial::COLUMNS,
        wires::Wire,
    },
    curve::KimchiCurve,
    prover_index::ProverIndex,
};

use super::circuitgates::{RangeCheck0, RangeCheck1};

pub const GATE_COUNT: usize = 2;

impl<F: PrimeField + SquareRootField> CircuitGate<F> {
    /// Create range check gate for constraining three 88-bit values.
    ///     Inputs the starting row
    ///     Outputs tuple (`next_row`, `circuit_gates`) where
    ///       `next_row`      - next row after this gate
    ///       `circuit_gates` - vector of circuit gates comprising this gate
    pub fn create_multi_range_check(start_row: usize) -> (usize, Vec<Self>) {
        let mut circuit_gates = vec![
<<<<<<< HEAD
            CircuitGate::new(GateType::RangeCheck0, Wire::new(start_row), vec![]),
            CircuitGate::new(GateType::RangeCheck0, Wire::new(start_row + 1), vec![]),
            CircuitGate::new(GateType::RangeCheck1, Wire::new(start_row + 2), vec![]),
            CircuitGate::new(GateType::Zero, Wire::new(start_row + 3), vec![]),
=======
            CircuitGate::new(GateType::RangeCheck0, Wire::for_row(start_row), vec![]),
            CircuitGate::new(GateType::RangeCheck0, Wire::for_row(start_row + 1), vec![]),
            CircuitGate::new(GateType::RangeCheck1, Wire::for_row(start_row + 2), vec![]),
            CircuitGate::new(GateType::Zero, Wire::for_row(start_row + 3), vec![]),
>>>>>>> 5332835a
        ];

        // copy v0p0
        circuit_gates.connect_cell_pair((0, 1), (3, 3));

        // copy v0p1
        circuit_gates.connect_cell_pair((0, 2), (3, 4));

        // copy v1p0
        circuit_gates.connect_cell_pair((1, 1), (3, 5));

        // copy v1p1
        circuit_gates.connect_cell_pair((1, 2), (3, 6));

        (start_row + circuit_gates.len(), circuit_gates)
    }

    /// Create foreign field muti-range-check gadget by extending the existing gates
    pub fn extend_multi_range_check(gates: &mut Vec<Self>, curr_row: &mut usize) {
        let (next_row, circuit_gates) = Self::create_multi_range_check(*curr_row);
        *curr_row = next_row;
        gates.extend_from_slice(&circuit_gates);
    }

    /// Create single range check gate
    ///     Inputs the starting row
    ///     Outputs tuple (`next_row`, `circuit_gates`) where
    ///       `next_row`      - next row after this gate
    ///       `circuit_gates` - vector of circuit gates comprising this gate
    pub fn create_range_check(start_row: usize) -> (usize, Vec<Self>) {
<<<<<<< HEAD
        let gate = CircuitGate::new(GateType::RangeCheck0, Wire::new(start_row), vec![]);
        (start_row + 1, vec![gate])
=======
        let gate = CircuitGate::new(GateType::RangeCheck0, Wire::for_row(start_row), vec![]);
        (start_row + 1, vec![gate])
    }

    /// Create foreign field range-check gate by extending the existing gates
    pub fn extend_range_check(gates: &mut Vec<Self>, curr_row: &mut usize) {
        let (next_row, circuit_gates) = Self::create_range_check(*curr_row);
        *curr_row = next_row;
        gates.extend_from_slice(&circuit_gates);
>>>>>>> 5332835a
    }

    /// Verify the witness against a range check (related) circuit gate
    ///
    /// The following verification checks are performed
    ///   * Constraint checks for circuit gates matching the self.typ kind
    ///     Circuit gates used by the range check gate are: `RangeChange0` and `RangeCheck1`
    ///   * Permutation argument checks for copied cells / wiring
    ///   * Plookup checks for any lookups defined
    ///
    /// # Errors
    ///
    /// Will give error if `self.typ` is invalid `GateType`.
    ///
    /// # Panics
    ///
    /// Will panic if `padding_length` is None.
    pub fn verify_range_check<G: KimchiCurve<ScalarField = F>>(
        &self,
        _: usize,
        witness: &[Vec<F>; COLUMNS],
        index: &ProverIndex<G>,
    ) -> CircuitGateResult<()> {
        if !circuit_gates().contains(&self.typ) {
            return Err(CircuitGateError::InvalidCircuitGateType(self.typ));
        }

        // Pad the witness to domain d1 size
        let padding_length = index
            .cs
            .domain
            .d1
            .size
            .checked_sub(witness[0].len() as u64)
            .unwrap();
        let mut witness = witness.clone();
        for w in &mut witness {
            w.extend(std::iter::repeat(F::zero()).take(padding_length as usize));
        }

        // Compute witness polynomial
        let witness_poly: [DensePolynomial<F>; COLUMNS] = array::from_fn(|i| {
            Evaluations::<F, D<F>>::from_vec_and_domain(witness[i].clone(), index.cs.domain.d1)
                .interpolate()
        });

        // Compute permutation polynomial
        let rng = &mut StdRng::from_seed([0u8; 32]);
        let beta = F::rand(rng);
        let gamma = F::rand(rng);
        let z_poly = index
            .perm_aggreg(&witness, &beta, &gamma, rng)
            .map_err(|_| CircuitGateError::InvalidCopyConstraint(self.typ))?;

        // Compute witness polynomial evaluations
        let witness_evals = index.cs.evaluate(&witness_poly, &z_poly);

        let mut index_evals = HashMap::new();
        index_evals.insert(
            self.typ,
            &index
                .column_evaluations
                .range_check_selectors8
                .as_ref()
                .unwrap()[circuit_gate_selector_index(self.typ)],
        );

        // Set up lookup environment
        let lcs = index
            .cs
            .lookup_constraint_system
            .as_ref()
            .ok_or(CircuitGateError::MissingLookupConstraintSystem(self.typ))?;

        let lookup_env_data = set_up_lookup_env_data(
            self.typ,
            &index.cs,
            &witness,
            &beta,
            &gamma,
            &lcs.configuration.lookup_info,
        )?;
        let lookup_env = Some(LookupEnvironment {
            aggreg: &lookup_env_data.aggreg8,
            sorted: &lookup_env_data.sorted8,
            selectors: &lcs.lookup_selectors,
            table: &lookup_env_data.joint_lookup_table_d8,
            runtime_selector: None,
            runtime_table: None,
        });

        // Set up the environment
        let env = {
            Environment {
                constants: expr::Constants {
                    alpha: F::rand(rng),
                    beta: F::rand(rng),
                    gamma: F::rand(rng),
                    joint_combiner: Some(F::rand(rng)),
                    endo_coefficient: index.cs.endo,
                    mds: &G::sponge_params().mds,
                    foreign_field_modulus: None,
                },
                witness: &witness_evals.d8.this.w,
                coefficient: &index.column_evaluations.coefficients8,
                vanishes_on_last_4_rows: &index.cs.precomputations().vanishes_on_last_4_rows,
                z: &witness_evals.d8.this.z,
                l0_1: l0_1(index.cs.domain.d1),
                domain: index.cs.domain,
                index: index_evals,
                lookup: lookup_env,
            }
        };

        // Setup powers of alpha
        let mut alphas = Alphas::<F>::default();
        alphas.register(
            ArgumentType::Gate(self.typ),
            circuit_gate_constraint_count::<F>(self.typ),
        );

        // Get constraints for this circuit gate
        let constraints = circuit_gate_constraints(self.typ, &alphas);

        // Verify it against the environment
        if constraints
            .evaluations(&env)
            .interpolate()
            .divide_by_vanishing_poly(index.cs.domain.d1)
            .unwrap()
            .1
            .is_zero()
        {
            Ok(())
        } else {
            Err(CircuitGateError::InvalidConstraint(self.typ))
        }
    }
}

// Data required by the lookup environment
struct LookupEnvironmentData<F: FftField> {
    // Aggregation evaluations
    aggreg8: Evaluations<F, D<F>>,
    // Sorted evaluations
    sorted8: Vec<Evaluations<F, D<F>>>,
    // Combined lookup table
    joint_lookup_table_d8: Evaluations<F, D<F>>,
}

// Helper to create the lookup environment data by setting up the joint- and table-id- combiners,
// computing the dummy lookup value, creating the combined lookup table, computing the sorted plookup
// evaluations and the plookup aggregation evaluations.
// Note: This function assumes the cs contains a lookup constraint system.
fn set_up_lookup_env_data<F: PrimeField>(
    gate_type: GateType,
    cs: &ConstraintSystem<F>,
    witness: &[Vec<F>; COLUMNS],
    beta: &F,
    gamma: &F,
    lookup_info: &LookupInfo,
) -> CircuitGateResult<LookupEnvironmentData<F>> {
    let lcs = cs
        .lookup_constraint_system
        .as_ref()
        .ok_or(CircuitGateError::MissingLookupConstraintSystem(gate_type))?;

    let rng = &mut StdRng::from_seed([1u8; 32]);

    // Set up joint-combiner and table-id-combiner
    let joint_lookup_used = matches!(lcs.configuration.lookup_used, LookupsUsed::Joint);
    let joint_combiner = if joint_lookup_used {
        F::rand(rng)
    } else {
        F::zero()
    };
    let table_id_combiner: F = if lcs.table_ids8.as_ref().is_some() {
        joint_combiner.pow([u64::from(lcs.configuration.lookup_info.max_joint_size)])
    } else {
        // TODO: just set this to None in case multiple tables are not used
        F::zero()
    };

    // Compute the dummy lookup value as the combination of the last entry of the XOR table (so `(0, 0, 0)`).
    // Warning: This assumes that we always use the XOR table when using lookups.
    let dummy_lookup_value = lcs
        .configuration
        .dummy_lookup
        .evaluate(&joint_combiner, &table_id_combiner);

    // Compute the lookup table values as the combination of the lookup table entries.
    let joint_lookup_table_d8 = {
        let mut evals = Vec::with_capacity(cs.domain.d1.size());

        for idx in 0..(cs.domain.d1.size() * 8) {
            let table_id = match lcs.table_ids8.as_ref() {
                Some(table_ids8) => table_ids8.evals[idx],
                None =>
                // If there is no `table_ids8` in the constraint system,
                // every table ID is identically 0.
                {
                    F::zero()
                }
            };

            let combined_entry = {
                let table_row = lcs.lookup_table8.iter().map(|e| &e.evals[idx]);

                lookup::tables::combine_table_entry(
                    &joint_combiner,
                    &table_id_combiner,
                    table_row,
                    &table_id,
                )
            };
            evals.push(combined_entry);
        }

        Evaluations::from_vec_and_domain(evals, cs.domain.d8)
    };

    // Compute the sorted plookup evaluations
    // TODO: Once we switch to committing using lagrange commitments, `witness` will be consumed when we interpolate,
    //       so interpolation will have to moved below this.
    let sorted: Vec<_> = lookup::constraints::sorted(
        dummy_lookup_value,
        &joint_lookup_table_d8,
        cs.domain.d1,
        &cs.gates,
        witness,
        joint_combiner,
        table_id_combiner,
        lookup_info,
    )
    .map_err(|_| CircuitGateError::InvalidLookupConstraintSorted(gate_type))?;

    // Randomize the last `EVALS` rows in each of the sorted polynomials in order to add zero-knowledge to the protocol.
    let sorted: Vec<_> = sorted
        .into_iter()
        .map(|chunk| lookup::constraints::zk_patch(chunk, cs.domain.d1, rng))
        .collect();

    let sorted_coeffs: Vec<_> = sorted.iter().map(|e| e.clone().interpolate()).collect();
    let sorted8 = sorted_coeffs
        .iter()
        .map(|v| v.evaluate_over_domain_by_ref(cs.domain.d8))
        .collect::<Vec<_>>();

    // Compute the plookup aggregation evaluations
    let aggreg = lookup::constraints::aggregation::<_, F>(
        dummy_lookup_value,
        &joint_lookup_table_d8,
        cs.domain.d1,
        &cs.gates,
        witness,
        &joint_combiner,
        &table_id_combiner,
        *beta,
        *gamma,
        &sorted,
        rng,
        lookup_info,
    )
    .map_err(|_| CircuitGateError::InvalidLookupConstraintAggregation(gate_type))?;

    // Precompute different forms of the aggregation polynomial for later
    let aggreg_coeffs = aggreg.interpolate();
    // TODO: There's probably a clever way to expand the domain without interpolating
    let aggreg8 = aggreg_coeffs.evaluate_over_domain_by_ref(cs.domain.d8);

    Ok(LookupEnvironmentData {
        aggreg8,
        sorted8,
        joint_lookup_table_d8,
    })
}

fn circuit_gate_selector_index(typ: GateType) -> usize {
    match typ {
        GateType::RangeCheck0 => 0,
        GateType::RangeCheck1 => 1,
        _ => panic!("invalid gate type"),
    }
}

/// Get vector of range check circuit gate types
pub fn circuit_gates() -> [GateType; GATE_COUNT] {
    [GateType::RangeCheck0, GateType::RangeCheck1]
}

/// Number of constraints for a given range check circuit gate type
///
/// # Panics
///
/// Will panic if `typ` is not `RangeCheck`-related gate type.
pub fn circuit_gate_constraint_count<F: PrimeField>(typ: GateType) -> u32 {
    match typ {
        GateType::RangeCheck0 => RangeCheck0::<F>::CONSTRAINTS,
        GateType::RangeCheck1 => RangeCheck1::<F>::CONSTRAINTS,
        _ => panic!("invalid gate type"),
    }
}

/// Get combined constraints for a given range check circuit gate type
///
/// # Panics
///
/// Will panic if `typ` is not `RangeCheck`-related gate type.
pub fn circuit_gate_constraints<F: PrimeField>(typ: GateType, alphas: &Alphas<F>) -> E<F> {
    match typ {
        GateType::RangeCheck0 => RangeCheck0::combined_constraints(alphas),
        GateType::RangeCheck1 => RangeCheck1::combined_constraints(alphas),
        _ => panic!("invalid gate type"),
    }
}

/// Get the combined constraints for all range check circuit gate types
pub fn combined_constraints<F: PrimeField>(alphas: &Alphas<F>) -> E<F> {
    RangeCheck0::combined_constraints(alphas) + RangeCheck1::combined_constraints(alphas)
}

/// Get the range check lookup table
pub fn lookup_table<F: FftField>() -> LookupTable<F> {
    lookup::tables::get_table::<F>(GateLookupTable::RangeCheck)
}<|MERGE_RESOLUTION|>--- conflicted
+++ resolved
@@ -39,17 +39,10 @@
     ///       `circuit_gates` - vector of circuit gates comprising this gate
     pub fn create_multi_range_check(start_row: usize) -> (usize, Vec<Self>) {
         let mut circuit_gates = vec![
-<<<<<<< HEAD
-            CircuitGate::new(GateType::RangeCheck0, Wire::new(start_row), vec![]),
-            CircuitGate::new(GateType::RangeCheck0, Wire::new(start_row + 1), vec![]),
-            CircuitGate::new(GateType::RangeCheck1, Wire::new(start_row + 2), vec![]),
-            CircuitGate::new(GateType::Zero, Wire::new(start_row + 3), vec![]),
-=======
             CircuitGate::new(GateType::RangeCheck0, Wire::for_row(start_row), vec![]),
             CircuitGate::new(GateType::RangeCheck0, Wire::for_row(start_row + 1), vec![]),
             CircuitGate::new(GateType::RangeCheck1, Wire::for_row(start_row + 2), vec![]),
             CircuitGate::new(GateType::Zero, Wire::for_row(start_row + 3), vec![]),
->>>>>>> 5332835a
         ];
 
         // copy v0p0
@@ -80,10 +73,6 @@
     ///       `next_row`      - next row after this gate
     ///       `circuit_gates` - vector of circuit gates comprising this gate
     pub fn create_range_check(start_row: usize) -> (usize, Vec<Self>) {
-<<<<<<< HEAD
-        let gate = CircuitGate::new(GateType::RangeCheck0, Wire::new(start_row), vec![]);
-        (start_row + 1, vec![gate])
-=======
         let gate = CircuitGate::new(GateType::RangeCheck0, Wire::for_row(start_row), vec![]);
         (start_row + 1, vec![gate])
     }
@@ -93,7 +82,6 @@
         let (next_row, circuit_gates) = Self::create_range_check(*curr_row);
         *curr_row = next_row;
         gates.extend_from_slice(&circuit_gates);
->>>>>>> 5332835a
     }
 
     /// Verify the witness against a range check (related) circuit gate
