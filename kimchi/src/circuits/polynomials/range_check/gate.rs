--- conflicted
+++ resolved
@@ -475,26 +475,15 @@
     fn create_test_constraint_system() -> ConstraintSystem<PallasField> {
         let (mut next_row, mut gates) = CircuitGate::<PallasField>::create_range_check(0);
 
-<<<<<<< HEAD
         // Temporary workaround for lookup-table/domain-size issue
         for _ in 0..(1 << 13) {
             gates.push(CircuitGate::zero(Wire::new(next_row)));
             next_row += 1;
         }
 
-        ConstraintSystem::create(
-            gates,
-            vec![range_check::lookup_table()],
-            None,
-            oracle::pasta::fp_kimchi::params(),
-            0,
-        )
-        .unwrap()
-=======
         ConstraintSystem::create(gates, oracle::pasta::fp_kimchi::params())
             .build()
             .unwrap()
->>>>>>> f20d0df2
     }
 
     fn create_test_prover_index(
