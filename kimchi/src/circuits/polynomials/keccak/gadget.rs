//! Keccak gate

use ark_ff::PrimeField;

use crate::{
    alphas::Alphas,
    circuits::{
        argument::Argument,
        expr::E,
        gate::{CircuitGate, Connect, GateType},
        lookup::{
            self,
            tables::{GateLookupTable, LookupTable},
        },
        polynomials::generic::GenericGateSpec,
        wires::Wire,
    },
};

use super::circuitgates::{KeccakBits, KeccakXor};

pub const GATE_COUNT: usize = 2;

impl<F: PrimeField> CircuitGate<F> {
    /// Create Keccak gadget. Right now it includes:
    /// - Generic gate with public input zero to constrain 64-bit length
    /// - 3 RangeCheck0 for the inputs and output
    /// - 2 KeccakBits gate for the bit decomposition of the inputs and output
    /// - 2 Keccak xor gadgets for one 64-bit value
    ///     
    /// Outputs tuple (next_row, circuit_gates) where
    ///  next_row      - next row after this gate
    ///  circuit_gates - vector of circuit gates comprising this gate
    pub fn create_keccak(start_row: usize) -> (usize, Vec<Self>) {
        let mut gates = vec![];
        let zero_row = start_row;
        gates.push(CircuitGate::<F>::create_generic_gadget(
            Wire::new(start_row),
            GenericGateSpec::Pub,
            None,
        ));

        let mut new_row = start_row;
        for _ in 0..3 {
            // 64bit checks for 3 elements: input1, input2, and output
            new_row += 1;
            gates.append(&mut CircuitGate::<F>::create_range_check(new_row).1);
            gates.connect_64bit(zero_row, new_row);
        }

        gates.append(&mut vec![
            CircuitGate {
                typ: GateType::KeccakBits,
                wires: Wire::new(new_row + 1),
                coeffs: vec![],
            },
            CircuitGate {
                typ: GateType::KeccakBits,
                wires: Wire::new(new_row + 2),
                coeffs: vec![],
            },
        ]);

        gates.append(&mut vec![
            CircuitGate {
                typ: GateType::KeccakXor,
                wires: Wire::new(new_row + 3),
                coeffs: vec![],
            },
            CircuitGate {
                typ: GateType::Zero,
                wires: Wire::new(new_row + 4),
                coeffs: vec![],
            },
            CircuitGate {
                typ: GateType::KeccakXor,
                wires: Wire::new(new_row + 5),
                coeffs: vec![],
            },
            CircuitGate {
                typ: GateType::Zero,
                wires: Wire::new(new_row + 6),
                coeffs: vec![],
            },
        ]);

        let rc_row = 1;
        let bit_row = 4;
        let xor_row = 6;

        // Copy first input from RC row to Bit row
        gates.connect_cell_pair((rc_row, 0), (bit_row, 0));
        // Copy first input low half from Xor row to Bit row
        gates.connect_cell_pair((bit_row, 1), (xor_row, 0));
        // Copy first input high half from Xor row to Bit row
        gates.connect_cell_pair((bit_row, 2), (xor_row + 2, 0));

        // Copy second input from RC row to Bit row
        gates.connect_cell_pair((rc_row + 1, 0), (bit_row, 3));
        // Copy second input low half from Xor row to Bit row
        gates.connect_cell_pair((bit_row, 4), (xor_row + 1, 1));
        // Copy second input high half from Xor row to Bit row
        gates.connect_cell_pair((bit_row, 5), (xor_row + 3, 1));

        // Copy output from RC row to Bit row
        gates.connect_cell_pair((rc_row + 2, 0), (bit_row + 1, 0));
        // Copy output low half from Xor row to Bit row
        gates.connect_cell_pair((bit_row + 1, 1), (xor_row + 1, 0));
        // Copy output high half from Xor row to Bit row
        gates.connect_cell_pair((bit_row + 1, 2), (xor_row + 3, 0));

        // TODO: copies when other gates are added using connect_cell_pair

        (start_row + gates.len(), gates)
    }
}

/// Get vector of range check circuit gate types
pub fn circuit_gates() -> [GateType; GATE_COUNT] {
    [GateType::KeccakXor, GateType::KeccakBits]
}

/// Number of constraints for a given range check circuit gate type
pub fn circuit_gate_constraint_count<F: PrimeField>(typ: GateType) -> u32 {
    match typ {
        GateType::KeccakXor => KeccakXor::<F>::CONSTRAINTS,
        GateType::KeccakBits => KeccakBits::<F>::CONSTRAINTS,
        _ => panic!("invalid gate type"),
    }
}

/// Get combined constraints for a given range check circuit gate type
pub fn circuit_gate_constraints<F: PrimeField>(typ: GateType, alphas: &Alphas<F>) -> E<F> {
    match typ {
        GateType::KeccakXor => KeccakXor::combined_constraints(alphas),
        GateType::KeccakBits => KeccakBits::<F>::combined_constraints(alphas),
        _ => panic!("invalid gate type"),
    }
}

/// Get the combined constraints for all range check circuit gate types
<<<<<<< HEAD
pub fn combined_constraints<F: FftField>(alphas: &Alphas<F>) -> E<F> {
    KeccakXor::combined_constraints(alphas) + KeccakBits::combined_constraints(alphas)
=======
pub fn combined_constraints<F: PrimeField>(alphas: &Alphas<F>) -> E<F> {
    KeccakXor::combined_constraints(alphas)
>>>>>>> 1eae9a51
}

/// Get the range check lookup table
pub fn lookup_table<F: PrimeField>() -> LookupTable<F> {
    lookup::tables::get_table::<F>(GateLookupTable::Xor)
}<|MERGE_RESOLUTION|>--- conflicted
+++ resolved
@@ -139,13 +139,8 @@
 }
 
 /// Get the combined constraints for all range check circuit gate types
-<<<<<<< HEAD
-pub fn combined_constraints<F: FftField>(alphas: &Alphas<F>) -> E<F> {
+pub fn combined_constraints<F: PrimeField>(alphas: &Alphas<F>) -> E<F> {
     KeccakXor::combined_constraints(alphas) + KeccakBits::combined_constraints(alphas)
-=======
-pub fn combined_constraints<F: PrimeField>(alphas: &Alphas<F>) -> E<F> {
-    KeccakXor::combined_constraints(alphas)
->>>>>>> 1eae9a51
 }
 
 /// Get the range check lookup table
