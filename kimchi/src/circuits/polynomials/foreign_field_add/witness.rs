//! This module computes the witness of a foreign field addition circuit.

use crate::{
    circuits::{
        expr::constraints::compact_limb,
        polynomial::COLUMNS,
        polynomials::foreign_field_common::{
            BigUintForeignFieldHelpers, KimchiForeignElement, HI, LIMB_BITS, LO, MI,
        },
        witness::{self, ConstantCell, VariableCell, Variables, WitnessCell},
    },
    variable_map,
};
use ark_ff::PrimeField;
use num_bigint::BigUint;
use o1_utils::foreign_field::{ForeignElement, ForeignFieldHelpers};
use std::array;

/// All foreign field operations allowed
#[derive(PartialEq, Eq, Debug, Copy, Clone)]
pub enum FFOps {
    /// Addition
    Add,
    /// Subtraction
    Sub,
}

/// Implementation of the FFOps enum
impl FFOps {
    /// Returns the sign of the operation as a field element
    pub fn sign<F: PrimeField>(&self) -> F {
        match self {
            FFOps::Add => F::one(),
            FFOps::Sub => -F::one(),
        }
    }
}

// Given a left and right inputs to an addition or subtraction, and a modulus, it computes
// all necessary values needed for the witness layout. Meaning, it returns an [FFAddValues] instance
// - the result of the addition/subtraction as a ForeignElement
// - the sign of the operation
// - the overflow flag
// - the carry value
<<<<<<< HEAD
pub(crate) fn compute_ffadd_values<F: PrimeField>(
    left_input: &ForeignElement<F, 3>,
    right_input: &ForeignElement<F, 4>,
=======
fn compute_ffadd_values<F: PrimeField>(
    left_input: &ForeignElement<F, LIMB_BITS, 3>,
    right_input: &ForeignElement<F, LIMB_BITS, 4>,
>>>>>>> 40ab412b
    opcode: FFOps,
    foreign_modulus: &ForeignElement<F, LIMB_BITS, 3>,
) -> (ForeignElement<F, LIMB_BITS, 3>, F, F, F) {
    // Compute bigint version of the inputs
    let left = left_input.to_biguint();
    let right = right_input.to_biguint();

    // Clarification:
    let right_hi = right_input[3] * KimchiForeignElement::<F>::two_to_limb() + right_input[HI]; // This allows to store 2^88 in the high limb

    let modulus = foreign_modulus.to_biguint();

    // Addition or subtraction
    let sign = if opcode == FFOps::Add {
        F::one()
    } else {
        -F::one()
    };

    // Overflow if addition and greater than modulus or
    // underflow if subtraction and less than zero
    let has_overflow = if opcode == FFOps::Add {
        left.clone() + right.clone() >= modulus
    } else {
        left < right
    };

    // 0 for no overflow
    // -1 for underflow
    // +1 for overflow
    let field_overflow = if has_overflow { sign } else { F::zero() };

    // Compute the result
    // result = left + sign * right - field_overflow * modulus
    // TODO: unluckily, we cannot do it in one line if we keep these types, because one
    //       cannot combine field elements and biguints in the same operation automatically
    let result = ForeignElement::from_biguint({
        if opcode == FFOps::Add {
            if !has_overflow {
                // normal addition
                left + right
            } else {
                // overflow
                left + right - modulus
            }
        } else if opcode == FFOps::Sub {
            if !has_overflow {
                // normal subtraction
                left - right
            } else {
                // underflow
                modulus + left - right
            }
        } else {
            unreachable!()
        }
    });

    // c = [ (a1 * 2^88 + a0) + s * (b1 * 2^88 + b0) - q * (f1 * 2^88 + f0) - (r1 * 2^88 + r0) ] / 2^176
    //  <=>
    // c = r2 - a2 - s*b2 + q*f2

    let carry_bot: F = (compact_limb(&left_input[LO], &left_input[MI])
        + compact_limb(&right_input[LO], &right_input[MI]) * sign
        - compact_limb(&foreign_modulus[LO], &foreign_modulus[MI]) * field_overflow
        - compact_limb(&result[LO], &result[MI]))
        / KimchiForeignElement::<F>::two_to_2limb();

    let carry_top: F =
        result[HI] - left_input[HI] - sign * right_hi + field_overflow * foreign_modulus[HI];

    // Check that both ways of computing the carry value are equal
    assert_eq!(carry_top, carry_bot);

    (result, sign, field_overflow, carry_bot)
}

/// Creates a FFAdd witness (including `ForeignFieldAdd` rows, and one final `ForeignFieldAdd` row for bound)
/// inputs: list of all inputs to the chain of additions/subtractions
/// opcode: true for addition, false for subtraction
/// modulus: modulus of the foreign field
pub fn create_chain<F: PrimeField>(
    inputs: &Vec<BigUint>,
    opcodes: &[FFOps],
    modulus: BigUint,
) -> [Vec<F>; COLUMNS] {
    if modulus > BigUint::max_foreign_field_modulus::<F>() {
        panic!(
            "foreign_field_modulus exceeds maximum: {} > {}",
            modulus,
            BigUint::max_foreign_field_modulus::<F>()
        );
    }

    let num = inputs.len() - 1; // number of chained additions

    // make sure there are as many operands as operations
    assert_eq!(opcodes.len(), num);

    // Make sure that the inputs are smaller than the modulus just in case
    let inputs: Vec<BigUint> = inputs.iter().map(|input| input % modulus.clone()).collect();

    let mut witness = array::from_fn(|_| vec![F::zero(); 0]);

    let foreign_modulus = ForeignElement::from_biguint(modulus);

    let mut left = ForeignElement::from_biguint(inputs[0].clone());

    for i in 0..num {
        // Create foreign field addition row
        for w in &mut witness {
            w.extend(std::iter::repeat(F::zero()).take(1));
        }
        let right = ForeignElement::from_biguint(inputs[i + 1].clone());
        let (output, _sign, ovf, carry) =
            compute_ffadd_values(&left, &right, opcodes[i], &foreign_modulus);
        init_ffadd_row(
            &mut witness,
            i,
            left.limbs,
            [right[LO], right[MI], right[HI]],
            ovf,
            carry,
        );
        left = output; // output is next left input
    }

    extend_witness_bound_addition(&mut witness, &left.limbs, &foreign_modulus.limbs);

    witness
}

fn init_ffadd_row<F: PrimeField>(
    witness: &mut [Vec<F>; COLUMNS],
    offset: usize,
    left: [F; 3],
    right: [F; 3],
    overflow: F,
    carry: F,
) {
    let layout: [Vec<Box<dyn WitnessCell<F>>>; 1] = [
        // ForeignFieldAdd row
        vec![
            VariableCell::create("left_lo"),
            VariableCell::create("left_mi"),
            VariableCell::create("left_hi"),
            VariableCell::create("right_lo"),
            VariableCell::create("right_mi"),
            VariableCell::create("right_hi"),
            VariableCell::create("overflow"), // field_overflow
            VariableCell::create("carry"),    // carry bit
            ConstantCell::create(F::zero()),
            ConstantCell::create(F::zero()),
            ConstantCell::create(F::zero()),
            ConstantCell::create(F::zero()),
            ConstantCell::create(F::zero()),
            ConstantCell::create(F::zero()),
            ConstantCell::create(F::zero()),
        ],
    ];

    witness::init(
        witness,
        offset,
        &layout,
        &variable_map!["left_lo" => left[LO], "left_mi" => left[MI], "left_hi" => left[HI], "right_lo" => right[LO], "right_mi" => right[MI], "right_hi" => right[HI], "overflow" => overflow, "carry" => carry],
    );
}

fn init_bound_rows<F: PrimeField>(
    witness: &mut [Vec<F>; COLUMNS],
    offset: usize,
    result: &[F; 3],
    bound: &[F; 3],
    carry: &F,
) {
    let layout: [Vec<Box<dyn WitnessCell<F>>>; 2] = [
        vec![
            // ForeignFieldAdd row
            VariableCell::create("result_lo"),
            VariableCell::create("result_mi"),
            VariableCell::create("result_hi"),
            ConstantCell::create(F::zero()), // 0
            ConstantCell::create(F::zero()), // 0
            ConstantCell::create(KimchiForeignElement::<F>::two_to_limb()), // 2^88
            ConstantCell::create(F::one()),  // field_overflow
            VariableCell::create("carry"),
            ConstantCell::create(F::zero()),
            ConstantCell::create(F::zero()),
            ConstantCell::create(F::zero()),
            ConstantCell::create(F::zero()),
            ConstantCell::create(F::zero()),
            ConstantCell::create(F::zero()),
            ConstantCell::create(F::zero()),
        ],
        vec![
            // Zero Row
            VariableCell::create("bound_lo"),
            VariableCell::create("bound_mi"),
            VariableCell::create("bound_hi"),
            ConstantCell::create(F::zero()),
            ConstantCell::create(F::zero()),
            ConstantCell::create(F::zero()),
            ConstantCell::create(F::zero()),
            ConstantCell::create(F::zero()),
            ConstantCell::create(F::zero()),
            ConstantCell::create(F::zero()),
            ConstantCell::create(F::zero()),
            ConstantCell::create(F::zero()),
            ConstantCell::create(F::zero()),
            ConstantCell::create(F::zero()),
            ConstantCell::create(F::zero()),
        ],
    ];

    witness::init(
        witness,
        offset,
        &layout,
        &variable_map!["carry" => *carry, "result_lo" => result[LO], "result_mi" => result[MI], "result_hi" => result[HI], "bound_lo" => bound[LO], "bound_mi" => bound[MI], "bound_hi" => bound[HI]],
    );
}

/// Create witness for bound computation addition gate
pub fn extend_witness_bound_addition<F: PrimeField>(
    witness: &mut [Vec<F>; COLUMNS],
    limbs: &[F; 3],
    foreign_field_modulus: &[F; 3],
) {
    // Convert to types used by this module
    let fe = ForeignElement::<F, LIMB_BITS, 3>::new(*limbs);
    let foreign_field_modulus = ForeignElement::<F, LIMB_BITS, 3>::new(*foreign_field_modulus);
    if foreign_field_modulus.to_biguint() > BigUint::max_foreign_field_modulus::<F>() {
        panic!(
            "foreign_field_modulus exceeds maximum: {} > {}",
            foreign_field_modulus.to_biguint(),
            BigUint::max_foreign_field_modulus::<F>()
        );
    }

    // Compute values for final bound check, needs a 4 limb right input
    let right_input = ForeignElement::<F, LIMB_BITS, 4>::from_biguint(BigUint::binary_modulus());

    // Compute the bound and related witness data
    let (bound_output, bound_sign, bound_ovf, bound_carry) =
        compute_ffadd_values(&fe, &right_input, FFOps::Add, &foreign_field_modulus);
    // Make sure they have the right value
    assert_eq!(bound_sign, F::one());
    assert_eq!(bound_ovf, F::one());

    // Extend the witness for the add gate
    let offset = witness[0].len();
    for col in witness.iter_mut().take(COLUMNS) {
        col.extend(std::iter::repeat(F::zero()).take(2))
    }

    init_bound_rows(
        witness,
        offset,
        &fe.limbs,
        &bound_output.limbs,
        &bound_carry,
    );
}<|MERGE_RESOLUTION|>--- conflicted
+++ resolved
@@ -42,15 +42,9 @@
 // - the sign of the operation
 // - the overflow flag
 // - the carry value
-<<<<<<< HEAD
 pub(crate) fn compute_ffadd_values<F: PrimeField>(
-    left_input: &ForeignElement<F, 3>,
-    right_input: &ForeignElement<F, 4>,
-=======
-fn compute_ffadd_values<F: PrimeField>(
     left_input: &ForeignElement<F, LIMB_BITS, 3>,
     right_input: &ForeignElement<F, LIMB_BITS, 4>,
->>>>>>> 40ab412b
     opcode: FFOps,
     foreign_modulus: &ForeignElement<F, LIMB_BITS, 3>,
 ) -> (ForeignElement<F, LIMB_BITS, 3>, F, F, F) {
