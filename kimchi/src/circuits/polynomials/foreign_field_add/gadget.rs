//! This module obtains the gates of a foreign field addition circuit.

use std::collections::HashMap;

use ark_ff::{PrimeField, SquareRootField, Zero};
use ark_poly::{
    univariate::DensePolynomial, EvaluationDomain, Evaluations, Radix2EvaluationDomain as D,
};
use rand::{prelude::StdRng, SeedableRng};
use std::array;

use crate::{
    alphas::Alphas,
    circuits::{
        argument::{Argument, ArgumentType},
        constraints::ConstraintSystem,
        expr::{self, l0_1, Environment, LookupEnvironment},
        gate::{CircuitGate, CircuitGateError, CircuitGateResult, Connect, GateType},
        lookup::{
            self,
            lookups::{LookupInfo, LookupsUsed},
        },
        polynomial::COLUMNS,
        wires::Wire,
    },
    curve::KimchiCurve,
    prover_index::ProverIndex,
};

use super::circuitgates::ForeignFieldAdd;

<<<<<<< HEAD
impl<F: PrimeField> CircuitGate<F> {
=======
/// Number of gates used by the foreign field addition gadget
pub const GATE_COUNT: usize = 1;

impl<F: PrimeField + SquareRootField> CircuitGate<F> {
>>>>>>> d7aa2d68
    /// Outputs next row
    fn append_multi_range_check_rows(next_row: &mut usize, gates: &mut Vec<CircuitGate<F>>) {
        let (subsequent_row, mut range_check_circuit_gates) =
            CircuitGate::create_multi_range_check(*next_row);
        gates.append(&mut range_check_circuit_gates);
        *next_row = subsequent_row;
    }

    /// Create foreign field addition gate chain including optional range checks
    ///     Inputs
    ///         starting row
    ///         number of addition gates
    ///     Outputs tuple (next_row, circuit_gates) where
    ///       next_row      - next row after this gate
    ///       circuit_gates - vector of circuit gates comprising this gate
    ///
    /// Note that te final structure of the circuit is as follows:
    /// circuit_gates = [
    ///        [0..3]      -> 1 RangeCheck for left_input
    ///      {
    ///        [8i+4..8i+7]   -> 1 RangeCheck for right_input
    ///        [8i+8..8i+11]  -> 1 RangeCheck for result
    ///      } * num times
    ///      [8n+4..8n+7]     -> 1 RangeCheck for bound
    ///      {
    ///        [8n+i+8] ->    -> 1 ForeignFieldAdd row
    ///      } * num times
    ///      [9n+8]           -> 1 ForeignFieldAdd row (this is where the final result goes)
    ///      [9n+9]           -> 1 Zero row for bound result
    /// ]
    ///
    pub fn create_ffadd_chain(
        start_row: usize,
        num: usize,
        range_checks: bool,
    ) -> (usize, Vec<Self>) {
        let (next_row, mut circuit_gates) = if range_checks {
            // Create multi-range-check gates for $a, b, r, u$
            // ----------------------------------------------
            let mut circuit_gates = vec![];
            let mut next_row = start_row;

            CircuitGate::append_multi_range_check_rows(&mut next_row, &mut circuit_gates); // left input
            for _ in 0..num {
                for _ in 0..2 {
                    // right input and result
                    CircuitGate::append_multi_range_check_rows(&mut next_row, &mut circuit_gates);
                }
            }
            // bound
            CircuitGate::append_multi_range_check_rows(&mut next_row, &mut circuit_gates);
            (next_row, circuit_gates)
        } else {
            (start_row, vec![])
        };

        // Foreign field addition gates
        // ---------------------------
        // First the single-addition gates
        for i in 0..num {
            circuit_gates.append(&mut vec![CircuitGate {
                typ: GateType::ForeignFieldAdd,
                wires: Wire::for_row(next_row + i),
                coeffs: vec![],
            }]);
        }
        // Then the final bound gate and the zero gate
        circuit_gates.append(&mut vec![
            CircuitGate {
                typ: GateType::ForeignFieldAdd,
                wires: Wire::for_row(next_row + num),
                coeffs: vec![],
            },
            CircuitGate {
                typ: GateType::Zero,
                wires: Wire::for_row(next_row + num + 1),
                coeffs: vec![],
            },
        ]);

        if range_checks {
            // Connect the num FFAdd gates with the range-check cells
            for i in 0..num {
                let left_row = 8 * i;
                let right_row = 8 * i + 4;
                let out_row = 8 * i + 8;
                let ffadd_row = 8 * num + i + 8;

                // Copy left_input_lo -> Curr(0)
                circuit_gates.connect_cell_pair((left_row, 0), (ffadd_row, 0));
                // Copy left_input_mi -> Curr(1)
                circuit_gates.connect_cell_pair((left_row + 1, 0), (ffadd_row, 1));
                // Copy left_input_hi -> Curr(2)
                circuit_gates.connect_cell_pair((left_row + 2, 0), (ffadd_row, 2));

                // Copy right_input_lo -> Curr(3)
                circuit_gates.connect_cell_pair((right_row, 0), (ffadd_row, 3));
                // Copy right_input_mi -> Curr(4)
                circuit_gates.connect_cell_pair((right_row + 1, 0), (ffadd_row, 4));
                // Copy right_input_hi -> Curr(5)
                circuit_gates.connect_cell_pair((right_row + 2, 0), (ffadd_row, 5));

                // Copy result_lo -> Next(0)
                circuit_gates.connect_cell_pair((out_row, 0), (ffadd_row + 1, 0));
                // Copy result_mi -> Next(1)
                circuit_gates.connect_cell_pair((out_row + 1, 0), (ffadd_row + 1, 1));
                // Copy result_hi -> Next(2)
                circuit_gates.connect_cell_pair((out_row + 2, 0), (ffadd_row + 1, 2));
            }

            // Connect final bound gate to range-check cells
            let bound_row = 8 * num + 4;
            let final_row = 9 * num + 9;
            // Copy bound_lo -> Next(3)
            circuit_gates.connect_cell_pair((bound_row, 0), (final_row, 0));
            // Copy bound_mi -> Next(4)
            circuit_gates.connect_cell_pair((bound_row + 1, 0), (final_row, 1));
            // Copy bound_hi -> Next(5)
            circuit_gates.connect_cell_pair((bound_row + 2, 0), (final_row, 2));
        }
        (start_row + circuit_gates.len(), circuit_gates)
    }

    /// Create a single foreign field addition gate without integrated range checks
    ///     Inputs
    ///         starting row
    ///     Outputs tuple (next_row, circuit_gates) where
    ///       next_row      - next row after this gate
    ///       circuit_gates - vector of circuit gates comprising this gate
    pub fn create_single_foreign_field_add(start_row: usize) -> (usize, Vec<Self>) {
        let circuit_gates = vec![
            CircuitGate {
                typ: GateType::ForeignFieldAdd,
                wires: Wire::for_row(start_row),
                coeffs: vec![],
            },
            CircuitGate {
                typ: GateType::Zero,
                wires: Wire::for_row(start_row + 1),
                coeffs: vec![],
            },
        ];

        (start_row + circuit_gates.len(), circuit_gates)
    }

    /// Create foreign field addition gate by extending the existing gates
    pub fn extend_single_foreign_field_add(gates: &mut Vec<Self>, curr_row: &mut usize) {
        let (next_row, circuit_gates) = Self::create_single_foreign_field_add(*curr_row);
        *curr_row = next_row;
        gates.extend_from_slice(&circuit_gates);
    }

    /// Verifies the foreign field addition gadget
    pub fn verify_foreign_field_add<G: KimchiCurve<ScalarField = F>>(
        &self,
        _: usize,
        witness: &[Vec<F>; COLUMNS],
        index: &ProverIndex<G>,
    ) -> CircuitGateResult<()> {
        if GateType::ForeignFieldAdd != self.typ {
            return Err(CircuitGateError::InvalidCircuitGateType(self.typ));
        }

        // Pad the witness to domain d1 size
        let padding_length = index
            .cs
            .domain
            .d1
            .size
            .checked_sub(witness[0].len() as u64)
            .unwrap();
        let mut witness = witness.clone();
        for w in &mut witness {
            w.extend(std::iter::repeat(F::zero()).take(padding_length as usize));
        }

        // Compute witness polynomial
        let witness_poly: [DensePolynomial<F>; COLUMNS] = array::from_fn(|i| {
            Evaluations::<F, D<F>>::from_vec_and_domain(witness[i].clone(), index.cs.domain.d1)
                .interpolate()
        });

        // Compute permutation polynomial
        let rng = &mut StdRng::from_seed([0u8; 32]);
        let beta = F::rand(rng);
        let gamma = F::rand(rng);
        let z_poly = index
            .perm_aggreg(&witness, &beta, &gamma, rng)
            .map_err(|_| CircuitGateError::InvalidCopyConstraint(self.typ))?;

        // Compute witness polynomial evaluations
        let witness_evals = index.cs.evaluate(&witness_poly, &z_poly);

        let mut index_evals = HashMap::new();
        index_evals.insert(
            self.typ,
            index
                .column_evaluations
                .foreign_field_add_selector8
                .as_ref()
                .unwrap(),
        );

        // Set up lookup environment
        let lcs = index
            .cs
            .lookup_constraint_system
            .as_ref()
            .ok_or(CircuitGateError::MissingLookupConstraintSystem(self.typ))?;

        let lookup_env_data = set_up_lookup_env_data(
            self.typ,
            &index.cs,
            &witness,
            &beta,
            &gamma,
            &lcs.configuration.lookup_info,
        )?;
        let lookup_env = Some(LookupEnvironment {
            aggreg: &lookup_env_data.aggreg8,
            sorted: &lookup_env_data.sorted8,
            selectors: &lcs.lookup_selectors,
            table: &lookup_env_data.joint_lookup_table_d8,
            runtime_selector: None,
            runtime_table: None,
        });

        // Set up the environment
        let env = {
            Environment {
                constants: expr::Constants::new(
                    F::rand(rng),
                    F::rand(rng),
                    F::rand(rng),
                    Some(F::rand(rng)),
                    index.cs.endo,
                    &G::sponge_params().mds,
                    index.cs.foreign_field_modulus.clone(),
                ),
                witness: &witness_evals.d8.this.w,
                coefficient: &index.column_evaluations.coefficients8,
                vanishes_on_last_4_rows: &index.cs.precomputations().vanishes_on_last_4_rows,
                z: &witness_evals.d8.this.z,
                l0_1: l0_1(index.cs.domain.d1),
                domain: index.cs.domain,
                index: index_evals,
                lookup: lookup_env,
            }
        };

        // Setup powers of alpha
        let mut alphas = Alphas::<F>::default();
        alphas.register(
            ArgumentType::Gate(self.typ),
            ForeignFieldAdd::<F>::CONSTRAINTS,
        );

        // Get constraints for this circuit gate
        let constraints = ForeignFieldAdd::combined_constraints(&alphas);

        // Verify it against the environment
        if constraints
            .evaluations(&env)
            .interpolate()
            .divide_by_vanishing_poly(index.cs.domain.d1)
            .unwrap()
            .1
            .is_zero()
        {
            Ok(())
        } else {
            Err(CircuitGateError::InvalidConstraint(self.typ))
        }
    }
}

// Data required by the lookup environment
struct LookupEnvironmentData<F: PrimeField> {
    // Aggregation evaluations
    aggreg8: Evaluations<F, D<F>>,
    // Sorted evaluations
    sorted8: Vec<Evaluations<F, D<F>>>,
    // Combined lookup table
    joint_lookup_table_d8: Evaluations<F, D<F>>,
}

// Helper to create the lookup environment data by setting up the joint- and table-id- combiners,
// computing the dummy lookup value, creating the combined lookup table, computing the sorted plookup
// evaluations and the plookup aggregation evaluations.
// Note: This function assumes the cs contains a lookup constraint system.
fn set_up_lookup_env_data<F: PrimeField>(
    gate_type: GateType,
    cs: &ConstraintSystem<F>,
    witness: &[Vec<F>; COLUMNS],
    beta: &F,
    gamma: &F,
    lookup_info: &LookupInfo,
) -> CircuitGateResult<LookupEnvironmentData<F>> {
    let lcs = cs
        .lookup_constraint_system
        .as_ref()
        .ok_or(CircuitGateError::MissingLookupConstraintSystem(gate_type))?;

    let rng = &mut StdRng::from_seed([1u8; 32]);

    // Set up joint-combiner and table-id-combiner
    let joint_lookup_used = matches!(lcs.configuration.lookup_used, LookupsUsed::Joint);
    let joint_combiner = if joint_lookup_used {
        F::rand(rng)
    } else {
        F::zero()
    };
    let table_id_combiner: F = if lcs.table_ids8.as_ref().is_some() {
        joint_combiner.pow([lcs.configuration.lookup_info.max_joint_size as u64])
    } else {
        // TODO: just set this to None in case multiple tables are not used
        F::zero()
    };

    // Compute the dummy lookup value as the combination of the last entry of the XOR table (so `(0, 0, 0)`).
    // Warning: This assumes that we always use the XOR table when using lookups.
    let dummy_lookup_value = lcs
        .configuration
        .dummy_lookup
        .evaluate(&joint_combiner, &table_id_combiner);

    // Compute the lookup table values as the combination of the lookup table entries.
    let joint_lookup_table_d8 = {
        let mut evals = Vec::with_capacity(cs.domain.d1.size());

        for idx in 0..(cs.domain.d1.size() * 8) {
            let table_id = match lcs.table_ids8.as_ref() {
                Some(table_ids8) => table_ids8.evals[idx],
                None =>
                // If there is no `table_ids8` in the constraint system,
                // every table ID is identically 0.
                {
                    F::zero()
                }
            };

            let combined_entry = {
                let table_row = lcs.lookup_table8.iter().map(|e| &e.evals[idx]);

                lookup::tables::combine_table_entry(
                    &joint_combiner,
                    &table_id_combiner,
                    table_row,
                    &table_id,
                )
            };
            evals.push(combined_entry);
        }

        Evaluations::from_vec_and_domain(evals, cs.domain.d8)
    };

    // Compute the sorted plookup evaluations
    // TODO: Once we switch to committing using lagrange commitments, `witness` will be consumed when we interpolate,
    //       so interpolation will have to moved below this.
    let sorted: Vec<_> = lookup::constraints::sorted(
        dummy_lookup_value,
        &joint_lookup_table_d8,
        cs.domain.d1,
        &cs.gates,
        witness,
        joint_combiner,
        table_id_combiner,
        lookup_info,
    )
    .map_err(|_| CircuitGateError::InvalidLookupConstraintSorted(gate_type))?;

    // Randomize the last `EVALS` rows in each of the sorted polynomials in order to add zero-knowledge to the protocol.
    let sorted: Vec<_> = sorted
        .into_iter()
        .map(|chunk| lookup::constraints::zk_patch(chunk, cs.domain.d1, rng))
        .collect();

    let sorted_coeffs: Vec<_> = sorted.iter().map(|e| e.clone().interpolate()).collect();
    let sorted8 = sorted_coeffs
        .iter()
        .map(|v| v.evaluate_over_domain_by_ref(cs.domain.d8))
        .collect::<Vec<_>>();

    // Compute the plookup aggregation evaluations
    let aggreg = lookup::constraints::aggregation::<_, F>(
        dummy_lookup_value,
        &joint_lookup_table_d8,
        cs.domain.d1,
        &cs.gates,
        witness,
        &joint_combiner,
        &table_id_combiner,
        *beta,
        *gamma,
        &sorted,
        rng,
        lookup_info,
    )
    .map_err(|_| CircuitGateError::InvalidLookupConstraintAggregation(gate_type))?;

    // Precompute different forms of the aggregation polynomial for later
    let aggreg_coeffs = aggreg.interpolate();
    // TODO: There's probably a clever way to expand the domain without interpolating
    let aggreg8 = aggreg_coeffs.evaluate_over_domain_by_ref(cs.domain.d8);

    Ok(LookupEnvironmentData {
        aggreg8,
        sorted8,
        joint_lookup_table_d8,
    })
}<|MERGE_RESOLUTION|>--- conflicted
+++ resolved
@@ -29,14 +29,7 @@
 
 use super::circuitgates::ForeignFieldAdd;
 
-<<<<<<< HEAD
-impl<F: PrimeField> CircuitGate<F> {
-=======
-/// Number of gates used by the foreign field addition gadget
-pub const GATE_COUNT: usize = 1;
-
 impl<F: PrimeField + SquareRootField> CircuitGate<F> {
->>>>>>> d7aa2d68
     /// Outputs next row
     fn append_multi_range_check_rows(next_row: &mut usize, gates: &mut Vec<CircuitGate<F>>) {
         let (subsequent_row, mut range_check_circuit_gates) =
