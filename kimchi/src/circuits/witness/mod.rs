use ark_ff::{Field, PrimeField};
mod constant_cell;
mod copy_bits_cell;
mod copy_cell;
mod copy_shift_cell;
mod crumb_cell;
<<<<<<< HEAD
mod sum_copy_bits_cell;
=======
mod variable_bits_cell;
>>>>>>> c2abf3eb
mod variable_cell;
mod variables;

pub use self::{
    constant_cell::ConstantCell,
    copy_bits_cell::CopyBitsCell,
    copy_cell::CopyCell,
    copy_shift_cell::CopyShiftCell,
    crumb_cell::CrumbCell,
<<<<<<< HEAD
    sum_copy_bits_cell::SumCopyBitsCell,
=======
    variable_bits_cell::VariableBitsCell,
>>>>>>> c2abf3eb
    variable_cell::VariableCell,
    variables::{variable_map, variables, Variables},
};

use super::polynomial::COLUMNS;

/// Witness cell interface
pub trait WitnessCell<F: Field> {
    fn value(&self, witness: &mut [Vec<F>; COLUMNS], variables: &Variables<F>) -> F;
}

/// Initialize a witness cell based on layout and computed variables
pub fn init_cell<F: PrimeField>(
    witness: &mut [Vec<F>; COLUMNS],
    offset: usize,
    row: usize,
    col: usize,
    layout: &[[Box<dyn WitnessCell<F>>; COLUMNS]],
    variables: &Variables<F>,
) {
    witness[col][row + offset] = layout[row][col].value(witness, variables);
}

/// Initialize a witness row based on layout and computed variables
pub fn init_row<F: PrimeField>(
    witness: &mut [Vec<F>; COLUMNS],
    offset: usize,
    row: usize,
    layout: &[[Box<dyn WitnessCell<F>>; COLUMNS]],
    variables: &Variables<F>,
) {
    for col in 0..COLUMNS {
        init_cell(witness, offset, row, col, layout, variables);
    }
}

/// Initialize a witness based on layout and computed variables
pub fn init<F: PrimeField>(
    witness: &mut [Vec<F>; COLUMNS],
    offset: usize,
    layout: &[[Box<dyn WitnessCell<F>>; COLUMNS]],
    variables: &Variables<F>,
) {
    for row in 0..layout.len() {
        init_row(witness, offset, row, layout, variables);
    }
}

#[cfg(test)]
mod tests {
    use std::array;

    use super::*;

    use ark_ec::AffineCurve;
    use ark_ff::{Field, One, Zero};
    use mina_curves::pasta::Pallas;
    type PallasField = <Pallas as AffineCurve>::BaseField;

    #[test]
    fn zero_layout() {
        let layout: Vec<[Box<dyn WitnessCell<PallasField>>; COLUMNS]> = vec![[
            ConstantCell::create(PallasField::zero()),
            ConstantCell::create(PallasField::zero()),
            ConstantCell::create(PallasField::zero()),
            ConstantCell::create(PallasField::zero()),
            ConstantCell::create(PallasField::zero()),
            ConstantCell::create(PallasField::zero()),
            ConstantCell::create(PallasField::zero()),
            ConstantCell::create(PallasField::zero()),
            ConstantCell::create(PallasField::zero()),
            ConstantCell::create(PallasField::zero()),
            ConstantCell::create(PallasField::zero()),
            ConstantCell::create(PallasField::zero()),
            ConstantCell::create(PallasField::zero()),
            ConstantCell::create(PallasField::zero()),
            ConstantCell::create(PallasField::zero()),
        ]];

        let mut witness: [Vec<PallasField>; COLUMNS] =
            array::from_fn(|_| vec![PallasField::one(); 1]);

        for col in witness.clone() {
            for field in col {
                assert_eq!(field, PallasField::one());
            }
        }

        // Set a single cell to zero
        init_cell(&mut witness, 0, 0, 4, &layout, &variables!());
        assert_eq!(witness[4][0], PallasField::zero());

        // Set all the cells to zero
        init_row(&mut witness, 0, 0, &layout, &variables!());

        for col in witness {
            for field in col {
                assert_eq!(field, PallasField::zero());
            }
        }
    }

    #[test]
    fn mixed_layout() {
        let layout: Vec<[Box<dyn WitnessCell<PallasField>>; COLUMNS]> = vec![
            [
                ConstantCell::create(PallasField::from(12u32)),
                ConstantCell::create(PallasField::from(0xa5a3u32)),
                ConstantCell::create(PallasField::from(0x800u32)),
                CopyCell::create(0, 0),
                CopyBitsCell::create(0, 1, 0, 4),
                CopyShiftCell::create(0, 2, 12),
                VariableCell::create("sum_of_products"),
                ConstantCell::create(PallasField::zero()),
                ConstantCell::create(PallasField::zero()),
                ConstantCell::create(PallasField::zero()),
                ConstantCell::create(PallasField::zero()),
                ConstantCell::create(PallasField::zero()),
                ConstantCell::create(PallasField::zero()),
                ConstantCell::create(PallasField::zero()),
                ConstantCell::create(PallasField::zero()),
            ],
            [
                CopyCell::create(0, 0),
                CopyBitsCell::create(0, 1, 4, 8),
                CopyShiftCell::create(0, 2, 8),
                VariableCell::create("sum_of_products"),
                ConstantCell::create(PallasField::zero()),
                ConstantCell::create(PallasField::zero()),
                ConstantCell::create(PallasField::zero()),
                VariableCell::create("something_else"),
                ConstantCell::create(PallasField::zero()),
                ConstantCell::create(PallasField::zero()),
                ConstantCell::create(PallasField::zero()),
                ConstantCell::create(PallasField::zero()),
                ConstantCell::create(PallasField::zero()),
                ConstantCell::create(PallasField::zero()),
                VariableCell::create("final_value"),
            ],
        ];

        let mut witness: [Vec<PallasField>; COLUMNS] =
            array::from_fn(|_| vec![PallasField::zero(); 2]);

        // Local variable (witness computation) with same names as VariableCell above
        let sum_of_products = PallasField::from(1337u32);
        let something_else = sum_of_products * PallasField::from(5u32);
        let final_value = (something_else + PallasField::one()).pow(&[2u64]);

        init_row(
            &mut witness,
            0,
            0,
            &layout,
            &variables!(sum_of_products, something_else, final_value),
        );

        assert_eq!(witness[3][0], PallasField::from(12u32));
        assert_eq!(witness[4][0], PallasField::from(0x3u32));
        assert_eq!(witness[5][0], PallasField::from(0x800000u32));
        assert_eq!(witness[6][0], sum_of_products);

        init_row(
            &mut witness,
            0,
            1,
            &layout,
            &variables!(sum_of_products, something_else, final_value),
        );

        assert_eq!(witness[0][1], PallasField::from(12u32));
        assert_eq!(witness[1][1], PallasField::from(0xau32));
        assert_eq!(witness[2][1], PallasField::from(0x80000u32));
        assert_eq!(witness[3][1], sum_of_products);
        assert_eq!(witness[7][1], something_else);
        assert_eq!(witness[14][1], final_value);

        let mut witness2: [Vec<PallasField>; COLUMNS] =
            array::from_fn(|_| vec![PallasField::zero(); 2]);
        init(
            &mut witness2,
            0,
            &layout,
            &variables!(sum_of_products, something_else, final_value),
        );

        for row in 0..witness[0].len() {
            for col in 0..witness.len() {
                assert_eq!(witness[col][row], witness2[col][row]);
            }
        }
    }
}<|MERGE_RESOLUTION|>--- conflicted
+++ resolved
@@ -4,11 +4,8 @@
 mod copy_cell;
 mod copy_shift_cell;
 mod crumb_cell;
-<<<<<<< HEAD
 mod sum_copy_bits_cell;
-=======
 mod variable_bits_cell;
->>>>>>> c2abf3eb
 mod variable_cell;
 mod variables;
 
@@ -18,11 +15,8 @@
     copy_cell::CopyCell,
     copy_shift_cell::CopyShiftCell,
     crumb_cell::CrumbCell,
-<<<<<<< HEAD
     sum_copy_bits_cell::SumCopyBitsCell,
-=======
     variable_bits_cell::VariableBitsCell,
->>>>>>> c2abf3eb
     variable_cell::VariableCell,
     variables::{variable_map, variables, Variables},
 };
