//! This module implements Plonk circuit constraint primitive.

use crate::circuits::{
    domains::EvaluationDomains,
<<<<<<< HEAD
    gate::{self, CircuitGate, GateType, LookupInfo, LookupTable},
=======
    gate::{CircuitGate, GateType},
>>>>>>> 9d271717
    polynomial::{WitnessEvals, WitnessOverDomains, WitnessShifts},
    polynomials::lookup::LookupConfiguration,
    wires::*,
};
use ark_ff::{FftField, SquareRootField, Zero};
use ark_poly::UVPolynomial;
use ark_poly::{
    univariate::DensePolynomial as DP, EvaluationDomain, Evaluations as E,
    Radix2EvaluationDomain as D,
};
use array_init::array_init;
use blake2::{Blake2b512, Digest};
use itertools::repeat_n;
use o1_utils::{field_helpers::i32_to_field, ExtendedEvaluations};
use oracle::poseidon::ArithmeticSpongeParams;
use serde::{de::DeserializeOwned, Deserialize, Serialize};
use serde_with::serde_as;

use super::lookup::{
    constraints::LookupConfiguration,
    lookups::{JointLookup, LookupInfo},
    tables::LookupTable,
};

//
// Constants
//

pub const ZK_ROWS: u64 = 3;

//
// ConstraintSystem
//

#[serde_as]
#[derive(Clone, Serialize, Deserialize, Debug)]
pub struct LookupConstraintSystem<F: FftField> {
    /// Lookup tables
    #[serde_as(as = "Vec<o1_utils::serialization::SerdeAs>")]
    pub lookup_table: Vec<DP<F>>,
    #[serde_as(as = "Vec<o1_utils::serialization::SerdeAs>")]
    pub lookup_table8: Vec<E<F, D<F>>>,

    /// Table IDs for the lookup values.
    /// This may be `None` if all lookups originate from table 0.
    #[serde_as(as = "Option<o1_utils::serialization::SerdeAs>")]
    pub table_ids: Option<DP<F>>,
    #[serde_as(as = "Option<o1_utils::serialization::SerdeAs>")]
    pub table_ids8: Option<E<F, D<F>>>,

    /// Lookup selectors:
    /// For each kind of lookup-pattern, we have a selector that's
    /// 1 at the rows where that pattern should be enforced, and 0 at
    /// all other rows.
    #[serde_as(as = "Vec<o1_utils::serialization::SerdeAs>")]
    pub lookup_selectors: Vec<E<F, D<F>>>,

    /// Configuration for the lookup constraint.
    #[serde(bound = "LookupConfiguration<F>: Serialize + DeserializeOwned")]
    pub configuration: LookupConfiguration<F>,
}

#[serde_as]
#[derive(Clone, Serialize, Deserialize, Debug)]
pub struct ConstraintSystem<F: FftField> {
    // Basics
    // ------
    /// number of public inputs
    pub public: usize,
    /// evaluation domains
    #[serde(bound = "EvaluationDomains<F>: Serialize + DeserializeOwned")]
    pub domain: EvaluationDomains<F>,
    /// circuit gates
    #[serde(bound = "CircuitGate<F>: Serialize + DeserializeOwned")]
    pub gates: Vec<CircuitGate<F>>,

    // Polynomials over the monomial base
    // ----------------------------------
    /// permutation polynomial array
    #[serde_as(as = "[o1_utils::serialization::SerdeAs; PERMUTS]")]
    pub sigmam: [DP<F>; PERMUTS],
    /// zero-knowledge polynomial
    #[serde_as(as = "o1_utils::serialization::SerdeAs")]
    pub zkpm: DP<F>,

    // Coefficient polynomials. These define constant that gates can use as they like.
    // ---------------------------------------
    /// coefficients polynomials in evaluation form
    #[serde_as(as = "[o1_utils::serialization::SerdeAs; COLUMNS]")]
    pub coefficients8: [E<F, D<F>>; COLUMNS],

    // Generic constraint selector polynomials
    // ---------------------------------------
    #[serde_as(as = "o1_utils::serialization::SerdeAs")]
    pub genericm: DP<F>,

    // Poseidon selector polynomials
    // -----------------------------
    /// poseidon constraint selector polynomial
    #[serde_as(as = "o1_utils::serialization::SerdeAs")]
    pub psm: DP<F>,

    // Generic constraint selector polynomials
    // ---------------------------------------
    /// multiplication evaluations over domain.d4
    #[serde_as(as = "o1_utils::serialization::SerdeAs")]
    pub generic4: E<F, D<F>>,

    // permutation polynomials
    // -----------------------
    /// permutation polynomial array evaluations over domain d1
    #[serde_as(as = "[o1_utils::serialization::SerdeAs; PERMUTS]")]
    pub sigmal1: [E<F, D<F>>; PERMUTS],
    /// permutation polynomial array evaluations over domain d8
    #[serde_as(as = "[o1_utils::serialization::SerdeAs; PERMUTS]")]
    pub sigmal8: [E<F, D<F>>; PERMUTS],
    /// SID polynomial
    #[serde_as(as = "Vec<o1_utils::serialization::SerdeAs>")]
    pub sid: Vec<F>,

    // Poseidon selector polynomials
    // -----------------------------
    /// poseidon selector over domain.d8
    #[serde_as(as = "o1_utils::serialization::SerdeAs")]
    pub ps8: E<F, D<F>>,

    // ECC arithmetic selector polynomials
    // -----------------------------------
    /// EC point addition selector evaluations w over domain.d4
    #[serde_as(as = "o1_utils::serialization::SerdeAs")]
    pub complete_addl4: E<F, D<F>>,
    /// scalar multiplication selector evaluations over domain.d8
    #[serde_as(as = "o1_utils::serialization::SerdeAs")]
    pub mull8: E<F, D<F>>,
    /// endoscalar multiplication selector evaluations over domain.d8
    #[serde_as(as = "o1_utils::serialization::SerdeAs")]
    pub emull: E<F, D<F>>,
    /// ChaCha indexes
    #[serde_as(as = "Option<[o1_utils::serialization::SerdeAs; 4]>")]
    pub chacha8: Option<[E<F, D<F>>; 4]>,
    /// EC point addition selector evaluations w over domain.d8
    #[serde_as(as = "o1_utils::serialization::SerdeAs")]
    pub endomul_scalar8: E<F, D<F>>,

    // Constant polynomials
    // --------------------
    /// 1-st Lagrange evaluated over domain.d8
    #[serde_as(as = "o1_utils::serialization::SerdeAs")]
    pub l1: E<F, D<F>>,
    /// 0-th Lagrange evaluated over domain.d4
    // TODO(mimoo): be consistent with the paper/spec, call it L1 here or call it L0 there
    #[serde_as(as = "o1_utils::serialization::SerdeAs")]
    pub l04: E<F, D<F>>,
    /// 0-th Lagrange evaluated over domain.d8
    #[serde_as(as = "o1_utils::serialization::SerdeAs")]
    pub l08: E<F, D<F>>,
    /// zero evaluated over domain.d8
    #[serde_as(as = "o1_utils::serialization::SerdeAs")]
    pub zero4: E<F, D<F>>,
    /// zero evaluated over domain.d8
    #[serde_as(as = "o1_utils::serialization::SerdeAs")]
    pub zero8: E<F, D<F>>,
    /// zero-knowledge polynomial over domain.d8
    #[serde_as(as = "o1_utils::serialization::SerdeAs")]
    pub zkpl: E<F, D<F>>,
    /// the polynomial that vanishes on the last four rows
    #[serde_as(as = "o1_utils::serialization::SerdeAs")]
    pub vanishes_on_last_4_rows: E<F, D<F>>,

    /// wire coordinate shifts
    #[serde_as(as = "[o1_utils::serialization::SerdeAs; PERMUTS]")]
    pub shift: [F; PERMUTS],
    /// coefficient for the group endomorphism
    #[serde_as(as = "o1_utils::serialization::SerdeAs")]
    pub endo: F,

    /// random oracle argument parameters
    #[serde(skip)]
    pub fr_sponge_params: ArithmeticSpongeParams<F>,

    /// lookup constraint system
    #[serde(bound = "LookupConstraintSystem<F>: Serialize + DeserializeOwned")]
    pub lookup_constraint_system: Option<LookupConstraintSystem<F>>,
}

// TODO: move Shifts, and permutation-related functions to the permutation module

/// Shifts represent the shifts required in the permutation argument of PLONK.
/// It also caches the shifted powers of omega for optimization purposes.
pub struct Shifts<F> {
    /// The coefficients `k` (in the Plonk paper) that create a coset when multiplied with the generator of our domain.
    shifts: [F; PERMUTS],
    /// A matrix that maps all cells coordinates `{col, row}` to their shifted field element.
    /// For example the cell `{col:2, row:1}` will map to `omega * k2`,
    /// which lives in `map[2][1]`
    map: [Vec<F>; PERMUTS],
}

impl<F> Shifts<F>
where
    F: FftField + SquareRootField,
{
    /// Generates the shifts for a given domain
    pub fn new(domain: &D<F>) -> Self {
        let mut shifts = [F::zero(); PERMUTS];

        // first shift is the identity
        shifts[0] = F::one();

        // sample the other shifts
        let mut i: u32 = 7;
        for idx in 1..(PERMUTS) {
            let mut shift = Self::sample(domain, &mut i);
            // they have to be distincts
            while shifts.contains(&shift) {
                shift = Self::sample(domain, &mut i);
            }
            shifts[idx] = shift;
        }

        // create a map of cells to their shifted value
        let map: [Vec<F>; PERMUTS] =
            array_init(|i| domain.elements().map(|elm| shifts[i] * elm).collect());

        //
        Self { shifts, map }
    }

    /// retrieve the shifts
    pub fn shifts(&self) -> &[F; PERMUTS] {
        &self.shifts
    }

    /// sample coordinate shifts deterministically
    fn sample(domain: &D<F>, input: &mut u32) -> F {
        let mut h = Blake2b512::new();

        *input += 1;
        h.update(&input.to_be_bytes());

        let mut shift = F::from_random_bytes(&h.finalize()[..31])
            .expect("our field elements fit in more than 31 bytes");

        while !shift.legendre().is_qnr() || domain.evaluate_vanishing_polynomial(shift).is_zero() {
            let mut h = Blake2b512::new();
            *input += 1;
            h.update(&input.to_be_bytes());
            shift = F::from_random_bytes(&h.finalize()[..31])
                .expect("our field elements fit in more than 31 bytes");
        }
        shift
    }

    /// Returns the field element that represents a position
    fn cell_to_field(&self, &Wire { row, col }: &Wire) -> F {
        self.map[col][row]
    }
}

///

/// Returns the end of the circuit, which is used for introducing zero-knowledge in the permutation polynomial
pub fn zk_w3<F: FftField>(domain: D<F>) -> F {
    domain.group_gen.pow(&[domain.size - (ZK_ROWS)])
}

/// Evaluates the polynomial
/// (x - w^{n - 3}) * (x - w^{n - 2}) * (x - w^{n - 1})
pub fn eval_zk_polynomial<F: FftField>(domain: D<F>, x: F) -> F {
    let w3 = zk_w3(domain);
    let w2 = domain.group_gen * w3;
    let w1 = domain.group_gen * w2;
    (x - w1) * (x - w2) * (x - w3)
}

/// Evaluates the polynomial
/// (x - w^{n - 4}) (x - w^{n - 3}) * (x - w^{n - 2}) * (x - w^{n - 1})
pub fn eval_vanishes_on_last_4_rows<F: FftField>(domain: D<F>, x: F) -> F {
    let w4 = domain.group_gen.pow(&[domain.size - (ZK_ROWS + 1)]);
    let w3 = domain.group_gen * w4;
    let w2 = domain.group_gen * w3;
    let w1 = domain.group_gen * w2;
    (x - w1) * (x - w2) * (x - w3) * (x - w4)
}

/// The polynomial
/// (x - w^{n - 4}) (x - w^{n - 3}) * (x - w^{n - 2}) * (x - w^{n - 1})
pub fn vanishes_on_last_4_rows<F: FftField>(domain: D<F>) -> DP<F> {
    let x = DP::from_coefficients_slice(&[F::zero(), F::one()]);
    let c = |a: F| DP::from_coefficients_slice(&[a]);
    let w4 = domain.group_gen.pow(&[domain.size - (ZK_ROWS + 1)]);
    let w3 = domain.group_gen * w4;
    let w2 = domain.group_gen * w3;
    let w1 = domain.group_gen * w2;
    &(&(&x - &c(w1)) * &(&x - &c(w2))) * &(&(&x - &c(w3)) * &(&x - &c(w4)))
}

/// Computes the zero-knowledge polynomial for blinding the permutation polynomial: `(x-w^{n-k})(x-w^{n-k-1})...(x-w^n)`.
/// Currently, we use k = 3 for 2 blinding factors,
/// see <https://www.plonk.cafe/t/noob-questions-plonk-paper/73>
pub fn zk_polynomial<F: FftField>(domain: D<F>) -> DP<F> {
    let w3 = zk_w3(domain);
    let w2 = domain.group_gen * w3;
    let w1 = domain.group_gen * w2;

    // (x-w3)(x-w2)(x-w1) =
    // x^3 - x^2(w1+w2+w3) + x(w1w2+w1w3+w2w3) - w1w2w3
    let w1w2 = w1 * w2;
    DP::from_coefficients_slice(&[
        -w1w2 * w3,                   // 1
        w1w2 + (w1 * w3) + (w3 * w2), // x
        -w1 - w2 - w3,                // x^2
        F::one(),                     // x^3
    ])
}

/// Represents an error found when verifying a witness with a gate
#[derive(Debug)]
pub enum GateError {
    /// Some connected wires have different values
    DisconnectedWires(Wire, Wire),
    /// A public gate was incorrectly connected
    IncorrectPublic(usize),
    /// A specific gate did not verify correctly
    Custom { row: usize, err: String },
}

/// Represents an error found when computing the lookup constraint system
#[derive(Debug)]
pub enum LookupError {
    /// One of the lookup tables has columns of different lengths
    InconsistentTableLength,
    /// The combined lookup table is larger than allowed by the domain size
    LookupTableTooLong {
        length: usize,
        maximum_allowed: usize,
    },
}

impl<F: FftField + SquareRootField> LookupConstraintSystem<F> {
    pub fn create(
        gates: &[CircuitGate<F>],
        lookup_tables: Vec<LookupTable<F>>,
        domain: &EvaluationDomains<F>,
    ) -> Result<Option<Self>, LookupError> {
        let lookup_info = LookupInfo::<F>::create();
        match lookup_info.lookup_used(gates) {
            None => Ok(None),
            Some(lookup_used) => {
                let d1_size = domain.d1.size();

                let (lookup_selectors, gate_lookup_tables) =
                    lookup_info.selector_polynomials_and_tables(domain, gates);

                let lookup_tables: Vec<_> = gate_lookup_tables
                    .into_iter()
                    .chain(lookup_tables.into_iter())
                    .collect();

                // Get the max width of all lookup tables
                let max_table_width = lookup_tables
                    .iter()
                    .map(|table| table.data.len())
                    .max()
                    .unwrap_or(0);

                // The maximum number of entries that can be provided across all tables.
                // Since we do not assert the lookup constraint on the final `ZK_ROWS` rows, and
                // because the row before is used to assert that the lookup argument's final
                // product is 1, we cannot use those rows to store any values.
                let max_num_entries = d1_size - (ZK_ROWS as usize) - 1;

                let mut lookup_table = vec![Vec::with_capacity(d1_size); max_table_width];
                let mut table_ids: Vec<F> = Vec::with_capacity(d1_size);
                let mut non_zero_table_id = false;
                for table in lookup_tables.iter() {
                    let table_len = table.data[0].len();

                    // Update table IDs
                    if table.id != 0 {
                        non_zero_table_id = true;
                    }
                    let table_id: F = i32_to_field(table.id);
                    table_ids.extend(repeat_n(table_id, table_len));

                    // Update lookup_table values
                    for (i, col) in table.data.iter().enumerate() {
                        if col.len() != table_len {
                            return Err(LookupError::InconsistentTableLength);
                        }
                        lookup_table[i].extend(col);
                    }

                    // Fill in any unused columns with 0 to match the dummy value
                    for lookup_table in lookup_table.iter_mut().skip(table.data.len()) {
                        lookup_table.extend(repeat_n(F::zero(), table_len))
                    }
                }

                // Note: we use `>=` here to leave space for the dummy value.
                if lookup_table[0].len() >= max_num_entries {
                    return Err(LookupError::LookupTableTooLong {
                        length: lookup_table[0].len(),
                        maximum_allowed: max_num_entries - 1,
                    });
                }

                // For computational efficiency, we choose the dummy lookup value to be all 0s in
                // table 0.
                let dummy_lookup = JointLookup {
                    entry: vec![],
                    table_id: F::zero(),
                };

                // Pad up to the end of the table with the dummy value.
                lookup_table
                    .iter_mut()
                    .for_each(|col| col.extend(repeat_n(F::zero(), max_num_entries - col.len())));
                table_ids.extend(repeat_n(F::zero(), max_num_entries - table_ids.len()));

                // pre-compute polynomial and evaluation form for the look up tables
                let mut lookup_table_polys: Vec<DP<F>> = vec![];
                let mut lookup_table8: Vec<E<F, D<F>>> = vec![];
                for col in lookup_table.into_iter() {
                    let poly = E::<F, D<F>>::from_vec_and_domain(col, domain.d1).interpolate();
                    let eval = poly.evaluate_over_domain_by_ref(domain.d8);
                    lookup_table_polys.push(poly);
                    lookup_table8.push(eval);
                }

                // pre-compute polynomial and evaluation form for the table IDs, if needed
                let (table_ids, table_ids8) = if non_zero_table_id {
                    let table_ids: DP<F> =
                        E::<F, D<F>>::from_vec_and_domain(table_ids, domain.d1).interpolate();
                    let table_ids8: E<F, D<F>> = table_ids.evaluate_over_domain_by_ref(domain.d8);
                    (Some(table_ids), Some(table_ids8))
                } else {
                    (None, None)
                };

                // generate the look up selector polynomials
                Ok(Some(Self {
                    lookup_selectors,
                    lookup_table8,
                    lookup_table: lookup_table_polys,
                    table_ids,
                    table_ids8,
                    configuration: LookupConfiguration {
                        lookup_used,
                        max_lookups_per_row: lookup_info.max_per_row as usize,
                        max_joint_size: lookup_info.max_joint_size,
<<<<<<< HEAD
                        dummy_lookup_value,
                        dummy_lookup_table_id,
=======
                        dummy_lookup,
>>>>>>> 9d271717
                    },
                }))
            }
        }
    }
}

impl<F: FftField + SquareRootField> ConstraintSystem<F> {
    /// creates a constraint system from a vector of gates ([CircuitGate]), some sponge parameters ([ArithmeticSpongeParams]), and the number of public inputs.
    pub fn create(
        mut gates: Vec<CircuitGate<F>>,
        lookup_tables: Vec<LookupTable<F>>,
        fr_sponge_params: ArithmeticSpongeParams<F>,
        public: usize,
    ) -> Option<Self> {
        //~ 1. If the circuit is less than 2 gates, abort.
        // for some reason we need more than 1 gate for the circuit to work, see TODO below
        assert!(gates.len() > 1);

        //~ 2. Create a domain for the circuit. That is,
        //~    compute the smallest subgroup of the field that
        //~    has order greater or equal to `n + ZK_ROWS` elements.
        let domain = EvaluationDomains::<F>::create(gates.len() + ZK_ROWS as usize)?;
        assert!(domain.d1.size > ZK_ROWS);

        //~ 3. Pad the circuit: add zero gates to reach the domain size.
        let d1_size = domain.d1.size();
        let mut padding = (gates.len()..d1_size)
            .map(|i| {
                CircuitGate::<F>::zero(array_init(|j| Wire {
                    col: WIRES[j],
                    row: i,
                }))
            })
            .collect();
        gates.append(&mut padding);

        //~ 4. sample the `PERMUTS` shifts.
        let shifts = Shifts::new(&domain.d1);

        // Precomputations
        // ===============
        // what follows are pre-computations.

        //
        // Permutation
        // -----------

        // compute permutation polynomials
        let mut sigmal1: [Vec<F>; PERMUTS] =
            array_init(|_| vec![F::zero(); domain.d1.size as usize]);

        for (row, gate) in gates.iter().enumerate() {
            for (cell, sigma) in gate.wires.iter().zip(sigmal1.iter_mut()) {
                sigma[row] = shifts.cell_to_field(cell);
            }
        }

        let sigmal1: [_; PERMUTS] = {
            let [s0, s1, s2, s3, s4, s5, s6] = sigmal1;
            [
                E::<F, D<F>>::from_vec_and_domain(s0, domain.d1),
                E::<F, D<F>>::from_vec_and_domain(s1, domain.d1),
                E::<F, D<F>>::from_vec_and_domain(s2, domain.d1),
                E::<F, D<F>>::from_vec_and_domain(s3, domain.d1),
                E::<F, D<F>>::from_vec_and_domain(s4, domain.d1),
                E::<F, D<F>>::from_vec_and_domain(s5, domain.d1),
                E::<F, D<F>>::from_vec_and_domain(s6, domain.d1),
            ]
        };

        let sigmam: [DP<F>; PERMUTS] = array_init(|i| sigmal1[i].clone().interpolate());

        let sigmal8 = array_init(|i| sigmam[i].evaluate_over_domain_by_ref(domain.d8));

        // x^3 - x^2(w1+w2+w3) + x(w1w2+w1w3+w2w3) - w1w2w3
        let zkpm = zk_polynomial(domain.d1);
        let zkpl = zkpm.evaluate_over_domain_by_ref(domain.d8);

        // Gates
        // -----
        //
        // Compute each gate's polynomial as
        // the polynomial that evaluates to 1 at $g^i$
        // where $i$ is the row where a gate is active.
        // Note: gates must be mutually exclusive.

        // poseidon gate
        let psm = E::<F, D<F>>::from_vec_and_domain(
            gates.iter().map(|gate| gate.ps()).collect(),
            domain.d1,
        )
        .interpolate();
        let ps8 = psm.evaluate_over_domain_by_ref(domain.d8);

        // ECC gates
        let complete_addm = E::<F, D<F>>::from_vec_and_domain(
            gates
                .iter()
                .map(|gate| F::from((gate.typ == GateType::CompleteAdd) as u64))
                .collect(),
            domain.d1,
        )
        .interpolate();
        let complete_addl4 = complete_addm.evaluate_over_domain_by_ref(domain.d4);

        let mulm = E::<F, D<F>>::from_vec_and_domain(
            gates.iter().map(|gate| gate.vbmul()).collect(),
            domain.d1,
        )
        .interpolate();
        let mull8 = mulm.evaluate_over_domain_by_ref(domain.d8);

        let emulm = E::<F, D<F>>::from_vec_and_domain(
            gates.iter().map(|gate| gate.endomul()).collect(),
            domain.d1,
        )
        .interpolate();
        let emull = emulm.evaluate_over_domain_by_ref(domain.d8);

        let endomul_scalarm = E::<F, D<F>>::from_vec_and_domain(
            gates
                .iter()
                .map(|gate| F::from((gate.typ == GateType::EndoMulScalar) as u64))
                .collect(),
            domain.d1,
        )
        .interpolate();
        let endomul_scalar8 = endomul_scalarm.evaluate_over_domain_by_ref(domain.d8);

        // double generic gate
        let genericm = E::<F, D<F>>::from_vec_and_domain(
            gates
                .iter()
                .map(|gate| {
                    if matches!(gate.typ, GateType::Generic) {
                        F::one()
                    } else {
                        F::zero()
                    }
                })
                .collect(),
            domain.d1,
        )
        .interpolate();
        let generic4 = genericm.evaluate_over_domain_by_ref(domain.d4);

        // chacha gate
        let chacha8 = {
            use GateType::*;
            let has_chacha_gate = gates
                .iter()
                .any(|gate| matches!(gate.typ, ChaCha0 | ChaCha1 | ChaCha2 | ChaChaFinal));
            if !has_chacha_gate {
                None
            } else {
                let a: [_; 4] = array_init(|i| {
                    let g = match i {
                        0 => ChaCha0,
                        1 => ChaCha1,
                        2 => ChaCha2,
                        3 => ChaChaFinal,
                        _ => panic!("Invalid index"),
                    };
                    E::<F, D<F>>::from_vec_and_domain(
                        gates
                            .iter()
                            .map(|gate| if gate.typ == g { F::one() } else { F::zero() })
                            .collect(),
                        domain.d1,
                    )
                    .interpolate()
                    .evaluate_over_domain(domain.d8)
                });
                Some(a)
            }
        };

        //
        // Coefficient
        // -----------
        //

        // coefficient polynomial
        let coefficientsm: [_; COLUMNS] = array_init(|i| {
            let padded = gates
                .iter()
                .map(|gate| gate.coeffs.get(i).cloned().unwrap_or_else(F::zero))
                .collect();
            let eval = E::from_vec_and_domain(padded, domain.d1);
            eval.interpolate()
        });
        // TODO: This doesn't need to be degree 8 but that would require some changes in expr
        let coefficients8 = array_init(|i| coefficientsm[i].evaluate_over_domain_by_ref(domain.d8));

        //
        // Lookup
        // ------

        let lookup_constraint_system =
            LookupConstraintSystem::create(&gates, lookup_tables, &domain).ok()?;

        //
        // Constant polynomials
        // --------------------

        let sid = shifts.map[0].clone();

        let l1 = DP::from_coefficients_slice(&[F::zero(), F::one()])
            .evaluate_over_domain_by_ref(domain.d8);
        // TODO: These are all unnecessary. Remove
        let l04 =
            E::<F, D<F>>::from_vec_and_domain(vec![F::one(); domain.d4.size as usize], domain.d4);
        let l08 =
            E::<F, D<F>>::from_vec_and_domain(vec![F::one(); domain.d8.size as usize], domain.d8);
        let zero4 =
            E::<F, D<F>>::from_vec_and_domain(vec![F::zero(); domain.d4.size as usize], domain.d4);
        let zero8 =
            E::<F, D<F>>::from_vec_and_domain(vec![F::zero(); domain.d8.size as usize], domain.d8);

        let vanishes_on_last_4_rows =
            vanishes_on_last_4_rows(domain.d1).evaluate_over_domain(domain.d8);

        // TODO: remove endo as a field
        let endo = F::zero();

        Some(ConstraintSystem {
            chacha8,
            endomul_scalar8,
            domain,
            public,
            sid,
            sigmal1,
            sigmal8,
            sigmam,
            genericm,
            generic4,
            coefficients8,
            ps8,
            psm,
            complete_addl4,
            mull8,
            emull,
            l1,
            l04,
            l08,
            zero4,
            zero8,
            zkpl,
            zkpm,
            vanishes_on_last_4_rows,
            gates,
            shift: shifts.shifts,
            endo,
            fr_sponge_params,
            lookup_constraint_system,
        })
    }

    /// This function verifies the consistency of the wire
    /// assignements (witness) against the constraints
    ///     witness: wire assignement witness
    ///     RETURN: verification status
    pub fn verify(&self, witness: &[Vec<F>; COLUMNS], public: &[F]) -> Result<(), GateError> {
        // pad the witness
        let pad = vec![F::zero(); self.domain.d1.size as usize - witness[0].len()];
        let witness: [Vec<F>; COLUMNS] = array_init(|i| {
            let mut w = witness[i].to_vec();
            w.extend_from_slice(&pad);
            w
        });

        // check each rows' wiring
        for (row, gate) in self.gates.iter().enumerate() {
            // check if wires are connected
            for col in 0..PERMUTS {
                let wire = gate.wires[col];

                if wire.col >= PERMUTS {
                    return Err(GateError::Custom {
                        row,
                        err: format!(
                            "a wire can only be connected to the first {} columns",
                            PERMUTS
                        ),
                    });
                }

                if witness[col][row] != witness[wire.col][wire.row] {
                    return Err(GateError::DisconnectedWires(
                        Wire { col, row },
                        Wire {
                            col: wire.col,
                            row: wire.row,
                        },
                    ));
                }
            }

            // for public gates, only the left wire is toggled
            if row < self.public && gate.coeffs[0] != F::one() {
                return Err(GateError::IncorrectPublic(row));
            }

            // check the gate's satisfiability
            gate.verify(row, &witness, self, public)
                .map_err(|err| GateError::Custom { row, err })?;
        }

        // all good!
        Ok(())
    }

    /// evaluate witness polynomials over domains
    pub fn evaluate(&self, w: &[DP<F>; COLUMNS], z: &DP<F>) -> WitnessOverDomains<F> {
        // compute shifted witness polynomials
        let w8: [E<F, D<F>>; COLUMNS] =
            array_init(|i| w[i].evaluate_over_domain_by_ref(self.domain.d8));
        let z8 = z.evaluate_over_domain_by_ref(self.domain.d8);

        let w4: [E<F, D<F>>; COLUMNS] = array_init(|i| {
            E::<F, D<F>>::from_vec_and_domain(
                (0..self.domain.d4.size)
                    .map(|j| w8[i].evals[2 * j as usize])
                    .collect(),
                self.domain.d4,
            )
        });
        let z4 = DP::<F>::zero().evaluate_over_domain_by_ref(D::<F>::new(1).unwrap());

        WitnessOverDomains {
            d4: WitnessShifts {
                next: WitnessEvals {
                    w: array_init(|i| w4[i].shift(4)),
                    // TODO(mimoo): change z to an Option? Or maybe not, we might actually need this dummy evaluation in the aggregated evaluation proof
                    z: z4.clone(), // dummy evaluation
                },
                this: WitnessEvals {
                    w: w4,
                    z: z4, // dummy evaluation
                },
            },
            d8: WitnessShifts {
                next: WitnessEvals {
                    w: array_init(|i| w8[i].shift(8)),
                    z: z8.shift(8),
                },
                this: WitnessEvals { w: w8, z: z8 },
            },
        }
    }
}

#[cfg(test)]
pub mod tests {
    use super::*;
    use ark_ff::{FftField, SquareRootField};
    use mina_curves::pasta::fp::Fp;

    impl<F: FftField + SquareRootField> ConstraintSystem<F> {
        pub fn for_testing(
            sponge_params: ArithmeticSpongeParams<F>,
            gates: Vec<CircuitGate<F>>,
        ) -> Self {
            let public = 0;
            ConstraintSystem::<F>::create(gates, vec![], sponge_params, public).unwrap()
        }
    }

    impl ConstraintSystem<Fp> {
        pub fn fp_for_testing(gates: Vec<CircuitGate<Fp>>) -> Self {
            let fp_sponge_params = oracle::pasta::fp_kimchi::params();
            Self::for_testing(fp_sponge_params, gates)
        }
    }
}<|MERGE_RESOLUTION|>--- conflicted
+++ resolved
@@ -2,11 +2,7 @@
 
 use crate::circuits::{
     domains::EvaluationDomains,
-<<<<<<< HEAD
     gate::{self, CircuitGate, GateType, LookupInfo, LookupTable},
-=======
-    gate::{CircuitGate, GateType},
->>>>>>> 9d271717
     polynomial::{WitnessEvals, WitnessOverDomains, WitnessShifts},
     polynomials::lookup::LookupConfiguration,
     wires::*,
@@ -458,12 +454,8 @@
                         lookup_used,
                         max_lookups_per_row: lookup_info.max_per_row as usize,
                         max_joint_size: lookup_info.max_joint_size,
-<<<<<<< HEAD
                         dummy_lookup_value,
                         dummy_lookup_table_id,
-=======
-                        dummy_lookup,
->>>>>>> 9d271717
                     },
                 }))
             }
