//! This module implements Plonk prover polynomial evaluations primitive.

use ark_ff::Field;
use oracle::sponge::ScalarChallenge;

<<<<<<< HEAD
use super::polynomials::foreign_mul;

#[derive(Clone)]
pub struct LookupEvaluations<Field> {
    /// sorted lookup table polynomial
    pub sorted: Vec<Field>,
    /// lookup aggregation polynomial
    pub aggreg: Field,
    // TODO: May be possible to optimize this away?
    /// lookup table polynomial
    pub table: Field,
}

// TODO: this should really be vectors here, perhaps create another type for chuncked evaluations?
#[derive(Clone)]
pub struct ProofEvaluations<Field> {
    /// witness polynomials
    pub w: [Field; COLUMNS],
    /// permutation polynomial
    pub z: Field,
    /// permutation polynomials
    /// (PERMUTS-1 evaluations because the last permutation is only used in commitment form)
    pub s: [Field; PERMUTS - 1],
    /// lookup-related evaluations
    pub lookup: Option<LookupEvaluations<Field>>,
    /// evaluation of the generic selector polynomial
    pub generic_selector: Field,
    /// evaluation of the poseidon selector polynomial
    pub poseidon_selector: Field,
    /// evaluation of the foreign field multiplication selector polynomial
    pub foreign_mul_selector: [Field; foreign_mul::CIRCUIT_GATE_COUNT],
}

impl<F: Zero> ProofEvaluations<F> {
    pub fn dummy_with_witness_evaluations(w: [F; COLUMNS]) -> ProofEvaluations<F> {
        ProofEvaluations {
            w,
            z: F::zero(),
            s: array_init(|_| F::zero()),
            lookup: None,
            generic_selector: F::zero(),
            poseidon_selector: F::zero(),
            foreign_mul_selector: array_init(|_| F::zero()),
        }
    }
}

impl<F: FftField> ProofEvaluations<Vec<F>> {
    pub fn combine(&self, pt: F) -> ProofEvaluations<F> {
        ProofEvaluations::<F> {
            s: array_init(|i| DensePolynomial::eval_polynomial(&self.s[i], pt)),
            w: array_init(|i| DensePolynomial::eval_polynomial(&self.w[i], pt)),
            z: DensePolynomial::eval_polynomial(&self.z, pt),
            lookup: self.lookup.as_ref().map(|l| LookupEvaluations {
                table: DensePolynomial::eval_polynomial(&l.table, pt),
                aggreg: DensePolynomial::eval_polynomial(&l.aggreg, pt),
                sorted: l
                    .sorted
                    .iter()
                    .map(|x| DensePolynomial::eval_polynomial(x, pt))
                    .collect(),
            }),
            generic_selector: DensePolynomial::eval_polynomial(&self.generic_selector, pt),
            poseidon_selector: DensePolynomial::eval_polynomial(&self.poseidon_selector, pt),
            foreign_mul_selector: array_init(|i| {
                DensePolynomial::eval_polynomial(&self.foreign_mul_selector[i], pt)
            }),
        }
    }
}

=======
>>>>>>> 8c2b8338
#[derive(Clone, Debug)]
pub struct RandomOracles<F: Field> {
    pub joint_combiner: (ScalarChallenge<F>, F),
    pub beta: F,
    pub gamma: F,
    pub alpha_chal: ScalarChallenge<F>,
    pub alpha: F,
    pub zeta: F,
    pub v: F,
    pub u: F,
    pub zeta_chal: ScalarChallenge<F>,
    pub v_chal: ScalarChallenge<F>,
    pub u_chal: ScalarChallenge<F>,
}

impl<F: Field> Default for RandomOracles<F> {
    fn default() -> Self {
        let c = ScalarChallenge(F::zero());
        Self {
            beta: F::zero(),
            gamma: F::zero(),
            alpha: F::zero(),
            zeta: F::zero(),
            v: F::zero(),
            u: F::zero(),
            alpha_chal: c,
            zeta_chal: c,
            v_chal: c,
            u_chal: c,
            joint_combiner: (c, F::zero()),
        }
    }
}

//
// OCaml types
//

#[cfg(feature = "ocaml_types")]
pub mod caml {
    use super::*;
    use oracle::sponge::caml::CamlScalarChallenge;

    //
<<<<<<< HEAD
    // CamlLookupEvaluations<CamlF>
    //

    #[derive(Clone, ocaml::IntoValue, ocaml::FromValue, ocaml_gen::Struct)]
    pub struct CamlLookupEvaluations<CamlF> {
        pub sorted: Vec<Vec<CamlF>>,
        pub aggreg: Vec<CamlF>,
        pub table: Vec<CamlF>,
    }

    impl<F, CamlF> From<LookupEvaluations<Vec<F>>> for CamlLookupEvaluations<CamlF>
    where
        F: Clone,
        CamlF: From<F>,
    {
        fn from(le: LookupEvaluations<Vec<F>>) -> Self {
            Self {
                sorted: le
                    .sorted
                    .into_iter()
                    .map(|x| x.into_iter().map(Into::into).collect())
                    .collect(),
                aggreg: le.aggreg.into_iter().map(Into::into).collect(),
                table: le.table.into_iter().map(Into::into).collect(),
            }
        }
    }

    impl<F, CamlF> From<CamlLookupEvaluations<CamlF>> for LookupEvaluations<Vec<F>>
    where
        F: From<CamlF> + Clone,
    {
        fn from(pe: CamlLookupEvaluations<CamlF>) -> Self {
            Self {
                sorted: pe
                    .sorted
                    .into_iter()
                    .map(|x| x.into_iter().map(Into::into).collect())
                    .collect(),
                aggreg: pe.aggreg.into_iter().map(Into::into).collect(),
                table: pe.table.into_iter().map(Into::into).collect(),
            }
        }
    }

    //
    // CamlProofEvaluations<CamlF>
    //

    #[derive(Clone, ocaml::IntoValue, ocaml::FromValue, ocaml_gen::Struct)]
    pub struct CamlProofEvaluations<CamlF> {
        pub w: (
            Vec<CamlF>,
            Vec<CamlF>,
            Vec<CamlF>,
            Vec<CamlF>,
            Vec<CamlF>,
            Vec<CamlF>,
            Vec<CamlF>,
            Vec<CamlF>,
            Vec<CamlF>,
            Vec<CamlF>,
            Vec<CamlF>,
            Vec<CamlF>,
            Vec<CamlF>,
            Vec<CamlF>,
            Vec<CamlF>,
        ),
        pub z: Vec<CamlF>,
        pub s: (
            Vec<CamlF>,
            Vec<CamlF>,
            Vec<CamlF>,
            Vec<CamlF>,
            Vec<CamlF>,
            Vec<CamlF>,
        ),
        pub generic_selector: Vec<CamlF>,
        pub poseidon_selector: Vec<CamlF>,
        pub foreign_mul_selector: (Vec<CamlF>, Vec<CamlF>, Vec<CamlF>),
    }

    //
    // ProofEvaluations<Vec<F>> <-> CamlProofEvaluations<CamlF>
    //

    impl<F, CamlF> From<ProofEvaluations<Vec<F>>> for CamlProofEvaluations<CamlF>
    where
        F: Clone,
        CamlF: From<F>,
    {
        fn from(pe: ProofEvaluations<Vec<F>>) -> Self {
            let w = (
                pe.w[0].iter().cloned().map(Into::into).collect(),
                pe.w[1].iter().cloned().map(Into::into).collect(),
                pe.w[2].iter().cloned().map(Into::into).collect(),
                pe.w[3].iter().cloned().map(Into::into).collect(),
                pe.w[4].iter().cloned().map(Into::into).collect(),
                pe.w[5].iter().cloned().map(Into::into).collect(),
                pe.w[6].iter().cloned().map(Into::into).collect(),
                pe.w[7].iter().cloned().map(Into::into).collect(),
                pe.w[8].iter().cloned().map(Into::into).collect(),
                pe.w[9].iter().cloned().map(Into::into).collect(),
                pe.w[10].iter().cloned().map(Into::into).collect(),
                pe.w[11].iter().cloned().map(Into::into).collect(),
                pe.w[12].iter().cloned().map(Into::into).collect(),
                pe.w[13].iter().cloned().map(Into::into).collect(),
                pe.w[14].iter().cloned().map(Into::into).collect(),
            );
            let s = (
                pe.s[0].iter().cloned().map(Into::into).collect(),
                pe.s[1].iter().cloned().map(Into::into).collect(),
                pe.s[2].iter().cloned().map(Into::into).collect(),
                pe.s[3].iter().cloned().map(Into::into).collect(),
                pe.s[4].iter().cloned().map(Into::into).collect(),
                pe.s[5].iter().cloned().map(Into::into).collect(),
            );
            let foreign_mul_selector = (
                pe.foreign_mul_selector[0]
                    .clone()
                    .into_iter()
                    .map(Into::into)
                    .collect(),
                pe.foreign_mul_selector[1]
                    .clone()
                    .into_iter()
                    .map(Into::into)
                    .collect(),
                pe.foreign_mul_selector[2]
                    .clone()
                    .into_iter()
                    .map(Into::into)
                    .collect(),
            );
            Self {
                w,
                z: pe.z.into_iter().map(Into::into).collect(),
                s,
                generic_selector: pe.generic_selector.into_iter().map(Into::into).collect(),
                poseidon_selector: pe.poseidon_selector.into_iter().map(Into::into).collect(),
                foreign_mul_selector: foreign_mul_selector,
            }
        }
    }

    impl<F, CamlF> From<CamlProofEvaluations<CamlF>> for ProofEvaluations<Vec<F>>
    where
        F: Clone,
        F: From<CamlF>,
    {
        fn from(cpe: CamlProofEvaluations<CamlF>) -> Self {
            let w = [
                cpe.w.0.into_iter().map(Into::into).collect(),
                cpe.w.1.into_iter().map(Into::into).collect(),
                cpe.w.2.into_iter().map(Into::into).collect(),
                cpe.w.3.into_iter().map(Into::into).collect(),
                cpe.w.4.into_iter().map(Into::into).collect(),
                cpe.w.5.into_iter().map(Into::into).collect(),
                cpe.w.6.into_iter().map(Into::into).collect(),
                cpe.w.7.into_iter().map(Into::into).collect(),
                cpe.w.8.into_iter().map(Into::into).collect(),
                cpe.w.9.into_iter().map(Into::into).collect(),
                cpe.w.10.into_iter().map(Into::into).collect(),
                cpe.w.11.into_iter().map(Into::into).collect(),
                cpe.w.12.into_iter().map(Into::into).collect(),
                cpe.w.13.into_iter().map(Into::into).collect(),
                cpe.w.14.into_iter().map(Into::into).collect(),
            ];
            let s = [
                cpe.s.0.into_iter().map(Into::into).collect(),
                cpe.s.1.into_iter().map(Into::into).collect(),
                cpe.s.2.into_iter().map(Into::into).collect(),
                cpe.s.3.into_iter().map(Into::into).collect(),
                cpe.s.4.into_iter().map(Into::into).collect(),
                cpe.s.5.into_iter().map(Into::into).collect(),
            ];

            Self {
                w,
                z: cpe.z.into_iter().map(Into::into).collect(),
                s,
                lookup: None,
                generic_selector: cpe.generic_selector.into_iter().map(Into::into).collect(),
                poseidon_selector: cpe.poseidon_selector.into_iter().map(Into::into).collect(),
                foreign_mul_selector: [
                    cpe.foreign_mul_selector
                        .0
                        .into_iter()
                        .map(Into::into)
                        .collect(),
                    cpe.foreign_mul_selector
                        .1
                        .into_iter()
                        .map(Into::into)
                        .collect(),
                    cpe.foreign_mul_selector
                        .2
                        .into_iter()
                        .map(Into::into)
                        .collect(),
                ],
            }
        }
    }

    //
=======
>>>>>>> 8c2b8338
    // RandomOracles<F> <-> CamlRandomOracles<CamlF>
    //

    #[derive(ocaml::IntoValue, ocaml::FromValue, ocaml_gen::Struct)]
    pub struct CamlRandomOracles<CamlF> {
        pub joint_combiner: (CamlScalarChallenge<CamlF>, CamlF),
        pub beta: CamlF,
        pub gamma: CamlF,
        pub alpha_chal: CamlScalarChallenge<CamlF>,
        pub alpha: CamlF,
        pub zeta: CamlF,
        pub v: CamlF,
        pub u: CamlF,
        pub zeta_chal: CamlScalarChallenge<CamlF>,
        pub v_chal: CamlScalarChallenge<CamlF>,
        pub u_chal: CamlScalarChallenge<CamlF>,
    }

    impl<F, CamlF> From<RandomOracles<F>> for CamlRandomOracles<CamlF>
    where
        F: Field,
        CamlF: From<F>,
    {
        fn from(ro: RandomOracles<F>) -> Self {
            Self {
                joint_combiner: (ro.joint_combiner.0.into(), ro.joint_combiner.1.into()),
                beta: ro.beta.into(),
                gamma: ro.gamma.into(),
                alpha_chal: ro.alpha_chal.into(),
                alpha: ro.alpha.into(),
                zeta: ro.zeta.into(),
                v: ro.v.into(),
                u: ro.u.into(),
                zeta_chal: ro.zeta_chal.into(),
                v_chal: ro.v_chal.into(),
                u_chal: ro.u_chal.into(),
            }
        }
    }

    impl<F, CamlF> Into<RandomOracles<F>> for CamlRandomOracles<CamlF>
    where
        CamlF: Into<F>,
        F: Field,
    {
        fn into(self) -> RandomOracles<F> {
            RandomOracles {
                joint_combiner: (self.joint_combiner.0.into(), self.joint_combiner.1.into()),
                beta: self.beta.into(),
                gamma: self.gamma.into(),
                alpha_chal: self.alpha_chal.into(),
                alpha: self.alpha.into(),
                zeta: self.zeta.into(),
                v: self.v.into(),
                u: self.u.into(),
                zeta_chal: self.zeta_chal.into(),
                v_chal: self.v_chal.into(),
                u_chal: self.u_chal.into(),
            }
        }
    }
}<|MERGE_RESOLUTION|>--- conflicted
+++ resolved
@@ -3,80 +3,6 @@
 use ark_ff::Field;
 use oracle::sponge::ScalarChallenge;
 
-<<<<<<< HEAD
-use super::polynomials::foreign_mul;
-
-#[derive(Clone)]
-pub struct LookupEvaluations<Field> {
-    /// sorted lookup table polynomial
-    pub sorted: Vec<Field>,
-    /// lookup aggregation polynomial
-    pub aggreg: Field,
-    // TODO: May be possible to optimize this away?
-    /// lookup table polynomial
-    pub table: Field,
-}
-
-// TODO: this should really be vectors here, perhaps create another type for chuncked evaluations?
-#[derive(Clone)]
-pub struct ProofEvaluations<Field> {
-    /// witness polynomials
-    pub w: [Field; COLUMNS],
-    /// permutation polynomial
-    pub z: Field,
-    /// permutation polynomials
-    /// (PERMUTS-1 evaluations because the last permutation is only used in commitment form)
-    pub s: [Field; PERMUTS - 1],
-    /// lookup-related evaluations
-    pub lookup: Option<LookupEvaluations<Field>>,
-    /// evaluation of the generic selector polynomial
-    pub generic_selector: Field,
-    /// evaluation of the poseidon selector polynomial
-    pub poseidon_selector: Field,
-    /// evaluation of the foreign field multiplication selector polynomial
-    pub foreign_mul_selector: [Field; foreign_mul::CIRCUIT_GATE_COUNT],
-}
-
-impl<F: Zero> ProofEvaluations<F> {
-    pub fn dummy_with_witness_evaluations(w: [F; COLUMNS]) -> ProofEvaluations<F> {
-        ProofEvaluations {
-            w,
-            z: F::zero(),
-            s: array_init(|_| F::zero()),
-            lookup: None,
-            generic_selector: F::zero(),
-            poseidon_selector: F::zero(),
-            foreign_mul_selector: array_init(|_| F::zero()),
-        }
-    }
-}
-
-impl<F: FftField> ProofEvaluations<Vec<F>> {
-    pub fn combine(&self, pt: F) -> ProofEvaluations<F> {
-        ProofEvaluations::<F> {
-            s: array_init(|i| DensePolynomial::eval_polynomial(&self.s[i], pt)),
-            w: array_init(|i| DensePolynomial::eval_polynomial(&self.w[i], pt)),
-            z: DensePolynomial::eval_polynomial(&self.z, pt),
-            lookup: self.lookup.as_ref().map(|l| LookupEvaluations {
-                table: DensePolynomial::eval_polynomial(&l.table, pt),
-                aggreg: DensePolynomial::eval_polynomial(&l.aggreg, pt),
-                sorted: l
-                    .sorted
-                    .iter()
-                    .map(|x| DensePolynomial::eval_polynomial(x, pt))
-                    .collect(),
-            }),
-            generic_selector: DensePolynomial::eval_polynomial(&self.generic_selector, pt),
-            poseidon_selector: DensePolynomial::eval_polynomial(&self.poseidon_selector, pt),
-            foreign_mul_selector: array_init(|i| {
-                DensePolynomial::eval_polynomial(&self.foreign_mul_selector[i], pt)
-            }),
-        }
-    }
-}
-
-=======
->>>>>>> 8c2b8338
 #[derive(Clone, Debug)]
 pub struct RandomOracles<F: Field> {
     pub joint_combiner: (ScalarChallenge<F>, F),
@@ -121,215 +47,6 @@
     use oracle::sponge::caml::CamlScalarChallenge;
 
     //
-<<<<<<< HEAD
-    // CamlLookupEvaluations<CamlF>
-    //
-
-    #[derive(Clone, ocaml::IntoValue, ocaml::FromValue, ocaml_gen::Struct)]
-    pub struct CamlLookupEvaluations<CamlF> {
-        pub sorted: Vec<Vec<CamlF>>,
-        pub aggreg: Vec<CamlF>,
-        pub table: Vec<CamlF>,
-    }
-
-    impl<F, CamlF> From<LookupEvaluations<Vec<F>>> for CamlLookupEvaluations<CamlF>
-    where
-        F: Clone,
-        CamlF: From<F>,
-    {
-        fn from(le: LookupEvaluations<Vec<F>>) -> Self {
-            Self {
-                sorted: le
-                    .sorted
-                    .into_iter()
-                    .map(|x| x.into_iter().map(Into::into).collect())
-                    .collect(),
-                aggreg: le.aggreg.into_iter().map(Into::into).collect(),
-                table: le.table.into_iter().map(Into::into).collect(),
-            }
-        }
-    }
-
-    impl<F, CamlF> From<CamlLookupEvaluations<CamlF>> for LookupEvaluations<Vec<F>>
-    where
-        F: From<CamlF> + Clone,
-    {
-        fn from(pe: CamlLookupEvaluations<CamlF>) -> Self {
-            Self {
-                sorted: pe
-                    .sorted
-                    .into_iter()
-                    .map(|x| x.into_iter().map(Into::into).collect())
-                    .collect(),
-                aggreg: pe.aggreg.into_iter().map(Into::into).collect(),
-                table: pe.table.into_iter().map(Into::into).collect(),
-            }
-        }
-    }
-
-    //
-    // CamlProofEvaluations<CamlF>
-    //
-
-    #[derive(Clone, ocaml::IntoValue, ocaml::FromValue, ocaml_gen::Struct)]
-    pub struct CamlProofEvaluations<CamlF> {
-        pub w: (
-            Vec<CamlF>,
-            Vec<CamlF>,
-            Vec<CamlF>,
-            Vec<CamlF>,
-            Vec<CamlF>,
-            Vec<CamlF>,
-            Vec<CamlF>,
-            Vec<CamlF>,
-            Vec<CamlF>,
-            Vec<CamlF>,
-            Vec<CamlF>,
-            Vec<CamlF>,
-            Vec<CamlF>,
-            Vec<CamlF>,
-            Vec<CamlF>,
-        ),
-        pub z: Vec<CamlF>,
-        pub s: (
-            Vec<CamlF>,
-            Vec<CamlF>,
-            Vec<CamlF>,
-            Vec<CamlF>,
-            Vec<CamlF>,
-            Vec<CamlF>,
-        ),
-        pub generic_selector: Vec<CamlF>,
-        pub poseidon_selector: Vec<CamlF>,
-        pub foreign_mul_selector: (Vec<CamlF>, Vec<CamlF>, Vec<CamlF>),
-    }
-
-    //
-    // ProofEvaluations<Vec<F>> <-> CamlProofEvaluations<CamlF>
-    //
-
-    impl<F, CamlF> From<ProofEvaluations<Vec<F>>> for CamlProofEvaluations<CamlF>
-    where
-        F: Clone,
-        CamlF: From<F>,
-    {
-        fn from(pe: ProofEvaluations<Vec<F>>) -> Self {
-            let w = (
-                pe.w[0].iter().cloned().map(Into::into).collect(),
-                pe.w[1].iter().cloned().map(Into::into).collect(),
-                pe.w[2].iter().cloned().map(Into::into).collect(),
-                pe.w[3].iter().cloned().map(Into::into).collect(),
-                pe.w[4].iter().cloned().map(Into::into).collect(),
-                pe.w[5].iter().cloned().map(Into::into).collect(),
-                pe.w[6].iter().cloned().map(Into::into).collect(),
-                pe.w[7].iter().cloned().map(Into::into).collect(),
-                pe.w[8].iter().cloned().map(Into::into).collect(),
-                pe.w[9].iter().cloned().map(Into::into).collect(),
-                pe.w[10].iter().cloned().map(Into::into).collect(),
-                pe.w[11].iter().cloned().map(Into::into).collect(),
-                pe.w[12].iter().cloned().map(Into::into).collect(),
-                pe.w[13].iter().cloned().map(Into::into).collect(),
-                pe.w[14].iter().cloned().map(Into::into).collect(),
-            );
-            let s = (
-                pe.s[0].iter().cloned().map(Into::into).collect(),
-                pe.s[1].iter().cloned().map(Into::into).collect(),
-                pe.s[2].iter().cloned().map(Into::into).collect(),
-                pe.s[3].iter().cloned().map(Into::into).collect(),
-                pe.s[4].iter().cloned().map(Into::into).collect(),
-                pe.s[5].iter().cloned().map(Into::into).collect(),
-            );
-            let foreign_mul_selector = (
-                pe.foreign_mul_selector[0]
-                    .clone()
-                    .into_iter()
-                    .map(Into::into)
-                    .collect(),
-                pe.foreign_mul_selector[1]
-                    .clone()
-                    .into_iter()
-                    .map(Into::into)
-                    .collect(),
-                pe.foreign_mul_selector[2]
-                    .clone()
-                    .into_iter()
-                    .map(Into::into)
-                    .collect(),
-            );
-            Self {
-                w,
-                z: pe.z.into_iter().map(Into::into).collect(),
-                s,
-                generic_selector: pe.generic_selector.into_iter().map(Into::into).collect(),
-                poseidon_selector: pe.poseidon_selector.into_iter().map(Into::into).collect(),
-                foreign_mul_selector: foreign_mul_selector,
-            }
-        }
-    }
-
-    impl<F, CamlF> From<CamlProofEvaluations<CamlF>> for ProofEvaluations<Vec<F>>
-    where
-        F: Clone,
-        F: From<CamlF>,
-    {
-        fn from(cpe: CamlProofEvaluations<CamlF>) -> Self {
-            let w = [
-                cpe.w.0.into_iter().map(Into::into).collect(),
-                cpe.w.1.into_iter().map(Into::into).collect(),
-                cpe.w.2.into_iter().map(Into::into).collect(),
-                cpe.w.3.into_iter().map(Into::into).collect(),
-                cpe.w.4.into_iter().map(Into::into).collect(),
-                cpe.w.5.into_iter().map(Into::into).collect(),
-                cpe.w.6.into_iter().map(Into::into).collect(),
-                cpe.w.7.into_iter().map(Into::into).collect(),
-                cpe.w.8.into_iter().map(Into::into).collect(),
-                cpe.w.9.into_iter().map(Into::into).collect(),
-                cpe.w.10.into_iter().map(Into::into).collect(),
-                cpe.w.11.into_iter().map(Into::into).collect(),
-                cpe.w.12.into_iter().map(Into::into).collect(),
-                cpe.w.13.into_iter().map(Into::into).collect(),
-                cpe.w.14.into_iter().map(Into::into).collect(),
-            ];
-            let s = [
-                cpe.s.0.into_iter().map(Into::into).collect(),
-                cpe.s.1.into_iter().map(Into::into).collect(),
-                cpe.s.2.into_iter().map(Into::into).collect(),
-                cpe.s.3.into_iter().map(Into::into).collect(),
-                cpe.s.4.into_iter().map(Into::into).collect(),
-                cpe.s.5.into_iter().map(Into::into).collect(),
-            ];
-
-            Self {
-                w,
-                z: cpe.z.into_iter().map(Into::into).collect(),
-                s,
-                lookup: None,
-                generic_selector: cpe.generic_selector.into_iter().map(Into::into).collect(),
-                poseidon_selector: cpe.poseidon_selector.into_iter().map(Into::into).collect(),
-                foreign_mul_selector: [
-                    cpe.foreign_mul_selector
-                        .0
-                        .into_iter()
-                        .map(Into::into)
-                        .collect(),
-                    cpe.foreign_mul_selector
-                        .1
-                        .into_iter()
-                        .map(Into::into)
-                        .collect(),
-                    cpe.foreign_mul_selector
-                        .2
-                        .into_iter()
-                        .map(Into::into)
-                        .collect(),
-                ],
-            }
-        }
-    }
-
-    //
-=======
->>>>>>> 8c2b8338
     // RandomOracles<F> <-> CamlRandomOracles<CamlF>
     //
 
