--- conflicted
+++ resolved
@@ -330,11 +330,7 @@
             GateType::Xor16 => xor::Xor16::constraint_checks(&env, &mut cache),
             GateType::Rot64 => rot::Rot64::constraint_checks(&env, &mut cache),
             GateType::KeccakRound => keccak::KeccakRound::constraint_checks(&env, &mut cache),
-<<<<<<< HEAD
-            GateType::KeccakSponge => keccak::KeccakRound::constraint_checks(&env, &mut cache),
-=======
             GateType::KeccakSponge => keccak::KeccakSponge::constraint_checks(&env, &mut cache),
->>>>>>> 650e6815
         };
 
         // Check for failed constraints
