//! This module implements Plonk constraint gate primitive.

use crate::{
    circuits::{constraints::ConstraintSystem, wires::*},
    curve::KimchiCurve,
};
use ark_ff::{bytes::ToBytes, PrimeField};
use ark_poly::Evaluations;
use ark_poly::Radix2EvaluationDomain as D;
use num_traits::cast::ToPrimitive;
use o1_utils::hasher::CryptoDigest;
use serde::{Deserialize, Serialize};
use serde_with::serde_as;
use std::io::{Result as IoResult, Write};
use thiserror::Error;

/// A row accessible from a given row, corresponds to the fact that we open all polynomials
/// at `zeta` **and** `omega * zeta`.
#[repr(C)]
#[derive(Clone, Copy, Debug, PartialEq, Eq, Hash, PartialOrd, Ord, Serialize, Deserialize)]
#[cfg_attr(
    feature = "ocaml_types",
    derive(ocaml::IntoValue, ocaml::FromValue, ocaml_gen::Enum)
)]
#[cfg_attr(feature = "wasm_types", wasm_bindgen::prelude::wasm_bindgen)]
#[cfg_attr(test, derive(proptest_derive::Arbitrary))]
pub enum CurrOrNext {
    Curr,
    Next,
}

impl CurrOrNext {
    /// Compute the offset corresponding to the `CurrOrNext` value.
    /// - `Curr.shift() == 0`
    /// - `Next.shift() == 1`
    pub fn shift(&self) -> usize {
        match self {
            CurrOrNext::Curr => 0,
            CurrOrNext::Next => 1,
        }
    }
}

/// The different types of gates the system supports.
/// Note that all the gates are mutually exclusive:
/// they cannot be used at the same time on single row.
/// If we were ever to support this feature, we would have to make sure
/// not to re-use powers of alpha across constraints.
#[repr(C)]
#[derive(
    Clone,
    Copy,
    Debug,
    PartialEq,
    FromPrimitive,
    ToPrimitive,
    Serialize,
    Deserialize,
    Eq,
    Hash,
    PartialOrd,
    Ord,
)]
#[cfg_attr(
    feature = "ocaml_types",
    derive(ocaml::IntoValue, ocaml::FromValue, ocaml_gen::Enum)
)]
#[cfg_attr(feature = "wasm_types", wasm_bindgen::prelude::wasm_bindgen)]
#[cfg_attr(test, derive(proptest_derive::Arbitrary))]
pub enum GateType {
    /// Zero gate
    Zero = 0,
    /// Generic arithmetic gate
    Generic = 1,
    /// Poseidon permutation gate
    Poseidon = 2,
    /// Complete EC addition in Affine form
    CompleteAdd = 3,
    /// EC variable base scalar multiplication
    VarBaseMul = 4,
    /// EC variable base scalar multiplication with group endomorphim optimization
    EndoMul = 5,
    /// Gate for computing the scalar corresponding to an endoscaling
    EndoMulScalar = 6,
    /// ChaCha
    ChaCha0 = 7,
    ChaCha1 = 8,
    ChaCha2 = 9,
    ChaChaFinal = 10,
    // Lookup
    Lookup = 11,
    /// Cairo
    CairoClaim = 12,
    CairoInstruction = 13,
    CairoFlags = 14,
    CairoTransition = 15,
    /// Range check (16-24)
    RangeCheck0 = 16,
    RangeCheck1 = 17,
<<<<<<< HEAD
    ForeignFieldMul = 18,
    //ForeignFieldAdd = 19,
=======
    // ForeignFieldMul = 18,
    // ForeignFieldAdd = 19,
>>>>>>> 26fcea0b
}

/// Selector polynomial
#[serde_as]
#[derive(Clone, Serialize, Deserialize, Debug)]
pub struct SelectorPolynomial<F: PrimeField> {
    /// Evaluation form (evaluated over domain d8)
    #[serde_as(as = "o1_utils::serialization::SerdeAs")]
    pub eval8: Evaluations<F, D<F>>,
}

/// Gate error
#[derive(Error, Debug, Clone, Copy, PartialEq)]
pub enum CircuitGateError {
    /// Invalid constraint
    #[error("Invalid circuit gate type {0:?}")]
    InvalidCircuitGateType(GateType),
    /// Invalid constraint
    #[error("Invalid {0:?} constraint")]
    InvalidConstraint(GateType),
    /// Invalid copy constraint
    #[error("Invalid {0:?} copy constraint")]
    InvalidCopyConstraint(GateType),
    /// Invalid lookup constraint - sorted evaluations
    #[error("Invalid {0:?} lookup constraint - sorted evaluations")]
    InvalidLookupConstraintSorted(GateType),
    /// Invalid lookup constraint - sorted evaluations
    #[error("Invalid {0:?} lookup constraint - aggregation polynomial")]
    InvalidLookupConstraintAggregation(GateType),
    /// Missing lookup constraint system
    #[error("Failed to get lookup constraint system for {0:?}")]
    MissingLookupConstraintSystem(GateType),
}

/// Gate result
pub type CircuitGateResult<T> = std::result::Result<T, CircuitGateError>;

#[serde_as]
#[derive(Clone, Debug, Serialize, Deserialize)]
/// A single gate in a circuit.
pub struct CircuitGate<F: PrimeField> {
    /// type of the gate
    pub typ: GateType,
    /// gate wiring (for each cell, what cell it is wired to)
    pub wires: GateWires,
    /// public selector polynomials that can used as handy coefficients in gates
    #[serde_as(as = "Vec<o1_utils::serialization::SerdeAs>")]
    pub coeffs: Vec<F>,
}

impl<F: PrimeField> ToBytes for CircuitGate<F> {
    #[inline]
    fn write<W: Write>(&self, mut w: W) -> IoResult<()> {
        let typ: u8 = ToPrimitive::to_u8(&self.typ).unwrap();
        typ.write(&mut w)?;
        for i in 0..COLUMNS {
            self.wires[i].write(&mut w)?
        }

        (self.coeffs.len() as u8).write(&mut w)?;
        for x in self.coeffs.iter() {
            x.write(&mut w)?;
        }
        Ok(())
    }
}

impl<F: PrimeField> CircuitGate<F> {
    /// this function creates "empty" circuit gate
    pub fn zero(wires: GateWires) -> Self {
        CircuitGate {
            typ: GateType::Zero,
            wires,
            coeffs: Vec::new(),
        }
    }

    /// This function verifies the consistency of the wire
    /// assignments (witness) against the constraints
    pub fn verify<G: KimchiCurve<ScalarField = F>>(
        &self,
        row: usize,
        witness: &[Vec<F>; COLUMNS],
        cs: &ConstraintSystem<F>,
        public: &[F],
    ) -> Result<(), String> {
        use GateType::*;
        match self.typ {
            Zero => Ok(()),
            Generic => self.verify_generic(row, witness, public),
            Poseidon => self.verify_poseidon::<G>(row, witness),
            CompleteAdd => self.verify_complete_add(row, witness),
            VarBaseMul => self.verify_vbmul(row, witness),
            EndoMul => self.verify_endomul::<G>(row, witness, cs),
            EndoMulScalar => self.verify_endomul_scalar::<G>(row, witness, cs),
            // TODO: implement the verification for chacha
            ChaCha0 | ChaCha1 | ChaCha2 | ChaChaFinal => Ok(()),
            // TODO: implement the verification for the lookup gate
            Lookup => Ok(()),
            CairoClaim | CairoInstruction | CairoFlags | CairoTransition => {
                self.verify_cairo_gate::<G>(row, witness, cs)
            }
            RangeCheck0 | RangeCheck1 => self
                .verify_range_check::<G>(row, witness, cs)
                .map_err(|e| e.to_string()),
            ForeignFieldMul => self
                .verify_foreign_field_mul::<G>(row, witness, cs)
                .map_err(|e| e.to_string()),
        }
    }
}

<<<<<<< HEAD
pub trait Connect {
    fn connect_cell_pair(&mut self, cell1: (usize, usize), cell2: (usize, usize));
}

impl<F: PrimeField> Connect for Vec<CircuitGate<F>> {
=======
/// Trait to connect a pair of cells in a circuit
pub trait Connect {
>>>>>>> 26fcea0b
    /// Connect the pair of cells specified by the cell1 and cell2 parameters
    /// cell_pre --> cell_new && cell_new --> wire_tmp
    ///
    /// Note: This function assumes that the targeted cells are freshly instantiated
    ///       with self-connections.  If the two cells are transitively already part
    ///       of the same permutation then this would split it.
<<<<<<< HEAD
=======
    fn connect_cell_pair(&mut self, cell1: (usize, usize), cell2: (usize, usize));
}

impl<F: PrimeField> Connect for Vec<CircuitGate<F>> {
>>>>>>> 26fcea0b
    fn connect_cell_pair(&mut self, cell_pre: (usize, usize), cell_new: (usize, usize)) {
        let wire_tmp = self[cell_pre.0].wires[cell_pre.1];
        self[cell_pre.0].wires[cell_pre.1] = self[cell_new.0].wires[cell_new.1];
        self[cell_new.0].wires[cell_new.1] = wire_tmp;
    }
}

/// A circuit is specified as a series of [CircuitGate].
#[derive(Serialize)]
pub struct Circuit<'a, F: PrimeField>(
    #[serde(bound = "CircuitGate<F>: Serialize")] pub &'a [CircuitGate<F>],
);

impl<'a, F: PrimeField> CryptoDigest for Circuit<'a, F> {
    const PREFIX: &'static [u8; 15] = b"kimchi-circuit0";
}

#[cfg(feature = "ocaml_types")]
pub mod caml {
    use super::*;
    use crate::circuits::wires::caml::CamlWire;
    use itertools::Itertools;

    #[derive(ocaml::IntoValue, ocaml::FromValue, ocaml_gen::Struct)]
    pub struct CamlCircuitGate<F> {
        pub typ: GateType,
        pub wires: (
            CamlWire,
            CamlWire,
            CamlWire,
            CamlWire,
            CamlWire,
            CamlWire,
            CamlWire,
        ),
        pub coeffs: Vec<F>,
    }

    impl<F, CamlF> From<CircuitGate<F>> for CamlCircuitGate<CamlF>
    where
        CamlF: From<F>,
        F: PrimeField,
    {
        fn from(cg: CircuitGate<F>) -> Self {
            Self {
                typ: cg.typ,
                wires: array_to_tuple(cg.wires),
                coeffs: cg.coeffs.into_iter().map(Into::into).collect(),
            }
        }
    }

    impl<F, CamlF> From<&CircuitGate<F>> for CamlCircuitGate<CamlF>
    where
        CamlF: From<F>,
        F: PrimeField,
    {
        fn from(cg: &CircuitGate<F>) -> Self {
            Self {
                typ: cg.typ,
                wires: array_to_tuple(cg.wires),
                coeffs: cg.coeffs.clone().into_iter().map(Into::into).collect(),
            }
        }
    }

    impl<F, CamlF> From<CamlCircuitGate<CamlF>> for CircuitGate<F>
    where
        F: From<CamlF>,
        F: PrimeField,
    {
        fn from(ccg: CamlCircuitGate<CamlF>) -> Self {
            Self {
                typ: ccg.typ,
                wires: tuple_to_array(ccg.wires),
                coeffs: ccg.coeffs.into_iter().map(Into::into).collect(),
            }
        }
    }

    /// helper to convert array to tuple (OCaml doesn't have fixed-size arrays)
    fn array_to_tuple<T1, T2>(a: [T1; PERMUTS]) -> (T2, T2, T2, T2, T2, T2, T2)
    where
        T1: Clone,
        T2: From<T1>,
    {
        a.into_iter()
            .map(Into::into)
            .next_tuple()
            .expect("bug in array_to_tuple")
    }

    /// helper to convert tuple to array (OCaml doesn't have fixed-size arrays)
    fn tuple_to_array<T1, T2>(a: (T1, T1, T1, T1, T1, T1, T1)) -> [T2; PERMUTS]
    where
        T2: From<T1>,
    {
        [
            a.0.into(),
            a.1.into(),
            a.2.into(),
            a.3.into(),
            a.4.into(),
            a.5.into(),
            a.6.into(),
        ]
    }
}

//
// Tests
//

#[cfg(test)]
mod tests {
    use super::*;
    use ark_ff::UniformRand as _;
    use mina_curves::pasta::Fp;
    use proptest::prelude::*;
    use rand::SeedableRng as _;

    // TODO: move to mina-curves
    prop_compose! {
        pub fn arb_fp()(seed: [u8; 32]) -> Fp {
            let rng = &mut rand::rngs::StdRng::from_seed(seed);
            Fp::rand(rng)
        }
    }

    prop_compose! {
        fn arb_fp_vec(max: usize)(seed: [u8; 32], num in 0..max) -> Vec<Fp> {
            let rng = &mut rand::rngs::StdRng::from_seed(seed);
            let mut v = vec![];
            for _ in 0..num {
                v.push(Fp::rand(rng))
            }
            v
        }
    }

    prop_compose! {
        fn arb_circuit_gate()(typ: GateType, wires: GateWires, coeffs in arb_fp_vec(25)) -> CircuitGate<Fp> {
            CircuitGate {
                typ,
                wires,
                coeffs,
            }
        }
    }

    proptest! {
        #[test]
        fn test_gate_serialization(cg in arb_circuit_gate()) {
            let encoded = rmp_serde::to_vec(&cg).unwrap();
            let decoded: CircuitGate<Fp> = rmp_serde::from_slice(&encoded).unwrap();
            prop_assert_eq!(cg.typ, decoded.typ);
            for i in 0..PERMUTS {
                prop_assert_eq!(cg.wires[i], decoded.wires[i]);
            }
            prop_assert_eq!(cg.coeffs, decoded.coeffs);
        }
    }
}<|MERGE_RESOLUTION|>--- conflicted
+++ resolved
@@ -97,13 +97,8 @@
     /// Range check (16-24)
     RangeCheck0 = 16,
     RangeCheck1 = 17,
-<<<<<<< HEAD
     ForeignFieldMul = 18,
     //ForeignFieldAdd = 19,
-=======
-    // ForeignFieldMul = 18,
-    // ForeignFieldAdd = 19,
->>>>>>> 26fcea0b
 }
 
 /// Selector polynomial
@@ -216,29 +211,18 @@
     }
 }
 
-<<<<<<< HEAD
-pub trait Connect {
-    fn connect_cell_pair(&mut self, cell1: (usize, usize), cell2: (usize, usize));
-}
-
-impl<F: PrimeField> Connect for Vec<CircuitGate<F>> {
-=======
 /// Trait to connect a pair of cells in a circuit
 pub trait Connect {
->>>>>>> 26fcea0b
     /// Connect the pair of cells specified by the cell1 and cell2 parameters
     /// cell_pre --> cell_new && cell_new --> wire_tmp
     ///
     /// Note: This function assumes that the targeted cells are freshly instantiated
     ///       with self-connections.  If the two cells are transitively already part
     ///       of the same permutation then this would split it.
-<<<<<<< HEAD
-=======
     fn connect_cell_pair(&mut self, cell1: (usize, usize), cell2: (usize, usize));
 }
 
 impl<F: PrimeField> Connect for Vec<CircuitGate<F>> {
->>>>>>> 26fcea0b
     fn connect_cell_pair(&mut self, cell_pre: (usize, usize), cell_new: (usize, usize)) {
         let wire_tmp = self[cell_pre.0].wires[cell_pre.1];
         self[cell_pre.0].wires[cell_pre.1] = self[cell_new.0].wires[cell_new.1];
