--- conflicted
+++ resolved
@@ -108,26 +108,10 @@
     /// Range check
     RangeCheck0 = 16,
     RangeCheck1 = 17,
-<<<<<<< HEAD
-    ForeignFieldAdd = 25,
-    // ForeignFieldMul = 26,
-    // Gates for Keccak follow:
-    Xor16 = 27,
-}
-
-/// Selector polynomial
-#[serde_as]
-#[derive(Clone, Serialize, Deserialize, Debug)]
-pub struct SelectorPolynomial<F: PrimeField> {
-    /// Evaluation form (evaluated over domain d8)
-    #[serde_as(as = "o1_utils::serialization::SerdeAs")]
-    pub eval8: Evaluations<F, D<F>>,
-=======
     ForeignFieldAdd = 18,
     ForeignFieldMul = 19,
     // Gates for Keccak
     Xor16 = 20,
->>>>>>> c2abf3eb
 }
 
 /// Gate error
