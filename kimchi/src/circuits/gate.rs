//! This module implements Plonk constraint gate primitive.

use crate::{
    circuits::{
        argument::{Argument, ArgumentEnv},
        constraints::ConstraintSystem,
        polynomials::{
            complete_add, endomul_scalar, endosclmul, foreign_field_add, foreign_field_mul,
            poseidon, range_check, turshi, varbasemul,
        },
        wires::*,
    },
    curve::KimchiCurve,
    prover_index::ProverIndex,
};
use ark_ff::{bytes::ToBytes, PrimeField, SquareRootField};
use num_traits::cast::ToPrimitive;
use o1_utils::hasher::CryptoDigest;
use serde::{Deserialize, Serialize};
use serde_with::serde_as;
use std::io::{Result as IoResult, Write};
use thiserror::Error;

use super::{
    argument::ArgumentWitness,
    expr,
    polynomials::{boolean_op, conditional, rot, xor},
};

/// A row accessible from a given row, corresponds to the fact that we open all polynomials
/// at `zeta` **and** `omega * zeta`.
#[repr(C)]
#[derive(Clone, Copy, Debug, PartialEq, Eq, Hash, PartialOrd, Ord, Serialize, Deserialize)]
#[cfg_attr(
    feature = "ocaml_types",
    derive(ocaml::IntoValue, ocaml::FromValue, ocaml_gen::Enum)
)]
#[cfg_attr(feature = "wasm_types", wasm_bindgen::prelude::wasm_bindgen)]
#[cfg_attr(test, derive(proptest_derive::Arbitrary))]
pub enum CurrOrNext {
    Curr,
    Next,
}

impl CurrOrNext {
    /// Compute the offset corresponding to the `CurrOrNext` value.
    /// - `Curr.shift() == 0`
    /// - `Next.shift() == 1`
    pub fn shift(&self) -> usize {
        match self {
            CurrOrNext::Curr => 0,
            CurrOrNext::Next => 1,
        }
    }
}

/// The different types of gates the system supports.
/// Note that all the gates are mutually exclusive:
/// they cannot be used at the same time on single row.
/// If we were ever to support this feature, we would have to make sure
/// not to re-use powers of alpha across constraints.
#[repr(C)]
#[derive(
    Clone,
    Copy,
    Debug,
    Default,
    PartialEq,
    FromPrimitive,
    ToPrimitive,
    Serialize,
    Deserialize,
    Eq,
    Hash,
    PartialOrd,
    Ord,
)]
#[cfg_attr(
    feature = "ocaml_types",
    derive(ocaml::IntoValue, ocaml::FromValue, ocaml_gen::Enum)
)]
#[cfg_attr(feature = "wasm_types", wasm_bindgen::prelude::wasm_bindgen)]
#[cfg_attr(test, derive(proptest_derive::Arbitrary))]
pub enum GateType {
    #[default]
    /// Zero gate
    Zero = 0,
    /// Generic arithmetic gate
    Generic = 1,
    /// Poseidon permutation gate
    Poseidon = 2,
    /// Complete EC addition in Affine form
    CompleteAdd = 3,
    /// EC variable base scalar multiplication
    VarBaseMul = 4,
    /// EC variable base scalar multiplication with group endomorphim optimization
    EndoMul = 5,
    /// Gate for computing the scalar corresponding to an endoscaling
    EndoMulScalar = 6,
    // Lookup
    Lookup = 11,
    /// Cairo
    CairoClaim = 12,
    CairoInstruction = 13,
    CairoFlags = 14,
    CairoTransition = 15,
    /// Range check
    RangeCheck0 = 16,
    RangeCheck1 = 17,
    ForeignFieldAdd = 18,
    ForeignFieldMul = 19,
    // Gates for Keccak
    Xor16 = 20,
    Rot64 = 21,
    Conditional = 22,
    BooleanOp = 23,
}

/// Gate error
#[derive(Error, Debug, Clone, Copy, PartialEq, Eq)]
pub enum CircuitGateError {
    /// Invalid constraint
    #[error("Invalid {0:?} constraint")]
    InvalidConstraint(GateType),
    /// Invalid constraint with number
    #[error("Invalid {0:?} constraint: {1}")]
    Constraint(GateType, usize),
    /// Invalid wire column
    #[error("Invalid {0:?} wire column: {1}")]
    WireColumn(GateType, usize),
    /// Disconnected wires
    #[error("Invalid {typ:?} copy constraint: {},{} -> {},{}", .src.row, .src.col, .dst.row, .dst.col)]
    CopyConstraint { typ: GateType, src: Wire, dst: Wire },
    /// Invalid lookup
    #[error("Invalid {0:?} lookup constraint")]
    InvalidLookupConstraint(GateType),
    /// Failed to get witness for row
    #[error("Failed to get {0:?} witness for row {1}")]
    FailedToGetWitnessForRow(GateType, usize),
}

/// Gate result
pub type CircuitGateResult<T> = std::result::Result<T, CircuitGateError>;

#[serde_as]
#[derive(Clone, Debug, Default, Serialize, Deserialize)]
/// A single gate in a circuit.
pub struct CircuitGate<F: PrimeField> {
    /// type of the gate
    pub typ: GateType,

    /// gate wiring (for each cell, what cell it is wired to)
    pub wires: GateWires,

    /// public selector polynomials that can used as handy coefficients in gates
    #[serde_as(as = "Vec<o1_utils::serialization::SerdeAs>")]
    pub coeffs: Vec<F>,
}

impl<F> CircuitGate<F>
where
    F: PrimeField,
{
    pub fn new(typ: GateType, wires: GateWires, coeffs: Vec<F>) -> Self {
        Self { typ, wires, coeffs }
    }
}

impl<F: PrimeField> ToBytes for CircuitGate<F> {
    #[inline]
    fn write<W: Write>(&self, mut w: W) -> IoResult<()> {
        let typ: u8 = ToPrimitive::to_u8(&self.typ).unwrap();
        typ.write(&mut w)?;
        for i in 0..COLUMNS {
            self.wires[i].write(&mut w)?;
        }

        (self.coeffs.len() as u8).write(&mut w)?;
        for x in &self.coeffs {
            x.write(&mut w)?;
        }
        Ok(())
    }
}

impl<F: PrimeField + SquareRootField> CircuitGate<F> {
    /// this function creates "empty" circuit gate
    pub fn zero(wires: GateWires) -> Self {
        CircuitGate::new(GateType::Zero, wires, vec![])
    }

    /// This function verifies the consistency of the wire
    /// assignments (witness) against the constraints
    ///
    /// # Errors
    ///
    /// Will give error if verify process returns error.
    pub fn verify<G: KimchiCurve<ScalarField = F>>(
        &self,
        row: usize,
        witness: &[Vec<F>; COLUMNS],
        index: &ProverIndex<G>,
        public: &[F],
    ) -> Result<(), String> {
        use GateType::*;
        match self.typ {
            Zero => Ok(()),
            Generic => self.verify_generic(row, witness, public),
            Poseidon => self.verify_poseidon::<G>(row, witness),
            CompleteAdd => self.verify_complete_add(row, witness),
            VarBaseMul => self.verify_vbmul(row, witness),
            EndoMul => self.verify_endomul::<G>(row, witness, &index.cs),
            EndoMulScalar => self.verify_endomul_scalar::<G>(row, witness, &index.cs),
            // TODO: implement the verification for the lookup gate
            Lookup => Ok(()),
            CairoClaim | CairoInstruction | CairoFlags | CairoTransition => {
                self.verify_cairo_gate::<G>(row, witness, &index.cs)
            }
            RangeCheck0 | RangeCheck1 => self
                .verify_witness::<G>(row, witness, &index.cs, public)
                .map_err(|e| e.to_string()),
            ForeignFieldAdd => self
                .verify_witness::<G>(row, witness, &index.cs, public)
                .map_err(|e| e.to_string()),
            ForeignFieldMul => self
                .verify_witness::<G>(row, witness, &index.cs, public)
                .map_err(|e| e.to_string()),
            Xor16 => self
                .verify_witness::<G>(row, witness, &index.cs, public)
                .map_err(|e| e.to_string()),
            Rot64 => self
                .verify_witness::<G>(row, witness, &index.cs, public)
                .map_err(|e| e.to_string()),
            Conditional => self
                .verify_witness::<G>(row, witness, &index.cs, public)
                .map_err(|e| e.to_string()),
            BooleanOp => self
                .verify_witness::<G>(row, witness, &index.cs, public)
                .map_err(|e| e.to_string()),
        }
    }

    /// Verify the witness against the constraints
    pub fn verify_witness<G: KimchiCurve<ScalarField = F>>(
        &self,
        row: usize,
        witness: &[Vec<F>; COLUMNS],
        cs: &ConstraintSystem<F>,
        _public: &[F],
    ) -> CircuitGateResult<()> {
        // Grab the relevant part of the witness
        let argument_witness = self.argument_witness(row, witness)?;
        // Set up the constants.  Note that alpha, beta, gamma and joint_combiner
        // are one because this function is not running the prover.
        let constants = expr::Constants {
            alpha: F::one(),
            beta: F::one(),
            gamma: F::one(),
            joint_combiner: Some(F::one()),
            endo_coefficient: cs.endo,
            mds: &G::sponge_params().mds,
        };
        // Create the argument environment for the constraints over field elements
        let env = ArgumentEnv::<F, F>::create(argument_witness, self.coeffs.clone(), constants);

        // Check the wiring (i.e. copy constraints) for this gate
        // Note: Gates can operated on row Curr or Curr and Next.
        //       It could be nice for gates to know this and then
        //       this code could be adapted to check Curr or Curr
        //       and Next depending on the gate definition
        for col in 0..PERMUTS {
            let wire = self.wires[col];

            if wire.col >= PERMUTS {
                return Err(CircuitGateError::WireColumn(self.typ, col));
            }

            if witness[col][row] != witness[wire.col][wire.row] {
                // Pinpoint failed copy constraint
                return Err(CircuitGateError::CopyConstraint {
                    typ: self.typ,
                    src: Wire { row, col },
                    dst: wire,
                });
            }
        }

        let mut cache = expr::Cache::default();

        // Perform witness verification on each constraint for this gate
        let results = match self.typ {
            GateType::Zero => {
                vec![]
            }
            GateType::Generic => {
                // TODO: implement the verification for the generic gate
                vec![]
            }
            GateType::Poseidon => poseidon::Poseidon::constraint_checks(&env, &mut cache),
            GateType::CompleteAdd => complete_add::CompleteAdd::constraint_checks(&env, &mut cache),
            GateType::VarBaseMul => varbasemul::VarbaseMul::constraint_checks(&env, &mut cache),
            GateType::EndoMul => endosclmul::EndosclMul::constraint_checks(&env, &mut cache),
            GateType::EndoMulScalar => {
                endomul_scalar::EndomulScalar::constraint_checks(&env, &mut cache)
            }
            GateType::Lookup => {
                // TODO: implement the verification for the lookup gate
                vec![]
            }
            GateType::CairoClaim => turshi::Claim::constraint_checks(&env, &mut cache),
            GateType::CairoInstruction => turshi::Instruction::constraint_checks(&env, &mut cache),
            GateType::CairoFlags => turshi::Flags::constraint_checks(&env, &mut cache),
            GateType::CairoTransition => turshi::Transition::constraint_checks(&env, &mut cache),
            GateType::RangeCheck0 => {
                range_check::circuitgates::RangeCheck0::constraint_checks(&env, &mut cache)
            }
            GateType::RangeCheck1 => {
                range_check::circuitgates::RangeCheck1::constraint_checks(&env, &mut cache)
            }
            GateType::ForeignFieldAdd => {
                foreign_field_add::circuitgates::ForeignFieldAdd::constraint_checks(
                    &env, &mut cache,
                )
            }
            GateType::ForeignFieldMul => {
                foreign_field_mul::circuitgates::ForeignFieldMul::constraint_checks(
                    &env, &mut cache,
                )
            }
<<<<<<< HEAD
            GateType::Xor16 => xor::Xor16::constraint_checks(&env),
            GateType::Rot64 => rot::Rot64::constraint_checks(&env),
            GateType::Conditional => conditional::Conditional::constraint_checks(&env),
            GateType::BooleanOp => boolean_op::BooleanOp::constraint_checks(&env),
=======
            GateType::Xor16 => xor::Xor16::constraint_checks(&env, &mut cache),
            GateType::Rot64 => rot::Rot64::constraint_checks(&env, &mut cache),
            GateType::Conditional => conditional::Conditional::constraint_checks(&env, &mut cache),
>>>>>>> a3459b73
        };

        // Check for failed constraints
        for (i, result) in results.iter().enumerate() {
            if !result.is_zero() {
                // Pinpoint failed constraint
                return Err(CircuitGateError::Constraint(self.typ, i + 1));
            }
        }

        // TODO: implement generic plookup witness verification

        Ok(())
    }

    // Return the part of the witness relevant to this gate at the given row offset
    fn argument_witness(
        &self,
        row: usize,
        witness: &[Vec<F>; COLUMNS],
    ) -> CircuitGateResult<ArgumentWitness<F>> {
        // Get the part of the witness relevant to this gate
        let witness_curr: [F; COLUMNS] = (0..witness.len())
            .map(|col| witness[col][row])
            .collect::<Vec<F>>()
            .try_into()
            .map_err(|_| CircuitGateError::FailedToGetWitnessForRow(self.typ, row))?;
        let witness_next: [F; COLUMNS] = if witness[0].len() > row + 1 {
            (0..witness.len())
                .map(|col| witness[col][row + 1])
                .collect::<Vec<F>>()
                .try_into()
                .map_err(|_| CircuitGateError::FailedToGetWitnessForRow(self.typ, row))?
        } else {
            [F::zero(); COLUMNS]
        };

        Ok(ArgumentWitness::<F> {
            curr: witness_curr,
            next: witness_next,
        })
    }
}

/// Trait to connect a pair of cells in a circuit
pub trait Connect {
    /// Connect the pair of cells specified by the cell1 and cell2 parameters
    /// `cell_pre` --> `cell_new` && `cell_new` --> `wire_tmp`
    ///
    /// Note: This function assumes that the targeted cells are freshly instantiated
    ///       with self-connections.  If the two cells are transitively already part
    ///       of the same permutation then this would split it.
    fn connect_cell_pair(&mut self, cell1: (usize, usize), cell2: (usize, usize));

    /// Connects a generic gate cell with zeros to a given row for 64bit range check
    fn connect_64bit(&mut self, zero_row: usize, start_row: usize);

    /// Connects the wires of the range checks in a single foreign field addition
    /// Inputs:
    /// - `ffadd_row`: the row of the foreign field addition gate
    /// - `left_rc`: the first row of the range check for the left input
    /// - `right_rc`: the first row of the range check for the right input
    /// - `out_rc`: the first row of the range check for the output of the addition
    /// Note:
    /// If run with `left_rc = None` and `right_rc = None` then it can be used for the bound check range check
    fn connect_ffadd_range_checks(
        &mut self,
        ffadd_row: usize,
        left_rc: Option<usize>,
        right_rc: Option<usize>,
        out_rc: usize,
    );
}

impl<F: PrimeField> Connect for Vec<CircuitGate<F>> {
    fn connect_cell_pair(&mut self, cell_pre: (usize, usize), cell_new: (usize, usize)) {
        let wire_tmp = self[cell_pre.0].wires[cell_pre.1];
        self[cell_pre.0].wires[cell_pre.1] = self[cell_new.0].wires[cell_new.1];
        self[cell_new.0].wires[cell_new.1] = wire_tmp;
    }

    fn connect_64bit(&mut self, zero_row: usize, start_row: usize) {
        // Connect the 64-bit cells from previous Generic gate with zeros in first 12 bits
        self.connect_cell_pair((start_row, 1), (start_row, 2));
        self.connect_cell_pair((start_row, 2), (zero_row, 0));
        self.connect_cell_pair((zero_row, 0), (start_row, 1));
    }

    fn connect_ffadd_range_checks(
        &mut self,
        ffadd_row: usize,
        left_rc: Option<usize>,
        right_rc: Option<usize>,
        out_rc: usize,
    ) {
        if let Some(left_rc) = left_rc {
            // Copy left_input_lo -> Curr(0)
            self.connect_cell_pair((left_rc, 0), (ffadd_row, 0));
            // Copy left_input_mi -> Curr(1)
            self.connect_cell_pair((left_rc + 1, 0), (ffadd_row, 1));
            // Copy left_input_hi -> Curr(2)
            self.connect_cell_pair((left_rc + 2, 0), (ffadd_row, 2));
        }

        if let Some(right_rc) = right_rc {
            // Copy right_input_lo -> Curr(3)
            self.connect_cell_pair((right_rc, 0), (ffadd_row, 3));
            // Copy right_input_mi -> Curr(4)
            self.connect_cell_pair((right_rc + 1, 0), (ffadd_row, 4));
            // Copy right_input_hi -> Curr(5)
            self.connect_cell_pair((right_rc + 2, 0), (ffadd_row, 5));
        }

        // Copy result_lo -> Next(0)
        self.connect_cell_pair((out_rc, 0), (ffadd_row + 1, 0));
        // Copy result_mi -> Next(1)
        self.connect_cell_pair((out_rc + 1, 0), (ffadd_row + 1, 1));
        // Copy result_hi -> Next(2)
        self.connect_cell_pair((out_rc + 2, 0), (ffadd_row + 1, 2));
    }
}

/// A circuit is specified as a public input size and a list of [`CircuitGate`].
#[derive(Serialize)]
#[serde(bound = "CircuitGate<F>: Serialize")]
pub struct Circuit<'a, F: PrimeField> {
    pub public_input_size: usize,
    pub gates: &'a [CircuitGate<F>],
}

impl<'a, F> Circuit<'a, F>
where
    F: PrimeField,
{
    pub fn new(public_input_size: usize, gates: &'a [CircuitGate<F>]) -> Self {
        Self {
            public_input_size,
            gates,
        }
    }
}

impl<'a, F: PrimeField> CryptoDigest for Circuit<'a, F> {
    const PREFIX: &'static [u8; 15] = b"kimchi-circuit0";
}

impl<'a, F> From<&'a ConstraintSystem<F>> for Circuit<'a, F>
where
    F: PrimeField,
{
    fn from(cs: &'a ConstraintSystem<F>) -> Self {
        Self {
            public_input_size: cs.public,
            gates: &cs.gates,
        }
    }
}

#[cfg(feature = "ocaml_types")]
pub mod caml {
    use super::*;
    use crate::circuits::wires::caml::CamlWire;
    use itertools::Itertools;

    #[derive(ocaml::IntoValue, ocaml::FromValue, ocaml_gen::Struct)]
    pub struct CamlCircuitGate<F> {
        pub typ: GateType,
        pub wires: (
            CamlWire,
            CamlWire,
            CamlWire,
            CamlWire,
            CamlWire,
            CamlWire,
            CamlWire,
        ),
        pub coeffs: Vec<F>,
    }

    impl<F, CamlF> From<CircuitGate<F>> for CamlCircuitGate<CamlF>
    where
        CamlF: From<F>,
        F: PrimeField,
    {
        fn from(cg: CircuitGate<F>) -> Self {
            Self {
                typ: cg.typ,
                wires: array_to_tuple(cg.wires),
                coeffs: cg.coeffs.into_iter().map(Into::into).collect(),
            }
        }
    }

    impl<F, CamlF> From<&CircuitGate<F>> for CamlCircuitGate<CamlF>
    where
        CamlF: From<F>,
        F: PrimeField,
    {
        fn from(cg: &CircuitGate<F>) -> Self {
            Self {
                typ: cg.typ,
                wires: array_to_tuple(cg.wires),
                coeffs: cg.coeffs.clone().into_iter().map(Into::into).collect(),
            }
        }
    }

    impl<F, CamlF> From<CamlCircuitGate<CamlF>> for CircuitGate<F>
    where
        F: From<CamlF>,
        F: PrimeField,
    {
        fn from(ccg: CamlCircuitGate<CamlF>) -> Self {
            Self {
                typ: ccg.typ,
                wires: tuple_to_array(ccg.wires),
                coeffs: ccg.coeffs.into_iter().map(Into::into).collect(),
            }
        }
    }

    /// helper to convert array to tuple (OCaml doesn't have fixed-size arrays)
    fn array_to_tuple<T1, T2>(a: [T1; PERMUTS]) -> (T2, T2, T2, T2, T2, T2, T2)
    where
        T1: Clone,
        T2: From<T1>,
    {
        a.into_iter()
            .map(Into::into)
            .next_tuple()
            .expect("bug in array_to_tuple")
    }

    /// helper to convert tuple to array (OCaml doesn't have fixed-size arrays)
    fn tuple_to_array<T1, T2>(a: (T1, T1, T1, T1, T1, T1, T1)) -> [T2; PERMUTS]
    where
        T2: From<T1>,
    {
        [
            a.0.into(),
            a.1.into(),
            a.2.into(),
            a.3.into(),
            a.4.into(),
            a.5.into(),
            a.6.into(),
        ]
    }
}

//
// Tests
//

#[cfg(test)]
mod tests {
    use super::*;
    use ark_ff::UniformRand as _;
    use mina_curves::pasta::Fp;
    use proptest::prelude::*;
    use rand::SeedableRng as _;

    // TODO: move to mina-curves
    prop_compose! {
        pub fn arb_fp()(seed: [u8; 32]) -> Fp {
            let rng = &mut rand::rngs::StdRng::from_seed(seed);
            Fp::rand(rng)
        }
    }

    prop_compose! {
        fn arb_fp_vec(max: usize)(seed: [u8; 32], num in 0..max) -> Vec<Fp> {
            let rng = &mut rand::rngs::StdRng::from_seed(seed);
            let mut v = vec![];
            for _ in 0..num {
                v.push(Fp::rand(rng))
            }
            v
        }
    }

    prop_compose! {
        fn arb_circuit_gate()(typ: GateType, wires: GateWires, coeffs in arb_fp_vec(25)) -> CircuitGate<Fp> {
            CircuitGate::new(
                typ,
                wires,
                coeffs,
            )
        }
    }

    proptest! {
        #[test]
        fn test_gate_serialization(cg in arb_circuit_gate()) {
            let encoded = rmp_serde::to_vec(&cg).unwrap();
            let decoded: CircuitGate<Fp> = rmp_serde::from_slice(&encoded).unwrap();
            prop_assert_eq!(cg.typ, decoded.typ);
            for i in 0..PERMUTS {
                prop_assert_eq!(cg.wires[i], decoded.wires[i]);
            }
            prop_assert_eq!(cg.coeffs, decoded.coeffs);
        }
    }
}<|MERGE_RESOLUTION|>--- conflicted
+++ resolved
@@ -327,16 +327,10 @@
                     &env, &mut cache,
                 )
             }
-<<<<<<< HEAD
-            GateType::Xor16 => xor::Xor16::constraint_checks(&env),
-            GateType::Rot64 => rot::Rot64::constraint_checks(&env),
-            GateType::Conditional => conditional::Conditional::constraint_checks(&env),
-            GateType::BooleanOp => boolean_op::BooleanOp::constraint_checks(&env),
-=======
             GateType::Xor16 => xor::Xor16::constraint_checks(&env, &mut cache),
             GateType::Rot64 => rot::Rot64::constraint_checks(&env, &mut cache),
             GateType::Conditional => conditional::Conditional::constraint_checks(&env, &mut cache),
->>>>>>> a3459b73
+            GateType::BooleanOp => boolean_op::BooleanOp::constraint_checks(&env, &mut cache),
         };
 
         // Check for failed constraints
