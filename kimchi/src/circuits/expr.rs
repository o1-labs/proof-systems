--- conflicted
+++ resolved
@@ -72,15 +72,11 @@
     /// The lookup-type selector polynomials.
     pub(crate) selectors: &'a Vec<Evaluations<F, D<F>>>,
     /// The evaluations of the combined lookup table polynomial.
-<<<<<<< HEAD
     pub(crate) table: &'a Evaluations<F, D<F>>,
-=======
-    pub table: &'a Evaluations<F, D<F>>,
     /// The evaluations of the optional runtime selector polynomial.
     pub runtime_selector: Option<&'a Evaluations<F, D<F>>>,
     /// The evaluations of the optional runtime table.
     pub runtime_table: Option<&'a Evaluations<F, D<F>>>,
->>>>>>> b883501b
 }
 
 /// The collection of polynomials (all in evaluation form) and constants
