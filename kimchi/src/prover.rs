--- conflicted
+++ resolved
@@ -122,11 +122,7 @@
     runtime_second_col_d8: Option<Evaluations<F, D<F>>>,
 }
 
-<<<<<<< HEAD
-impl<const W: usize, G: KimchiCurve> ProverProof<W, G>
-=======
-impl<G: KimchiCurve, OpeningProof: OpenProof<G>> ProverProof<G, OpeningProof>
->>>>>>> 7c17b1a5
+impl<const W: usize, G: KimchiCurve, OpeningProof: OpenProof<G>> ProverProof<W, G, OpeningProof>
 where
     G::BaseField: PrimeField,
 {
@@ -142,16 +138,11 @@
         groupmap: &G::Map,
         witness: [Vec<G::ScalarField>; W],
         runtime_tables: &[RuntimeTable<G::ScalarField>],
-<<<<<<< HEAD
-        index: &ProverIndex<W, G>,
-    ) -> Result<Self> {
-=======
-        index: &ProverIndex<G, OpeningProof>,
+        index: &ProverIndex<W, G, OpeningProof>,
     ) -> Result<Self>
     where
-        VerifierIndex<G, OpeningProof>: Clone,
+        VerifierIndex<W, G, OpeningProof>: Clone,
     {
->>>>>>> 7c17b1a5
         Self::create_recursive::<EFqSponge, EFrSponge>(
             groupmap,
             witness,
@@ -178,20 +169,13 @@
         group_map: &G::Map,
         mut witness: [Vec<G::ScalarField>; W],
         runtime_tables: &[RuntimeTable<G::ScalarField>],
-<<<<<<< HEAD
-        index: &ProverIndex<W, G>,
+        index: &ProverIndex<W, G, OpeningProof>,
         prev_challenges: Vec<RecursionChallenge<G>>,
         blinders: Option<[Option<PolyComm<G::ScalarField>>; W]>,
-    ) -> Result<Self> {
-=======
-        index: &ProverIndex<G, OpeningProof>,
-        prev_challenges: Vec<RecursionChallenge<G>>,
-        blinders: Option<[Option<PolyComm<G::ScalarField>>; COLUMNS]>,
     ) -> Result<Self>
     where
-        VerifierIndex<G, OpeningProof>: Clone,
+        VerifierIndex<W, G, OpeningProof>: Clone,
     {
->>>>>>> 7c17b1a5
         internal_tracing::checkpoint!(internal_traces; create_recursive);
         let d1_size = index.cs.domain.d1.size();
 
@@ -987,10 +971,7 @@
             };
 
         internal_tracing::checkpoint!(internal_traces; chunk_eval_zeta_omega_poly);
-<<<<<<< HEAD
         let chunked_evals = ProofEvaluations::<W, PointEvaluations<Vec<G::ScalarField>>> {
-=======
-        let chunked_evals = ProofEvaluations::<PointEvaluations<Vec<G::ScalarField>>> {
             public: {
                 let chunked = public_poly.to_chunked_polynomial(num_chunks, index.max_poly_size);
                 Some(PointEvaluations {
@@ -998,13 +979,11 @@
                     zeta_omega: chunked.evaluate_chunks(zeta_omega),
                 })
             },
->>>>>>> 7c17b1a5
             s: array::from_fn(|i| {
                 chunked_evals_for_evaluations(
                     &index.column_evaluations.permutation_coefficients8[i],
                 )
             }),
-<<<<<<< HEAD
             coefficients: index
                 .column_evaluations
                 .coefficients8
@@ -1014,26 +993,13 @@
             w: witness_poly
                 .iter()
                 .map(|w| {
-                    let chunked = w.to_chunked_polynomial(index.max_poly_size);
+                    let chunked = w.to_chunked_polynomial(num_chunks, index.max_poly_size);
                     PointEvaluations {
                         zeta: chunked.evaluate_chunks(zeta),
                         zeta_omega: chunked.evaluate_chunks(zeta_omega),
                     }
                 })
                 .collect(),
-=======
-            coefficients: array::from_fn(|i| {
-                chunked_evals_for_evaluations(&index.column_evaluations.coefficients8[i])
-            }),
-            w: array::from_fn(|i| {
-                let chunked =
-                    witness_poly[i].to_chunked_polynomial(num_chunks, index.max_poly_size);
-                PointEvaluations {
-                    zeta: chunked.evaluate_chunks(zeta),
-                    zeta_omega: chunked.evaluate_chunks(zeta_omega),
-                }
-            }),
->>>>>>> 7c17b1a5
 
             z: {
                 let chunked = z_poly.to_chunked_polynomial(num_chunks, index.max_poly_size);
@@ -1768,35 +1734,22 @@
     // ProverProof<G> <-> CamlProofWithPublic<CamlG, CamlF>
     //
 
-<<<<<<< HEAD
-    impl<G, CamlG, CamlF> From<(ProverProof<COLUMNS, G>, Vec<G::ScalarField>)>
-        for CamlProverProof<CamlG, CamlF>
-=======
-    impl<G, CamlG, CamlF> From<(ProverProof<G, OpeningProof<G>>, Vec<G::ScalarField>)>
-        for CamlProofWithPublic<CamlG, CamlF>
->>>>>>> 7c17b1a5
+    impl<G, CamlG, CamlF>
+        From<(
+            ProverProof<COLUMNS, G, OpeningProof<G>>,
+            Vec<G::ScalarField>,
+        )> for CamlProofWithPublic<CamlG, CamlF>
     where
         G: AffineCurve,
         CamlG: From<G>,
         CamlF: From<G::ScalarField>,
     {
-<<<<<<< HEAD
-        fn from(pp: (ProverProof<COLUMNS, G>, Vec<G::ScalarField>)) -> Self {
-            Self {
-                commitments: pp.0.commitments.into(),
-                proof: pp.0.proof.into(),
-                evals: pp.0.evals.into(),
-                ft_eval1: pp.0.ft_eval1.into(),
-                public: pp.1.into_iter().map(Into::into).collect(),
-                prev_challenges: pp.0.prev_challenges.into_iter().map(Into::into).collect(),
-            }
-        }
-    }
-
-    impl<G, CamlG, CamlF> From<CamlProverProof<CamlG, CamlF>>
-        for (ProverProof<COLUMNS, G>, Vec<G::ScalarField>)
-=======
-        fn from(pp: (ProverProof<G, OpeningProof<G>>, Vec<G::ScalarField>)) -> Self {
+        fn from(
+            pp: (
+                ProverProof<COLUMNS, G, OpeningProof<G>>,
+                Vec<G::ScalarField>,
+            ),
+        ) -> Self {
             let (public_evals, evals) = pp.0.evals.into();
             CamlProofWithPublic {
                 public_evals,
@@ -1813,25 +1766,25 @@
     }
 
     impl<G, CamlG, CamlF> From<CamlProofWithPublic<CamlG, CamlF>>
-        for (ProverProof<G, OpeningProof<G>>, Vec<G::ScalarField>)
->>>>>>> 7c17b1a5
+        for (
+            ProverProof<COLUMNS, G, OpeningProof<G>>,
+            Vec<G::ScalarField>,
+        )
     where
         CamlF: Clone,
         G: AffineCurve + From<CamlG>,
         G::ScalarField: From<CamlF>,
     {
         fn from(
-<<<<<<< HEAD
-            caml_pp: CamlProverProof<CamlG, CamlF>,
-        ) -> (ProverProof<COLUMNS, G>, Vec<G::ScalarField>) {
-=======
             caml_pp: CamlProofWithPublic<CamlG, CamlF>,
-        ) -> (ProverProof<G, OpeningProof<G>>, Vec<G::ScalarField>) {
+        ) -> (
+            ProverProof<COLUMNS, G, OpeningProof<G>>,
+            Vec<G::ScalarField>,
+        ) {
             let CamlProofWithPublic {
                 public_evals,
                 proof: caml_pp,
             } = caml_pp;
->>>>>>> 7c17b1a5
             let proof = ProverProof {
                 commitments: caml_pp.commitments.into(),
                 proof: caml_pp.proof.into(),
