//! This module implements prover's zk-proof primitive.

use crate::{
    circuits::{
        argument::{Argument, ArgumentType},
        constraints::zk_rows_strict_lower_bound,
        expr::{self, l0_1, Constants, Environment, LookupEnvironment},
        gate::GateType,
        lookup::{self, runtime_tables::RuntimeTable, tables::combine_table_entry},
        polynomials::{
            complete_add::CompleteAdd,
            endomul_scalar::EndomulScalar,
            endosclmul::EndosclMul,
            foreign_field_add::circuitgates::ForeignFieldAdd,
            foreign_field_mul::{self, circuitgates::ForeignFieldMul},
<<<<<<< HEAD
            generic,
            keccak::circuitgates::{KeccakRound, KeccakSponge},
            permutation,
            permutation::ZK_ROWS,
=======
            generic, permutation,
>>>>>>> 01312b78
            poseidon::Poseidon,
            range_check::circuitgates::{RangeCheck0, RangeCheck1},
            rot::Rot64,
            varbasemul::VarbaseMul,
            xor::Xor16,
        },
        wires::PERMUTS,
    },
    curve::KimchiCurve,
    error::ProverError,
    lagrange_basis_evaluations::LagrangeBasisEvaluations,
    plonk_sponge::FrSponge,
    proof::{
        LookupCommitments, PointEvaluations, ProofEvaluations, ProverCommitments, ProverProof,
        RecursionChallenge,
    },
    prover_index::ProverIndex,
    verifier_index::VerifierIndex,
};
use ark_ff::{FftField, Field, One, PrimeField, UniformRand, Zero};
use ark_poly::{
    univariate::DensePolynomial, EvaluationDomain, Evaluations, Polynomial,
    Radix2EvaluationDomain as D, UVPolynomial,
};
use itertools::Itertools;
use mina_poseidon::{sponge::ScalarChallenge, FqSponge};
use o1_utils::ExtendedDensePolynomial as _;
use poly_commitment::{
    commitment::{
        absorb_commitment, b_poly_coefficients, BlindedCommitment, CommitmentCurve, PolyComm,
    },
    evaluation_proof::DensePolynomialOrEvaluations,
    OpenProof, SRS as _,
};
use rayon::prelude::*;
use std::array;
use std::collections::HashMap;

/// The result of a proof creation or verification.
type Result<T> = std::result::Result<T, ProverError>;

/// Helper to quickly test if a witness satisfies a constraint
macro_rules! check_constraint {
    ($index:expr, $evaluation:expr) => {{
        check_constraint!($index, stringify!($evaluation), $evaluation);
    }};
    ($index:expr, $label:expr, $evaluation:expr) => {{
        if cfg!(debug_assertions) {
            let (_, res) = $evaluation
                .interpolate_by_ref()
                .divide_by_vanishing_poly($index.cs.domain.d1)
                .unwrap();
            if !res.is_zero() {
                panic!("couldn't divide by vanishing polynomial: {}", $label);
            }
        }
    }};
}

/// Contains variables needed for lookup in the prover algorithm.
#[derive(Default)]
struct LookupContext<G, F>
where
    G: CommitmentCurve,
    F: FftField,
{
    /// The joint combiner used to join the columns of lookup tables
    joint_combiner: Option<F>,

    /// The power of the joint_combiner that can be used to add a table_id column
    /// to the concatenated lookup tables.
    table_id_combiner: Option<F>,

    /// The combined lookup entry that can be used as dummy value
    dummy_lookup_value: Option<F>,

    /// The combined lookup table
    joint_lookup_table: Option<DensePolynomial<F>>,
    joint_lookup_table_d8: Option<Evaluations<F, D<F>>>,

    /// The sorted polynomials `s` in different forms
    sorted: Option<Vec<Evaluations<F, D<F>>>>,
    sorted_coeffs: Option<Vec<DensePolynomial<F>>>,
    sorted_comms: Option<Vec<BlindedCommitment<G>>>,
    sorted8: Option<Vec<Evaluations<F, D<F>>>>,

    /// The aggregation polynomial in different forms
    aggreg_coeffs: Option<DensePolynomial<F>>,
    aggreg_comm: Option<BlindedCommitment<G>>,
    aggreg8: Option<Evaluations<F, D<F>>>,

    // lookup-related evaluations
    /// evaluation of lookup aggregation polynomial
    pub lookup_aggregation_eval: Option<PointEvaluations<Vec<F>>>,
    /// evaluation of lookup table polynomial
    pub lookup_table_eval: Option<PointEvaluations<Vec<F>>>,
    /// evaluation of lookup sorted polynomials
    pub lookup_sorted_eval: [Option<PointEvaluations<Vec<F>>>; 5],
    /// evaluation of runtime lookup table polynomial
    pub runtime_lookup_table_eval: Option<PointEvaluations<Vec<F>>>,

    /// Runtime table
    runtime_table: Option<DensePolynomial<F>>,
    runtime_table_d8: Option<Evaluations<F, D<F>>>,
    runtime_table_comm: Option<BlindedCommitment<G>>,
    runtime_second_col_d8: Option<Evaluations<F, D<F>>>,
}

impl<G: KimchiCurve, OpeningProof: OpenProof<G>, const COLUMNS: usize>
    ProverProof<G, OpeningProof, COLUMNS>
where
    G::BaseField: PrimeField,
{
    /// This function constructs prover's zk-proof from the witness & the `ProverIndex` against SRS instance
    ///
    /// # Errors
    ///
    /// Will give error if `create_recursive` process fails.
    pub fn create<
        EFqSponge: Clone + FqSponge<G::BaseField, G, G::ScalarField>,
        EFrSponge: FrSponge<G::ScalarField, COLUMNS>,
    >(
        groupmap: &G::Map,
        witness: [Vec<G::ScalarField>; COLUMNS],
        runtime_tables: &[RuntimeTable<G::ScalarField>],
        index: &ProverIndex<G, OpeningProof, COLUMNS>,
    ) -> Result<Self>
    where
        VerifierIndex<G, OpeningProof, COLUMNS>: Clone,
    {
        Self::create_recursive::<EFqSponge, EFrSponge>(
            groupmap,
            witness,
            runtime_tables,
            index,
            Vec::new(),
            None,
        )
    }

    /// This function constructs prover's recursive zk-proof from the witness & the `ProverIndex` against SRS instance
    ///
    /// # Errors
    ///
    /// Will give error if inputs(like `lookup_context.joint_lookup_table_d8`) are None.
    ///
    /// # Panics
    ///
    /// Will panic if `lookup_context.joint_lookup_table_d8` is None.
    pub fn create_recursive<
        EFqSponge: Clone + FqSponge<G::BaseField, G, G::ScalarField>,
        EFrSponge: FrSponge<G::ScalarField, COLUMNS>,
    >(
        group_map: &G::Map,
        mut witness: [Vec<G::ScalarField>; COLUMNS],
        runtime_tables: &[RuntimeTable<G::ScalarField>],
        index: &ProverIndex<G, OpeningProof, COLUMNS>,
        prev_challenges: Vec<RecursionChallenge<G>>,
        blinders: Option<[Option<PolyComm<G::ScalarField>>; COLUMNS]>,
    ) -> Result<Self>
    where
        VerifierIndex<G, OpeningProof, COLUMNS>: Clone,
    {
        internal_tracing::checkpoint!(internal_traces; create_recursive);
        let d1_size = index.cs.domain.d1.size();

        let (_, endo_r) = G::endos();

        let num_chunks = if d1_size < index.max_poly_size {
            1
        } else {
            d1_size / index.max_poly_size
        };

        // TODO: rng should be passed as arg
        let rng = &mut rand::rngs::OsRng;

        // Verify the circuit satisfiability by the computed witness (baring plookup constraints)
        // Catch mistakes before proof generation.
        if cfg!(debug_assertions) && !index.cs.disable_gates_checks {
            let public = witness[0][0..index.cs.public].to_vec();
            index.verify(&witness, &public).expect("incorrect witness");
        }

        //~ 1. Ensure we have room in the witness for the zero-knowledge rows.
        //~    We currently expect the witness not to be of the same length as the domain,
        //~    but instead be of the length of the (smaller) circuit.
        //~    If we cannot add `zk_rows` rows to the columns of the witness before reaching
        //~    the size of the domain, abort.
        let length_witness = witness[0].len();
        let length_padding = d1_size
            .checked_sub(length_witness)
            .ok_or(ProverError::NoRoomForZkInWitness)?;

        let zero_knowledge_limit = zk_rows_strict_lower_bound(num_chunks);
        if (index.cs.zk_rows as usize) < zero_knowledge_limit {
            return Err(ProverError::NotZeroKnowledge(
                zero_knowledge_limit,
                index.cs.zk_rows as usize,
            ));
        }

        if length_padding < index.cs.zk_rows as usize {
            return Err(ProverError::NoRoomForZkInWitness);
        }

        //~ 1. Pad the witness columns with Zero gates to make them the same length as the domain.
        //~    Then, randomize the last `zk_rows` of each columns.
        internal_tracing::checkpoint!(internal_traces; pad_witness);
        for w in &mut witness {
            if w.len() != length_witness {
                return Err(ProverError::WitnessCsInconsistent);
            }

            // padding
            w.extend(std::iter::repeat(G::ScalarField::zero()).take(length_padding));

            // zk-rows
            for row in w.iter_mut().rev().take(index.cs.zk_rows as usize) {
                *row = <G::ScalarField as UniformRand>::rand(rng);
            }
        }

        //~ 1. Setup the Fq-Sponge.
        internal_tracing::checkpoint!(internal_traces; set_up_fq_sponge);
        let mut fq_sponge = EFqSponge::new(G::other_curve_sponge_params());

        //~ 1. Absorb the digest of the VerifierIndex.
        let verifier_index_digest = index.verifier_index_digest::<EFqSponge>();
        fq_sponge.absorb_fq(&[verifier_index_digest]);

        //~ 1. Absorb the commitments of the previous challenges with the Fq-sponge.
        for RecursionChallenge { comm, .. } in &prev_challenges {
            absorb_commitment(&mut fq_sponge, comm)
        }

        //~ 1. Compute the negated public input polynomial as
        //~    the polynomial that evaluates to $-p_i$ for the first `public_input_size` values of the domain,
        //~    and $0$ for the rest.
        let public = witness[0][0..index.cs.public].to_vec();
        let public_poly = -Evaluations::<G::ScalarField, D<G::ScalarField>>::from_vec_and_domain(
            public,
            index.cs.domain.d1,
        )
        .interpolate();

        //~ 1. Commit (non-hiding) to the negated public input polynomial.
        let public_comm = index.srs.commit_non_hiding(&public_poly, num_chunks, None);
        let public_comm = {
            index
                .srs
                .mask_custom(
                    public_comm.clone(),
                    &public_comm.map(|_| G::ScalarField::one()),
                )
                .unwrap()
                .commitment
        };

        //~ 1. Absorb the commitment to the public polynomial with the Fq-Sponge.
        //~
        //~    Note: unlike the original PLONK protocol,
        //~    the prover also provides evaluations of the public polynomial to help the verifier circuit.
        //~    This is why we need to absorb the commitment to the public polynomial at this point.
        absorb_commitment(&mut fq_sponge, &public_comm);

        //~ 1. Commit to the witness columns by creating `KIMCHI_COLS` hidding commitments.
        //~
        //~    Note: since the witness is in evaluation form,
        //~    we can use the `commit_evaluation` optimization.
        internal_tracing::checkpoint!(internal_traces; commit_to_witness_columns);
        let mut w_comm = vec![];
        for col in 0..COLUMNS {
            // witness coeff -> witness eval
            let witness_eval =
                Evaluations::<G::ScalarField, D<G::ScalarField>>::from_vec_and_domain(
                    witness[col].clone(),
                    index.cs.domain.d1,
                );

            let com = match blinders.as_ref().and_then(|b| b[col].as_ref()) {
                // no blinders: blind the witness
                None => index
                    .srs
                    .commit_evaluations(index.cs.domain.d1, &witness_eval, rng),
                // blinders: blind the witness with them
                Some(blinder) => {
                    // TODO: make this a function rather no? mask_with_custom()
                    let witness_com = index
                        .srs
                        .commit_evaluations_non_hiding(index.cs.domain.d1, &witness_eval);
                    index
                        .srs
                        .mask_custom(witness_com, blinder)
                        .map_err(ProverError::WrongBlinders)?
                }
            };

            w_comm.push(com);
        }

        let w_comm: [BlindedCommitment<G>; COLUMNS] = w_comm
            .try_into()
            .expect("previous loop is of the correct length");

        //~ 1. Absorb the witness commitments with the Fq-Sponge.
        w_comm
            .iter()
            .for_each(|c| absorb_commitment(&mut fq_sponge, &c.commitment));

        //~ 1. Compute the witness polynomials by interpolating each `KIMCHI_COLS` of the witness.
        //~    As mentioned above, we commit using the evaluations form rather than the coefficients
        //~    form so we can take advantage of the sparsity of the evaluations (i.e., there are many
        //~    0 entries and entries that have less-than-full-size field elemnts.)
        let witness_poly: [DensePolynomial<G::ScalarField>; COLUMNS] = array::from_fn(|i| {
            Evaluations::<G::ScalarField, D<G::ScalarField>>::from_vec_and_domain(
                witness[i].clone(),
                index.cs.domain.d1,
            )
            .interpolate()
        });

        let mut lookup_context = LookupContext::default();

        //~ 1. If using lookup:
        if let Some(lcs) = &index.cs.lookup_constraint_system {
            internal_tracing::checkpoint!(internal_traces; use_lookup, {
                "uses_lookup": true,
                "uses_runtime_tables": lcs.runtime_tables.is_some(),
            });
            //~~ * if using runtime table:
            if let Some(cfg_runtime_tables) = &lcs.runtime_tables {
                //~~~ * check that all the provided runtime tables have length and IDs that match the runtime table configuration of the index
                //~~~   we expect the given runtime tables to be sorted as configured, this makes it easier afterwards
                let expected_runtime: Vec<_> = cfg_runtime_tables
                    .iter()
                    .map(|rt| (rt.id, rt.len))
                    .collect();
                let runtime: Vec<_> = runtime_tables
                    .iter()
                    .map(|rt| (rt.id, rt.data.len()))
                    .collect();
                if expected_runtime != runtime {
                    return Err(ProverError::RuntimeTablesInconsistent);
                }

                //~~~ * calculate the contribution to the second column of the lookup table
                //~~~   (the runtime vector)
                let (runtime_table_contribution, runtime_table_contribution_d8) = {
                    let mut offset = lcs
                        .runtime_table_offset
                        .expect("runtime configuration missing offset");

                    let mut evals = vec![G::ScalarField::zero(); d1_size];
                    for rt in runtime_tables {
                        let range = offset..(offset + rt.data.len());
                        evals[range].copy_from_slice(&rt.data);
                        offset += rt.data.len();
                    }

                    // zero-knowledge
                    for e in evals.iter_mut().rev().take(index.cs.zk_rows as usize) {
                        *e = <G::ScalarField as UniformRand>::rand(rng);
                    }

                    // get coeff and evaluation form
                    let runtime_table_contribution =
                        Evaluations::from_vec_and_domain(evals, index.cs.domain.d1).interpolate();

                    let runtime_table_contribution_d8 =
                        runtime_table_contribution.evaluate_over_domain_by_ref(index.cs.domain.d8);

                    (runtime_table_contribution, runtime_table_contribution_d8)
                };

                // commit the runtime polynomial
                // (and save it to the proof)
                let runtime_table_comm =
                    index
                        .srs
                        .commit(&runtime_table_contribution, num_chunks, None, rng);

                // absorb the commitment
                absorb_commitment(&mut fq_sponge, &runtime_table_comm.commitment);

                // pre-compute the updated second column of the lookup table
                let mut second_column_d8 = runtime_table_contribution_d8.clone();
                second_column_d8
                    .evals
                    .par_iter_mut()
                    .enumerate()
                    .for_each(|(row, e)| {
                        *e += lcs.lookup_table8[1][row];
                    });

                lookup_context.runtime_table = Some(runtime_table_contribution);
                lookup_context.runtime_table_d8 = Some(runtime_table_contribution_d8);
                lookup_context.runtime_table_comm = Some(runtime_table_comm);
                lookup_context.runtime_second_col_d8 = Some(second_column_d8);
            }

            //~~ * If queries involve a lookup table with multiple columns
            //~~   then squeeze the Fq-Sponge to obtain the joint combiner challenge $j'$,
            //~~   otherwise set the joint combiner challenge $j'$ to $0$.
            let joint_combiner = if lcs.configuration.lookup_info.features.joint_lookup_used {
                fq_sponge.challenge()
            } else {
                G::ScalarField::zero()
            };

            //~~ * Derive the scalar joint combiner $j$ from $j'$ using the endomorphism (TOOD: specify)
            let joint_combiner: G::ScalarField = ScalarChallenge(joint_combiner).to_field(endo_r);

            //~~ * If multiple lookup tables are involved,
            //~~   set the `table_id_combiner` as the $j^i$ with $i$ the maximum width of any used table.
            //~~   Essentially, this is to add a last column of table ids to the concatenated lookup tables.
            let table_id_combiner: G::ScalarField = if lcs.table_ids8.as_ref().is_some() {
                joint_combiner.pow([lcs.configuration.lookup_info.max_joint_size as u64])
            } else {
                // TODO: just set this to None in case multiple tables are not used
                G::ScalarField::zero()
            };
            lookup_context.table_id_combiner = Some(table_id_combiner);

            //~~ * Compute the dummy lookup value as the combination of the last entry of the XOR table (so `(0, 0, 0)`).
            //~~   Warning: This assumes that we always use the XOR table when using lookups.
            let dummy_lookup_value = lcs
                .configuration
                .dummy_lookup
                .evaluate(&joint_combiner, &table_id_combiner);
            lookup_context.dummy_lookup_value = Some(dummy_lookup_value);

            //~~ * Compute the lookup table values as the combination of the lookup table entries.
            let joint_lookup_table_d8 = {
                let mut evals = Vec::with_capacity(d1_size);

                for idx in 0..(d1_size * 8) {
                    let table_id = match lcs.table_ids8.as_ref() {
                        Some(table_ids8) => table_ids8.evals[idx],
                        None =>
                        // If there is no `table_ids8` in the constraint system,
                        // every table ID is identically 0.
                        {
                            G::ScalarField::zero()
                        }
                    };

                    let combined_entry =
                        if !lcs.configuration.lookup_info.features.uses_runtime_tables {
                            let table_row = lcs.lookup_table8.iter().map(|e| &e.evals[idx]);

                            combine_table_entry(
                                &joint_combiner,
                                &table_id_combiner,
                                table_row,
                                &table_id,
                            )
                        } else {
                            // if runtime table are used, the second row is modified
                            let second_col = lookup_context.runtime_second_col_d8.as_ref().unwrap();

                            let table_row = lcs.lookup_table8.iter().enumerate().map(|(col, e)| {
                                if col == 1 {
                                    &second_col.evals[idx]
                                } else {
                                    &e.evals[idx]
                                }
                            });

                            combine_table_entry(
                                &joint_combiner,
                                &table_id_combiner,
                                table_row,
                                &table_id,
                            )
                        };
                    evals.push(combined_entry);
                }

                Evaluations::from_vec_and_domain(evals, index.cs.domain.d8)
            };

            // TODO: This interpolation is avoidable.
            let joint_lookup_table = joint_lookup_table_d8.interpolate_by_ref();

            //~~ * Compute the sorted evaluations.
            // TODO: Once we switch to committing using lagrange commitments,
            // `witness` will be consumed when we interpolate, so interpolation will
            // have to moved below this.
            let sorted: Vec<_> = lookup::constraints::sorted(
                dummy_lookup_value,
                &joint_lookup_table_d8,
                index.cs.domain.d1,
                &index.cs.gates,
                &witness,
                joint_combiner,
                table_id_combiner,
                &lcs.configuration.lookup_info,
                index.cs.zk_rows as usize,
            )?;

            //~~ * Randomize the last `EVALS` rows in each of the sorted polynomials
            //~~   in order to add zero-knowledge to the protocol.
            let sorted: Vec<_> = sorted
                .into_iter()
                .map(|chunk| {
                    lookup::constraints::zk_patch(
                        chunk,
                        index.cs.domain.d1,
                        index.cs.zk_rows as usize,
                        rng,
                    )
                })
                .collect();

            //~~ * Commit each of the sorted polynomials.
            let sorted_comms: Vec<_> = sorted
                .iter()
                .map(|v| index.srs.commit_evaluations(index.cs.domain.d1, v, rng))
                .collect();

            //~~ * Absorb each commitments to the sorted polynomials.
            sorted_comms
                .iter()
                .for_each(|c| absorb_commitment(&mut fq_sponge, &c.commitment));

            // precompute different forms of the sorted polynomials for later
            // TODO: We can avoid storing these coefficients.
            let sorted_coeffs: Vec<_> = sorted.iter().map(|e| e.clone().interpolate()).collect();
            let sorted8: Vec<_> = sorted_coeffs
                .iter()
                .map(|v| v.evaluate_over_domain_by_ref(index.cs.domain.d8))
                .collect();

            lookup_context.joint_combiner = Some(joint_combiner);
            lookup_context.sorted = Some(sorted);
            lookup_context.sorted_coeffs = Some(sorted_coeffs);
            lookup_context.sorted_comms = Some(sorted_comms);
            lookup_context.sorted8 = Some(sorted8);
            lookup_context.joint_lookup_table_d8 = Some(joint_lookup_table_d8);
            lookup_context.joint_lookup_table = Some(joint_lookup_table);
        }

        //~ 1. Sample $\beta$ with the Fq-Sponge.
        let beta = fq_sponge.challenge();

        //~ 1. Sample $\gamma$ with the Fq-Sponge.
        let gamma = fq_sponge.challenge();

        //~ 1. If using lookup:
        if let Some(lcs) = &index.cs.lookup_constraint_system {
            //~~ * Compute the lookup aggregation polynomial.
            let joint_lookup_table_d8 = lookup_context.joint_lookup_table_d8.as_ref().unwrap();

            let aggreg = lookup::constraints::aggregation::<_, G::ScalarField, COLUMNS>(
                lookup_context.dummy_lookup_value.unwrap(),
                joint_lookup_table_d8,
                index.cs.domain.d1,
                &index.cs.gates,
                &witness,
                &lookup_context.joint_combiner.unwrap(),
                &lookup_context.table_id_combiner.unwrap(),
                beta,
                gamma,
                lookup_context.sorted.as_ref().unwrap(),
                rng,
                &lcs.configuration.lookup_info,
                index.cs.zk_rows as usize,
            )?;

            //~~ * Commit to the aggregation polynomial.
            let aggreg_comm = index
                .srs
                .commit_evaluations(index.cs.domain.d1, &aggreg, rng);

            //~~ * Absorb the commitment to the aggregation polynomial with the Fq-Sponge.
            absorb_commitment(&mut fq_sponge, &aggreg_comm.commitment);

            // precompute different forms of the aggregation polynomial for later
            let aggreg_coeffs = aggreg.interpolate();
            // TODO: There's probably a clever way to expand the domain without
            // interpolating
            let aggreg8 = aggreg_coeffs.evaluate_over_domain_by_ref(index.cs.domain.d8);

            lookup_context.aggreg_comm = Some(aggreg_comm);
            lookup_context.aggreg_coeffs = Some(aggreg_coeffs);
            lookup_context.aggreg8 = Some(aggreg8);
        }

        //~ 1. Compute the permutation aggregation polynomial $z$.
        internal_tracing::checkpoint!(internal_traces; z_permutation_aggregation_polynomial);
        let z_poly = index.perm_aggreg(&witness, &beta, &gamma, rng)?;

        //~ 1. Commit (hidding) to the permutation aggregation polynomial $z$.
        let z_comm = index.srs.commit(&z_poly, num_chunks, None, rng);

        //~ 1. Absorb the permutation aggregation polynomial $z$ with the Fq-Sponge.
        absorb_commitment(&mut fq_sponge, &z_comm.commitment);

        //~ 1. Sample $\alpha'$ with the Fq-Sponge.
        let alpha_chal = ScalarChallenge(fq_sponge.challenge());

        //~ 1. Derive $\alpha$ from $\alpha'$ using the endomorphism (TODO: details)
        let alpha: G::ScalarField = alpha_chal.to_field(endo_r);

        //~ 1. TODO: instantiate alpha?
        let mut all_alphas = index.powers_of_alpha.clone();
        all_alphas.instantiate(alpha);

        //~ 1. Compute the quotient polynomial (the $t$ in $f = Z_H \cdot t$).
        //~    The quotient polynomial is computed by adding all these polynomials together:
        //~~ * the combined constraints for all the gates
        //~~ * the combined constraints for the permutation
        //~~ * TODO: lookup
        //~~ * the negated public polynomial
        //~    and by then dividing the resulting polynomial with the vanishing polynomial $Z_H$.
        //~    TODO: specify the split of the permutation polynomial into perm and bnd?
        let lookup_env = if let Some(lcs) = &index.cs.lookup_constraint_system {
            let joint_lookup_table_d8 = lookup_context.joint_lookup_table_d8.as_ref().unwrap();

            Some(LookupEnvironment {
                aggreg: lookup_context.aggreg8.as_ref().unwrap(),
                sorted: lookup_context.sorted8.as_ref().unwrap(),
                selectors: &lcs.lookup_selectors,
                table: joint_lookup_table_d8,
                runtime_selector: lcs.runtime_selector.as_ref(),
                runtime_table: lookup_context.runtime_table_d8.as_ref(),
            })
        } else {
            None
        };

        internal_tracing::checkpoint!(internal_traces; eval_witness_polynomials_over_domains);
        let lagrange = index.cs.evaluate(&witness_poly, &z_poly);
        internal_tracing::checkpoint!(internal_traces; compute_index_evals);
        let env = {
            let mut index_evals = HashMap::new();
            use GateType::*;
            index_evals.insert(Generic, &index.column_evaluations.generic_selector4);
            index_evals.insert(Poseidon, &index.column_evaluations.poseidon_selector8);
            index_evals.insert(
                CompleteAdd,
                &index.column_evaluations.complete_add_selector4,
            );
            index_evals.insert(VarBaseMul, &index.column_evaluations.mul_selector8);
            index_evals.insert(EndoMul, &index.column_evaluations.emul_selector8);
            index_evals.insert(
                EndoMulScalar,
                &index.column_evaluations.endomul_scalar_selector8,
            );

            if let Some(selector) = &index.column_evaluations.range_check0_selector8.as_ref() {
                index_evals.insert(GateType::RangeCheck0, selector);
            }

            if let Some(selector) = &index.column_evaluations.range_check1_selector8.as_ref() {
                index_evals.insert(GateType::RangeCheck1, selector);
            }

            if let Some(selector) = index
                .column_evaluations
                .foreign_field_add_selector8
                .as_ref()
            {
                index_evals.insert(GateType::ForeignFieldAdd, selector);
            }

            if let Some(selector) = index
                .column_evaluations
                .foreign_field_mul_selector8
                .as_ref()
            {
                index_evals.extend(
                    foreign_field_mul::gadget::circuit_gates()
                        .iter()
                        .enumerate()
                        .map(|(_, gate_type)| (*gate_type, selector)),
                );
            }

            if let Some(selector) = index.column_evaluations.xor_selector8.as_ref() {
                index_evals.insert(GateType::Xor16, selector);
            }

            if let Some(selector) = index.column_evaluations.rot_selector8.as_ref() {
                index_evals.insert(GateType::Rot64, selector);
            }

            if let Some(selector) = index.column_evaluations.keccak_round_selector8.as_ref() {
                index_evals.insert(GateType::KeccakRound, selector);
            }

            if let Some(selector) = index.column_evaluations.keccak_sponge_selector8.as_ref() {
                index_evals.insert(GateType::KeccakSponge, selector);
            }

            let mds = &G::sponge_params().mds;
            Environment {
                constants: Constants {
                    alpha,
                    beta,
                    gamma,
                    joint_combiner: lookup_context.joint_combiner,
                    endo_coefficient: index.cs.endo,
                    mds,
                    zk_rows: index.cs.zk_rows,
                },
                witness: &lagrange.d8.this.w,
                coefficient: &index.column_evaluations.coefficients8,
                vanishes_on_zero_knowledge_and_previous_rows: &index
                    .cs
                    .precomputations()
                    .vanishes_on_zero_knowledge_and_previous_rows,
                z: &lagrange.d8.this.z,
                l0_1: l0_1(index.cs.domain.d1),
                domain: index.cs.domain,
                index: index_evals,
                lookup: lookup_env,
            }
        };

        let mut cache = expr::Cache::default();

        internal_tracing::checkpoint!(internal_traces; compute_quotient_poly);

        let quotient_poly = {
            // generic
            let mut t4 = {
                let generic_constraint =
                    generic::Generic::combined_constraints(&all_alphas, &mut cache);
                let generic4 = generic_constraint.evaluations(&env);

                if cfg!(debug_assertions) {
                    let p4 = public_poly.evaluate_over_domain_by_ref(index.cs.domain.d4);
                    let gen_minus_pub = &generic4 + &p4;

                    check_constraint!(index, gen_minus_pub);
                }

                generic4
            };
            // permutation
            let (mut t8, bnd) = {
                let alphas =
                    all_alphas.get_alphas(ArgumentType::Permutation, permutation::CONSTRAINTS);
                let (perm, bnd) = index.perm_quot(&lagrange, beta, gamma, &z_poly, alphas)?;

                check_constraint!(index, perm);

                (perm, bnd)
            };

            {
                use crate::circuits::argument::DynArgument;

                let range_check0_enabled =
                    index.column_evaluations.range_check0_selector8.is_some();
                let range_check1_enabled =
                    index.column_evaluations.range_check1_selector8.is_some();
                let foreign_field_addition_enabled = index
                    .column_evaluations
                    .foreign_field_add_selector8
                    .is_some();
                let foreign_field_multiplication_enabled = index
                    .column_evaluations
                    .foreign_field_mul_selector8
                    .is_some();
                let xor_enabled = index.column_evaluations.xor_selector8.is_some();
                let rot_enabled = index.column_evaluations.rot_selector8.is_some();
                let keccak_round_enabled =
                    index.column_evaluations.keccak_round_selector8.is_some();
                let keccak_sponge_enabled =
                    index.column_evaluations.keccak_sponge_selector8.is_some();

                for gate in [
                    (
                        (&CompleteAdd::default() as &dyn DynArgument<G::ScalarField>),
                        true,
                    ),
                    (&VarbaseMul::default(), true),
                    (&EndosclMul::default(), true),
                    (&EndomulScalar::default(), true),
                    (&Poseidon::default(), true),
                    // Range check gates
                    (&RangeCheck0::default(), range_check0_enabled),
                    (&RangeCheck1::default(), range_check1_enabled),
                    // Foreign field addition gate
                    (&ForeignFieldAdd::default(), foreign_field_addition_enabled),
                    // Foreign field multiplication gate
                    (
                        &ForeignFieldMul::default(),
                        foreign_field_multiplication_enabled,
                    ),
                    // Xor gate
                    (&Xor16::default(), xor_enabled),
                    // Rot gate
                    (&Rot64::default(), rot_enabled),
                    // Keccak round gate
                    (&KeccakRound::default(), keccak_round_enabled),
                    // Keccak sponge gate
                    (&KeccakSponge::default(), keccak_sponge_enabled),
                ]
                .into_iter()
                .filter_map(|(gate, is_enabled)| if is_enabled { Some(gate) } else { None })
                {
                    let constraint = gate.combined_constraints(&all_alphas, &mut cache);
                    let eval = constraint.evaluations(&env);
                    if eval.domain().size == t4.domain().size {
                        t4 += &eval;
                    } else if eval.domain().size == t8.domain().size {
                        t8 += &eval;
                    } else {
                        panic!("Bad evaluation")
                    }
                    check_constraint!(index, format!("{:?}", gate.argument_type()), eval);
                }
            };

            // lookup
            {
                if let Some(lcs) = index.cs.lookup_constraint_system.as_ref() {
                    let constraints = lookup::constraints::constraints(&lcs.configuration, false);
                    let constraints_len = u32::try_from(constraints.len())
                        .expect("not expecting a large amount of constraints");
                    let lookup_alphas =
                        all_alphas.get_alphas(ArgumentType::Lookup, constraints_len);

                    // as lookup constraints are computed with the expression framework,
                    // each of them can result in Evaluations of different domains
                    for (ii, (constraint, alpha_pow)) in
                        constraints.into_iter().zip_eq(lookup_alphas).enumerate()
                    {
                        let mut eval = constraint.evaluations(&env);
                        eval.evals.par_iter_mut().for_each(|x| *x *= alpha_pow);

                        if eval.domain().size == t4.domain().size {
                            t4 += &eval;
                        } else if eval.domain().size == t8.domain().size {
                            t8 += &eval;
                        } else if eval.evals.iter().all(|x| x.is_zero()) {
                            // Skip any 0-valued evaluations
                        } else {
                            panic!("Bad evaluation")
                        }

                        check_constraint!(index, format!("lookup constraint #{ii}"), eval);
                    }
                }
            }

            // public polynomial
            let mut f = t4.interpolate() + t8.interpolate();
            f += &public_poly;

            // divide contributions with vanishing polynomial
            let (mut quotient, res) = f
                .divide_by_vanishing_poly(index.cs.domain.d1)
                .ok_or(ProverError::Prover("division by vanishing polynomial"))?;
            if !res.is_zero() {
                return Err(ProverError::Prover(
                    "rest of division by vanishing polynomial",
                ));
            }

            quotient += &bnd; // already divided by Z_H
            quotient
        };

        //~ 1. commit (hiding) to the quotient polynomial $t$
        let t_comm = { index.srs.commit(&quotient_poly, 7 * num_chunks, None, rng) };

        //~ 1. Absorb the the commitment of the quotient polynomial with the Fq-Sponge.
        absorb_commitment(&mut fq_sponge, &t_comm.commitment);

        //~ 1. Sample $\zeta'$ with the Fq-Sponge.
        let zeta_chal = ScalarChallenge(fq_sponge.challenge());

        //~ 1. Derive $\zeta$ from $\zeta'$ using the endomorphism (TODO: specify)
        let zeta = zeta_chal.to_field(endo_r);

        let omega = index.cs.domain.d1.group_gen;
        let zeta_omega = zeta * omega;

        //~ 1. If lookup is used, evaluate the following polynomials at $\zeta$ and $\zeta \omega$:
        if index.cs.lookup_constraint_system.is_some() {
            //~~ * the aggregation polynomial
            let aggreg = lookup_context
                .aggreg_coeffs
                .as_ref()
                .unwrap()
                .to_chunked_polynomial(num_chunks, index.max_poly_size);

            //~~ * the sorted polynomials
            let sorted = lookup_context
                .sorted_coeffs
                .as_ref()
                .unwrap()
                .iter()
                .map(|c| c.to_chunked_polynomial(num_chunks, index.max_poly_size))
                .collect::<Vec<_>>();

            //~~ * the table polynonial
            let joint_table = lookup_context.joint_lookup_table.as_ref().unwrap();
            let joint_table = joint_table.to_chunked_polynomial(num_chunks, index.max_poly_size);

            lookup_context.lookup_aggregation_eval = Some(PointEvaluations {
                zeta: aggreg.evaluate_chunks(zeta),
                zeta_omega: aggreg.evaluate_chunks(zeta_omega),
            });
            lookup_context.lookup_table_eval = Some(PointEvaluations {
                zeta: joint_table.evaluate_chunks(zeta),
                zeta_omega: joint_table.evaluate_chunks(zeta_omega),
            });
            lookup_context.lookup_sorted_eval = array::from_fn(|i| {
                if i < sorted.len() {
                    let sorted = &sorted[i];
                    Some(PointEvaluations {
                        zeta: sorted.evaluate_chunks(zeta),
                        zeta_omega: sorted.evaluate_chunks(zeta_omega),
                    })
                } else {
                    None
                }
            });
            lookup_context.runtime_lookup_table_eval =
                lookup_context.runtime_table.as_ref().map(|runtime_table| {
                    let runtime_table =
                        runtime_table.to_chunked_polynomial(num_chunks, index.max_poly_size);
                    PointEvaluations {
                        zeta: runtime_table.evaluate_chunks(zeta),
                        zeta_omega: runtime_table.evaluate_chunks(zeta_omega),
                    }
                });
        }

        //~ 1. Chunk evaluate the following polynomials at both $\zeta$ and $\zeta \omega$:
        //~~ * $s_i$
        //~~ * $w_i$
        //~~ * $z$
        //~~ * lookup (TODO)
        //~~ * generic selector
        //~~ * poseidon selector
        //~
        //~    By "chunk evaluate" we mean that the evaluation of each polynomial can potentially be a vector of values.
        //~    This is because the index's `max_poly_size` parameter dictates the maximum size of a polynomial in the protocol.
        //~    If a polynomial $f$ exceeds this size, it must be split into several polynomials like so:
        //~    $$f(x) = f_0(x) + x^n f_1(x) + x^{2n} f_2(x) + \cdots$$
        //~
        //~    And the evaluation of such a polynomial is the following list for $x \in {\zeta, \zeta\omega}$:
        //~
        //~    $$(f_0(x), f_1(x), f_2(x), \ldots)$$
        //~
        //~    TODO: do we want to specify more on that? It seems unecessary except for the t polynomial (or if for some reason someone sets that to a low value)

        internal_tracing::checkpoint!(internal_traces; lagrange_basis_eval_zeta_poly);
        let zeta_evals =
            LagrangeBasisEvaluations::new(index.max_poly_size, index.cs.domain.d1, zeta);
        internal_tracing::checkpoint!(internal_traces; lagrange_basis_eval_zeta_omega_poly);
        let zeta_omega_evals =
            LagrangeBasisEvaluations::new(index.max_poly_size, index.cs.domain.d1, zeta_omega);

        let chunked_evals_for_selector =
            |p: &Evaluations<G::ScalarField, D<G::ScalarField>>| PointEvaluations {
                zeta: zeta_evals.evaluate_boolean(p),
                zeta_omega: zeta_omega_evals.evaluate_boolean(p),
            };

        let chunked_evals_for_evaluations =
            |p: &Evaluations<G::ScalarField, D<G::ScalarField>>| PointEvaluations {
                zeta: zeta_evals.evaluate(p),
                zeta_omega: zeta_omega_evals.evaluate(p),
            };

        internal_tracing::checkpoint!(internal_traces; chunk_eval_zeta_omega_poly);
        let chunked_evals = ProofEvaluations::<PointEvaluations<Vec<G::ScalarField>>, COLUMNS> {
            public: {
                let chunked = public_poly.to_chunked_polynomial(num_chunks, index.max_poly_size);
                Some(PointEvaluations {
                    zeta: chunked.evaluate_chunks(zeta),
                    zeta_omega: chunked.evaluate_chunks(zeta_omega),
                })
            },
            s: array::from_fn(|i| {
                chunked_evals_for_evaluations(
                    &index.column_evaluations.permutation_coefficients8[i],
                )
            }),
            coefficients: array::from_fn(|i| {
                chunked_evals_for_evaluations(&index.column_evaluations.coefficients8[i])
            }),
            w: array::from_fn(|i| {
                let chunked =
                    witness_poly[i].to_chunked_polynomial(num_chunks, index.max_poly_size);
                PointEvaluations {
                    zeta: chunked.evaluate_chunks(zeta),
                    zeta_omega: chunked.evaluate_chunks(zeta_omega),
                }
            }),

            z: {
                let chunked = z_poly.to_chunked_polynomial(num_chunks, index.max_poly_size);
                PointEvaluations {
                    zeta: chunked.evaluate_chunks(zeta),
                    zeta_omega: chunked.evaluate_chunks(zeta_omega),
                }
            },

            lookup_aggregation: lookup_context.lookup_aggregation_eval.take(),
            lookup_table: lookup_context.lookup_table_eval.take(),
            lookup_sorted: array::from_fn(|i| lookup_context.lookup_sorted_eval[i].take()),
            runtime_lookup_table: lookup_context.runtime_lookup_table_eval.take(),
            generic_selector: chunked_evals_for_selector(
                &index.column_evaluations.generic_selector4,
            ),
            poseidon_selector: chunked_evals_for_selector(
                &index.column_evaluations.poseidon_selector8,
            ),
            complete_add_selector: chunked_evals_for_selector(
                &index.column_evaluations.complete_add_selector4,
            ),
            mul_selector: chunked_evals_for_selector(&index.column_evaluations.mul_selector8),
            emul_selector: chunked_evals_for_selector(&index.column_evaluations.emul_selector8),
            endomul_scalar_selector: chunked_evals_for_selector(
                &index.column_evaluations.endomul_scalar_selector8,
            ),

            range_check0_selector: index
                .column_evaluations
                .range_check0_selector8
                .as_ref()
                .map(chunked_evals_for_selector),
            range_check1_selector: index
                .column_evaluations
                .range_check1_selector8
                .as_ref()
                .map(chunked_evals_for_selector),
            foreign_field_add_selector: index
                .column_evaluations
                .foreign_field_add_selector8
                .as_ref()
                .map(chunked_evals_for_selector),
            foreign_field_mul_selector: index
                .column_evaluations
                .foreign_field_mul_selector8
                .as_ref()
                .map(chunked_evals_for_selector),
            xor_selector: index
                .column_evaluations
                .xor_selector8
                .as_ref()
                .map(chunked_evals_for_selector),
            rot_selector: index
                .column_evaluations
                .rot_selector8
                .as_ref()
                .map(chunked_evals_for_selector),

            runtime_lookup_table_selector: index.cs.lookup_constraint_system.as_ref().and_then(
                |lcs| {
                    lcs.runtime_selector
                        .as_ref()
                        .map(chunked_evals_for_selector)
                },
            ),
            xor_lookup_selector: index.cs.lookup_constraint_system.as_ref().and_then(|lcs| {
                lcs.lookup_selectors
                    .xor
                    .as_ref()
                    .map(chunked_evals_for_selector)
            }),
            lookup_gate_lookup_selector: index.cs.lookup_constraint_system.as_ref().and_then(
                |lcs| {
                    lcs.lookup_selectors
                        .lookup
                        .as_ref()
                        .map(chunked_evals_for_selector)
                },
            ),
            range_check_lookup_selector: index.cs.lookup_constraint_system.as_ref().and_then(
                |lcs| {
                    lcs.lookup_selectors
                        .range_check
                        .as_ref()
                        .map(chunked_evals_for_selector)
                },
            ),
            foreign_field_mul_lookup_selector: index.cs.lookup_constraint_system.as_ref().and_then(
                |lcs| {
                    lcs.lookup_selectors
                        .ffmul
                        .as_ref()
                        .map(chunked_evals_for_selector)
                },
            ),
        };

        let zeta_to_srs_len = zeta.pow([index.max_poly_size as u64]);
        let zeta_omega_to_srs_len = zeta_omega.pow([index.max_poly_size as u64]);
        let zeta_to_domain_size = zeta.pow([d1_size as u64]);

        //~ 1. Evaluate the same polynomials without chunking them
        //~    (so that each polynomial should correspond to a single value this time).
        let evals = {
            let powers_of_eval_points_for_chunks = PointEvaluations {
                zeta: zeta_to_srs_len,
                zeta_omega: zeta_omega_to_srs_len,
            };
            chunked_evals.combine(&powers_of_eval_points_for_chunks)
        };

        //~ 1. Compute the ft polynomial.
        //~    This is to implement [Maller's optimization](https://o1-labs.github.io/mina-book/crypto/plonk/maller_15.html).
        internal_tracing::checkpoint!(internal_traces; compute_ft_poly);
        let ft: DensePolynomial<G::ScalarField> = {
            let f_chunked = {
                // TODO: compute the linearization polynomial in evaluation form so
                // that we can drop the coefficient forms of the index polynomials from
                // the constraint system struct

                // permutation (not part of linearization yet)
                let alphas =
                    all_alphas.get_alphas(ArgumentType::Permutation, permutation::CONSTRAINTS);
                let f = index.perm_lnrz(&evals, zeta, beta, gamma, alphas);

                // the circuit polynomial
                let f = {
                    let (_lin_constant, mut lin) =
                        index.linearization.to_polynomial(&env, zeta, &evals);
                    lin += &f;
                    lin.interpolate()
                };

                drop(env);

                // see https://o1-labs.github.io/mina-book/crypto/plonk/maller_15.html#the-prover-side
                f.to_chunked_polynomial(num_chunks, index.max_poly_size)
                    .linearize(zeta_to_srs_len)
            };

            let t_chunked = quotient_poly
                .to_chunked_polynomial(7 * num_chunks, index.max_poly_size)
                .linearize(zeta_to_srs_len);

            &f_chunked - &t_chunked.scale(zeta_to_domain_size - G::ScalarField::one())
        };

        //~ 1. construct the blinding part of the ft polynomial commitment
        //~    [see this section](https://o1-labs.github.io/mina-book/crypto/plonk/maller_15.html#evaluation-proof-and-blinding-factors)
        let blinding_ft = {
            let blinding_t = t_comm.blinders.chunk_blinding(zeta_to_srs_len);
            let blinding_f = G::ScalarField::zero();

            PolyComm {
                // blinding_f - Z_H(zeta) * blinding_t
                unshifted: vec![
                    blinding_f - (zeta_to_domain_size - G::ScalarField::one()) * blinding_t,
                ],
                shifted: None,
            }
        };

        //~ 1. Evaluate the ft polynomial at $\zeta\omega$ only.
        internal_tracing::checkpoint!(internal_traces; ft_eval_zeta_omega);
        let ft_eval1 = ft.evaluate(&zeta_omega);

        //~ 1. Setup the Fr-Sponge
        let fq_sponge_before_evaluations = fq_sponge.clone();
        let mut fr_sponge = EFrSponge::new(G::sponge_params());

        //~ 1. Squeeze the Fq-sponge and absorb the result with the Fr-Sponge.
        fr_sponge.absorb(&fq_sponge.digest());

        //~ 1. Absorb the previous recursion challenges.
        let prev_challenge_digest = {
            // Note: we absorb in a new sponge here to limit the scope in which we need the
            // more-expensive 'optional sponge'.
            let mut fr_sponge = EFrSponge::new(G::sponge_params());
            for RecursionChallenge { chals, .. } in &prev_challenges {
                fr_sponge.absorb_multiple(chals);
            }
            fr_sponge.digest()
        };
        fr_sponge.absorb(&prev_challenge_digest);

        //~ 1. Compute evaluations for the previous recursion challenges.
        internal_tracing::checkpoint!(internal_traces; build_polynomials);
        let polys = prev_challenges
            .iter()
            .map(|RecursionChallenge { chals, comm }| {
                (
                    DensePolynomial::from_coefficients_vec(b_poly_coefficients(chals)),
                    comm.unshifted.len(),
                )
            })
            .collect::<Vec<_>>();

        //~ 1. Absorb the unique evaluation of ft: $ft(\zeta\omega)$.
        fr_sponge.absorb(&ft_eval1);

        //~ 1. Absorb all the polynomial evaluations in $\zeta$ and $\zeta\omega$:
        //~~ * the public polynomial
        //~~ * z
        //~~ * generic selector
        //~~ * poseidon selector
        //~~ * the 15 register/witness
        //~~ * 6 sigmas evaluations (the last one is not evaluated)
        fr_sponge.absorb_multiple(&chunked_evals.public.as_ref().unwrap().zeta);
        fr_sponge.absorb_multiple(&chunked_evals.public.as_ref().unwrap().zeta_omega);
        fr_sponge.absorb_evaluations(&chunked_evals);

        //~ 1. Sample $v'$ with the Fr-Sponge
        let v_chal = fr_sponge.challenge();

        //~ 1. Derive $v$ from $v'$ using the endomorphism (TODO: specify)
        let v = v_chal.to_field(endo_r);

        //~ 1. Sample $u'$ with the Fr-Sponge
        let u_chal = fr_sponge.challenge();

        //~ 1. Derive $u$ from $u'$ using the endomorphism (TODO: specify)
        let u = u_chal.to_field(endo_r);

        //~ 1. Create a list of all polynomials that will require evaluations
        //~    (and evaluation proofs) in the protocol.
        //~    First, include the previous challenges, in case we are in a recursive prover.
        let non_hiding = |d1_size: usize| PolyComm {
            unshifted: vec![G::ScalarField::zero(); d1_size],
            shifted: None,
        };

        let coefficients_form = DensePolynomialOrEvaluations::DensePolynomial;
        let evaluations_form = |e| DensePolynomialOrEvaluations::Evaluations(e, index.cs.domain.d1);

        let mut polynomials = polys
            .iter()
            .map(|(p, d1_size)| (coefficients_form(p), None, non_hiding(*d1_size)))
            .collect::<Vec<_>>();

        let fixed_hiding = |d1_size: usize| PolyComm {
            unshifted: vec![G::ScalarField::one(); d1_size],
            shifted: None,
        };

        //~ 1. Then, include:
        //~~ * the negated public polynomial
        //~~ * the ft polynomial
        //~~ * the permutation aggregation polynomial z polynomial
        //~~ * the generic selector
        //~~ * the poseidon selector
        //~~ * the 15 registers/witness columns
        //~~ * the 6 sigmas
        polynomials.push((
            coefficients_form(&public_poly),
            None,
            fixed_hiding(num_chunks),
        ));
        polynomials.push((coefficients_form(&ft), None, blinding_ft));
        polynomials.push((coefficients_form(&z_poly), None, z_comm.blinders));
        polynomials.push((
            evaluations_form(&index.column_evaluations.generic_selector4),
            None,
            fixed_hiding(num_chunks),
        ));
        polynomials.push((
            evaluations_form(&index.column_evaluations.poseidon_selector8),
            None,
            fixed_hiding(num_chunks),
        ));
        polynomials.push((
            evaluations_form(&index.column_evaluations.complete_add_selector4),
            None,
            fixed_hiding(num_chunks),
        ));
        polynomials.push((
            evaluations_form(&index.column_evaluations.mul_selector8),
            None,
            fixed_hiding(num_chunks),
        ));
        polynomials.push((
            evaluations_form(&index.column_evaluations.emul_selector8),
            None,
            fixed_hiding(num_chunks),
        ));
        polynomials.push((
            evaluations_form(&index.column_evaluations.endomul_scalar_selector8),
            None,
            fixed_hiding(num_chunks),
        ));
        polynomials.extend(
            witness_poly
                .iter()
                .zip(w_comm.iter())
                .map(|(w, c)| (coefficients_form(w), None, c.blinders.clone()))
                .collect::<Vec<_>>(),
        );
        polynomials.extend(
            index
                .column_evaluations
                .coefficients8
                .iter()
                .map(|coefficientm| (evaluations_form(coefficientm), None, non_hiding(num_chunks)))
                .collect::<Vec<_>>(),
        );
        polynomials.extend(
            index.column_evaluations.permutation_coefficients8[0..PERMUTS - 1]
                .iter()
                .map(|w| (evaluations_form(w), None, non_hiding(num_chunks)))
                .collect::<Vec<_>>(),
        );

        //~~ * the optional gates
        if let Some(range_check0_selector8) =
            index.column_evaluations.range_check0_selector8.as_ref()
        {
            polynomials.push((
                evaluations_form(range_check0_selector8),
                None,
                non_hiding(num_chunks),
            ));
        }
        if let Some(range_check1_selector8) =
            index.column_evaluations.range_check1_selector8.as_ref()
        {
            polynomials.push((
                evaluations_form(range_check1_selector8),
                None,
                non_hiding(num_chunks),
            ));
        }
        if let Some(foreign_field_add_selector8) = index
            .column_evaluations
            .foreign_field_add_selector8
            .as_ref()
        {
            polynomials.push((
                evaluations_form(foreign_field_add_selector8),
                None,
                non_hiding(num_chunks),
            ));
        }
        if let Some(foreign_field_mul_selector8) = index
            .column_evaluations
            .foreign_field_mul_selector8
            .as_ref()
        {
            polynomials.push((
                evaluations_form(foreign_field_mul_selector8),
                None,
                non_hiding(num_chunks),
            ));
        }
        if let Some(xor_selector8) = index.column_evaluations.xor_selector8.as_ref() {
            polynomials.push((
                evaluations_form(xor_selector8),
                None,
                non_hiding(num_chunks),
            ));
        }
        if let Some(rot_selector8) = index.column_evaluations.rot_selector8.as_ref() {
            polynomials.push((
                evaluations_form(rot_selector8),
                None,
                non_hiding(num_chunks),
            ));
        }

        //~~ * optionally, the runtime table
        //~ 1. if using lookup:
        if let Some(lcs) = &index.cs.lookup_constraint_system {
            //~~ * add the lookup sorted polynomials
            let sorted_poly = lookup_context.sorted_coeffs.as_ref().unwrap();
            let sorted_comms = lookup_context.sorted_comms.as_ref().unwrap();

            for (poly, comm) in sorted_poly.iter().zip(sorted_comms) {
                polynomials.push((coefficients_form(poly), None, comm.blinders.clone()));
            }

            //~~ * add the lookup aggreg polynomial
            let aggreg_poly = lookup_context.aggreg_coeffs.as_ref().unwrap();
            let aggreg_comm = lookup_context.aggreg_comm.as_ref().unwrap();
            polynomials.push((
                coefficients_form(aggreg_poly),
                None,
                aggreg_comm.blinders.clone(),
            ));

            //~~ * add the combined table polynomial
            let table_blinding = if lcs.runtime_selector.is_some() {
                let runtime_comm = lookup_context.runtime_table_comm.as_ref().unwrap();
                let joint_combiner = lookup_context.joint_combiner.as_ref().unwrap();

                let unshifted = runtime_comm
                    .blinders
                    .unshifted
                    .iter()
                    .map(|blinding| *joint_combiner * blinding)
                    .collect();

                PolyComm {
                    unshifted,
                    shifted: None,
                }
            } else {
                non_hiding(num_chunks)
            };

            let joint_lookup_table = lookup_context.joint_lookup_table.as_ref().unwrap();

            polynomials.push((coefficients_form(joint_lookup_table), None, table_blinding));

            //~~ * if present, add the runtime table polynomial
            if lcs.runtime_selector.is_some() {
                let runtime_table_comm = lookup_context.runtime_table_comm.as_ref().unwrap();
                let runtime_table = lookup_context.runtime_table.as_ref().unwrap();

                polynomials.push((
                    coefficients_form(runtime_table),
                    None,
                    runtime_table_comm.blinders.clone(),
                ));
            }

            //~~ * the lookup selectors

            if let Some(runtime_lookup_table_selector) = lcs.runtime_selector.as_ref() {
                polynomials.push((
                    evaluations_form(runtime_lookup_table_selector),
                    None,
                    non_hiding(1),
                ))
            }
            if let Some(xor_lookup_selector) = lcs.lookup_selectors.xor.as_ref() {
                polynomials.push((evaluations_form(xor_lookup_selector), None, non_hiding(1)))
            }
            if let Some(lookup_gate_selector) = lcs.lookup_selectors.lookup.as_ref() {
                polynomials.push((evaluations_form(lookup_gate_selector), None, non_hiding(1)))
            }
            if let Some(range_check_lookup_selector) = lcs.lookup_selectors.range_check.as_ref() {
                polynomials.push((
                    evaluations_form(range_check_lookup_selector),
                    None,
                    non_hiding(1),
                ))
            }
            if let Some(foreign_field_mul_lookup_selector) = lcs.lookup_selectors.ffmul.as_ref() {
                polynomials.push((
                    evaluations_form(foreign_field_mul_lookup_selector),
                    None,
                    non_hiding(1),
                ))
            }
        }

        //~ 1. Create an aggregated evaluation proof for all of these polynomials at $\zeta$ and $\zeta\omega$ using $u$ and $v$.
        internal_tracing::checkpoint!(internal_traces; create_aggregated_evaluation_proof);
        let proof = OpenProof::open(
            &*index.srs,
            group_map,
            &polynomials,
            &[zeta, zeta_omega],
            v,
            u,
            fq_sponge_before_evaluations,
            rng,
        );

        let lookup = lookup_context
            .aggreg_comm
            .zip(lookup_context.sorted_comms)
            .map(|(a, s)| LookupCommitments {
                aggreg: a.commitment,
                sorted: s.iter().map(|c| c.commitment.clone()).collect(),
                runtime: lookup_context.runtime_table_comm.map(|x| x.commitment),
            });

        let proof = Self {
            commitments: ProverCommitments {
                w_comm: w_comm.iter().map(|w| w.commitment.clone()).collect(),
                z_comm: z_comm.commitment,
                t_comm: t_comm.commitment,
                lookup,
            },
            proof,
            evals: chunked_evals,
            ft_eval1,
            prev_challenges,
        };

        internal_tracing::checkpoint!(internal_traces; create_recursive_done);
        Ok(proof)
    }
}

internal_tracing::decl_traces!(internal_traces;
    pasta_fp_plonk_proof_create,
    pasta_fq_plonk_proof_create,
    create_recursive,
    pad_witness,
    set_up_fq_sponge,
    commit_to_witness_columns,
    use_lookup,
    z_permutation_aggregation_polynomial,
    eval_witness_polynomials_over_domains,
    compute_index_evals,
    compute_quotient_poly,
    lagrange_basis_eval_zeta_poly,
    lagrange_basis_eval_zeta_omega_poly,
    chunk_eval_zeta_omega_poly,
    compute_ft_poly,
    ft_eval_zeta_omega,
    build_polynomials,
    create_aggregated_evaluation_proof,
    create_recursive_done);

#[cfg(feature = "ocaml_types")]
pub mod caml {
    use super::*;
    use crate::circuits::wires::KIMCHI_COLS;
    use crate::proof::caml::{CamlProofEvaluations, CamlRecursionChallenge};
    use ark_ec::AffineCurve;
    use poly_commitment::{
        commitment::caml::{CamlOpeningProof, CamlPolyComm},
        evaluation_proof::OpeningProof,
    };

    #[cfg(feature = "internal_tracing")]
    pub use internal_traces::caml::CamlTraces as CamlProverTraces;

    #[derive(ocaml::IntoValue, ocaml::FromValue, ocaml_gen::Struct)]
    pub struct CamlProofWithPublic<CamlG, CamlF> {
        pub public_evals: Option<PointEvaluations<Vec<CamlF>>>,
        pub proof: CamlProverProof<CamlG, CamlF>,
    }

    //
    // CamlProverProof<CamlG, CamlF>
    //

    #[derive(ocaml::IntoValue, ocaml::FromValue, ocaml_gen::Struct)]
    pub struct CamlProverProof<CamlG, CamlF> {
        pub commitments: CamlProverCommitments<CamlG>,
        pub proof: CamlOpeningProof<CamlG, CamlF>,
        // OCaml doesn't have sized arrays, so we have to convert to a tuple..
        pub evals: CamlProofEvaluations<CamlF>,
        pub ft_eval1: CamlF,
        pub public: Vec<CamlF>,
        pub prev_challenges: Vec<CamlRecursionChallenge<CamlG, CamlF>>, //Vec<(Vec<CamlF>, CamlPolyComm<CamlG>)>,
    }

    //
    // CamlProverCommitments<CamlG>
    //

    #[derive(Clone, ocaml::IntoValue, ocaml::FromValue, ocaml_gen::Struct)]
    pub struct CamlLookupCommitments<CamlG> {
        pub sorted: Vec<CamlPolyComm<CamlG>>,
        pub aggreg: CamlPolyComm<CamlG>,
        pub runtime: Option<CamlPolyComm<CamlG>>,
    }

    #[allow(clippy::type_complexity)]
    #[derive(Clone, ocaml::IntoValue, ocaml::FromValue, ocaml_gen::Struct)]
    pub struct CamlProverCommitments<CamlG> {
        // polynomial commitments
        pub w_comm: (
            CamlPolyComm<CamlG>,
            CamlPolyComm<CamlG>,
            CamlPolyComm<CamlG>,
            CamlPolyComm<CamlG>,
            CamlPolyComm<CamlG>,
            CamlPolyComm<CamlG>,
            CamlPolyComm<CamlG>,
            CamlPolyComm<CamlG>,
            CamlPolyComm<CamlG>,
            CamlPolyComm<CamlG>,
            CamlPolyComm<CamlG>,
            CamlPolyComm<CamlG>,
            CamlPolyComm<CamlG>,
            CamlPolyComm<CamlG>,
            CamlPolyComm<CamlG>,
        ),
        pub z_comm: CamlPolyComm<CamlG>,
        pub t_comm: CamlPolyComm<CamlG>,
        pub lookup: Option<CamlLookupCommitments<CamlG>>,
    }

    // These implementations are handy for conversions such as:
    // InternalType <-> Ocaml::Value
    //
    // It does this by hiding the required middle conversion step:
    // InternalType <-> CamlInternalType <-> Ocaml::Value
    //
    // Note that some conversions are not always possible to shorten,
    // because we don't always know how to convert the types.
    // For example, to implement the conversion
    // ProverCommitments<G> -> CamlProverCommitments<CamlG>
    // we need to know how to convert G to CamlG.
    // we don't know that information, unless we implemented some trait (e.g. ToCaml)
    // we can do that, but instead we implemented the From trait for the reverse operations (From<G> for CamlG).
    // it reduces the complexity, but forces us to do the conversion in two phases instead of one.

    //
    // CamlLookupCommitments<CamlG> <-> LookupCommitments<G>
    //

    impl<G, CamlG> From<LookupCommitments<G>> for CamlLookupCommitments<CamlG>
    where
        G: AffineCurve,
        CamlPolyComm<CamlG>: From<PolyComm<G>>,
    {
        fn from(
            LookupCommitments {
                aggreg,
                sorted,
                runtime,
            }: LookupCommitments<G>,
        ) -> Self {
            Self {
                aggreg: aggreg.into(),
                sorted: sorted.into_iter().map(Into::into).collect(),
                runtime: runtime.map(Into::into),
            }
        }
    }

    impl<G, CamlG> From<CamlLookupCommitments<CamlG>> for LookupCommitments<G>
    where
        G: AffineCurve,
        PolyComm<G>: From<CamlPolyComm<CamlG>>,
    {
        fn from(
            CamlLookupCommitments {
                aggreg,
                sorted,
                runtime,
            }: CamlLookupCommitments<CamlG>,
        ) -> LookupCommitments<G> {
            LookupCommitments {
                aggreg: aggreg.into(),
                sorted: sorted.into_iter().map(Into::into).collect(),
                runtime: runtime.map(Into::into),
            }
        }
    }

    //
    // CamlProverCommitments<CamlG> <-> ProverCommitments<G>
    //

    impl<G, CamlG> From<ProverCommitments<G, KIMCHI_COLS>> for CamlProverCommitments<CamlG>
    where
        G: AffineCurve,
        CamlPolyComm<CamlG>: From<PolyComm<G>>,
    {
        fn from(prover_comm: ProverCommitments<G, KIMCHI_COLS>) -> Self {
            Self {
                w_comm: (
                    prover_comm.w_comm[0].clone().into(),
                    prover_comm.w_comm[1].clone().into(),
                    prover_comm.w_comm[2].clone().into(),
                    prover_comm.w_comm[3].clone().into(),
                    prover_comm.w_comm[4].clone().into(),
                    prover_comm.w_comm[5].clone().into(),
                    prover_comm.w_comm[6].clone().into(),
                    prover_comm.w_comm[7].clone().into(),
                    prover_comm.w_comm[8].clone().into(),
                    prover_comm.w_comm[9].clone().into(),
                    prover_comm.w_comm[10].clone().into(),
                    prover_comm.w_comm[11].clone().into(),
                    prover_comm.w_comm[12].clone().into(),
                    prover_comm.w_comm[13].clone().into(),
                    prover_comm.w_comm[14].clone().into(),
                ),
                z_comm: prover_comm.z_comm.into(),
                t_comm: prover_comm.t_comm.into(),
                lookup: prover_comm.lookup.map(Into::into),
            }
        }
    }

    impl<G, CamlG> From<CamlProverCommitments<CamlG>> for ProverCommitments<G, KIMCHI_COLS>
    where
        G: AffineCurve,
        PolyComm<G>: From<CamlPolyComm<CamlG>>,
    {
        fn from(
            caml_prover_comm: CamlProverCommitments<CamlG>,
        ) -> ProverCommitments<G, KIMCHI_COLS> {
            let (
                w_comm0,
                w_comm1,
                w_comm2,
                w_comm3,
                w_comm4,
                w_comm5,
                w_comm6,
                w_comm7,
                w_comm8,
                w_comm9,
                w_comm10,
                w_comm11,
                w_comm12,
                w_comm13,
                w_comm14,
            ) = caml_prover_comm.w_comm;
            ProverCommitments {
                w_comm: vec![
                    w_comm0.into(),
                    w_comm1.into(),
                    w_comm2.into(),
                    w_comm3.into(),
                    w_comm4.into(),
                    w_comm5.into(),
                    w_comm6.into(),
                    w_comm7.into(),
                    w_comm8.into(),
                    w_comm9.into(),
                    w_comm10.into(),
                    w_comm11.into(),
                    w_comm12.into(),
                    w_comm13.into(),
                    w_comm14.into(),
                ],
                z_comm: caml_prover_comm.z_comm.into(),
                t_comm: caml_prover_comm.t_comm.into(),
                lookup: caml_prover_comm.lookup.map(Into::into),
            }
        }
    }

    //
    // ProverProof<G> <-> CamlProofWithPublic<CamlG, CamlF>
    //

    impl<G, CamlG, CamlF>
        From<(
            ProverProof<G, OpeningProof<G>, KIMCHI_COLS>,
            Vec<G::ScalarField>,
        )> for CamlProofWithPublic<CamlG, CamlF>
    where
        G: AffineCurve,
        CamlG: From<G>,
        CamlF: From<G::ScalarField>,
    {
        fn from(
            pp: (
                ProverProof<G, OpeningProof<G>, KIMCHI_COLS>,
                Vec<G::ScalarField>,
            ),
        ) -> Self {
            let (public_evals, evals) = pp.0.evals.into();
            CamlProofWithPublic {
                public_evals,
                proof: CamlProverProof {
                    commitments: pp.0.commitments.into(),
                    proof: pp.0.proof.into(),
                    evals,
                    ft_eval1: pp.0.ft_eval1.into(),
                    public: pp.1.into_iter().map(Into::into).collect(),
                    prev_challenges: pp.0.prev_challenges.into_iter().map(Into::into).collect(),
                },
            }
        }
    }

    impl<G, CamlG, CamlF> From<CamlProofWithPublic<CamlG, CamlF>>
        for (
            ProverProof<G, OpeningProof<G>, KIMCHI_COLS>,
            Vec<G::ScalarField>,
        )
    where
        CamlF: Clone,
        G: AffineCurve + From<CamlG>,
        G::ScalarField: From<CamlF>,
    {
        fn from(
            caml_pp: CamlProofWithPublic<CamlG, CamlF>,
        ) -> (
            ProverProof<G, OpeningProof<G>, KIMCHI_COLS>,
            Vec<G::ScalarField>,
        ) {
            let CamlProofWithPublic {
                public_evals,
                proof: caml_pp,
            } = caml_pp;
            let proof = ProverProof {
                commitments: caml_pp.commitments.into(),
                proof: caml_pp.proof.into(),
                evals: (public_evals, caml_pp.evals).into(),
                ft_eval1: caml_pp.ft_eval1.into(),
                prev_challenges: caml_pp
                    .prev_challenges
                    .into_iter()
                    .map(Into::into)
                    .collect(),
            };

            (proof, caml_pp.public.into_iter().map(Into::into).collect())
        }
    }
}<|MERGE_RESOLUTION|>--- conflicted
+++ resolved
@@ -13,14 +13,9 @@
             endosclmul::EndosclMul,
             foreign_field_add::circuitgates::ForeignFieldAdd,
             foreign_field_mul::{self, circuitgates::ForeignFieldMul},
-<<<<<<< HEAD
             generic,
             keccak::circuitgates::{KeccakRound, KeccakSponge},
             permutation,
-            permutation::ZK_ROWS,
-=======
-            generic, permutation,
->>>>>>> 01312b78
             poseidon::Poseidon,
             range_check::circuitgates::{RangeCheck0, RangeCheck1},
             rot::Rot64,
