--- conflicted
+++ resolved
@@ -994,27 +994,10 @@
         //~
         //~    TODO: do we want to specify more on that? It seems unecessary except for the t polynomial (or if for some reason someone sets that to a low value)
 
-<<<<<<< HEAD
         println!("w[7](zeta) {}", witness_poly[7].evaluate(&zeta));
         print!("w[7]: [");
         witness_poly[7].coeffs.iter().for_each(|c| print!("{}, ", c));
         println!("]");
-=======
-        let zeta_evals = LagrangeBasisEvaluations::new(index.cs.domain.d1, zeta);
-        let zeta_omega_evals = LagrangeBasisEvaluations::new(index.cs.domain.d1, zeta_omega);
-
-        let chunked_evals_for_selector =
-            |p: &Evaluations<G::ScalarField, D<G::ScalarField>>| PointEvaluations {
-                zeta: vec![zeta_evals.evaluate_boolean(p)],
-                zeta_omega: vec![zeta_omega_evals.evaluate_boolean(p)],
-            };
-
-        let chunked_evals_for_evaluations =
-            |p: &Evaluations<G::ScalarField, D<G::ScalarField>>| PointEvaluations {
-                zeta: vec![zeta_evals.evaluate(p)],
-                zeta_omega: vec![zeta_omega_evals.evaluate(p)],
-            };
->>>>>>> 31eee68c
 
         let chunked_evals = ProofEvaluations::<PointEvaluations<Vec<G::ScalarField>>> {
             s: array::from_fn(|i| {
