--- conflicted
+++ resolved
@@ -636,9 +636,6 @@
                         .map(|(i, gate_type)| (*gate_type, &polys[i])),
                 );
             }
-<<<<<<< HEAD
-            if let Some(selector) = index.cs.foreign_field_add_selector_poly.as_ref() {
-=======
 
             if let Some(selector) = index
                 .cs
@@ -646,7 +643,6 @@
                 .foreign_field_add_selector8
                 .as_ref()
             {
->>>>>>> 5eeac157
                 index_evals.extend(
                     foreign_field_add::gadget::circuit_gates()
                         .iter()
@@ -654,12 +650,17 @@
                         .map(|(_, gate_type)| (*gate_type, selector)),
                 );
             }
-            if let Some(selector) = index.cs.foreign_field_mul_selector_poly.as_ref() {
+            if let Some(selector) = index
+                .cs
+                .column_evaluations
+                .foreign_field_mul_selector8
+                .as_ref()
+            {
                 index_evals.extend(
                     foreign_field_mul::gadget::circuit_gates()
                         .iter()
                         .enumerate()
-                        .map(|(_, gate_type)| (*gate_type, &selector.eval8)),
+                        .map(|(_, gate_type)| (*gate_type, selector)),
                 );
             }
 
@@ -802,8 +803,12 @@
             }
 
             // foreign field addition
-<<<<<<< HEAD
-            if index.cs.foreign_field_add_selector_poly.is_some() {
+            if index
+                .cs
+                .column_evaluations
+                .foreign_field_add_selector8
+                .is_some()
+            {
                 let foreign_field_add_constraint =
                     foreign_field_add::gadget::combined_constraints(&all_alphas).evaluations(&env);
                 assert_eq!(foreign_field_add_constraint.domain().size, t4.domain().size);
@@ -812,27 +817,17 @@
             }
 
             // foreign field multiplication
-            if index.cs.foreign_field_mul_selector_poly.is_some() {
+            if index
+                .cs
+                .column_evaluations
+                .foreign_field_mul_selector8
+                .is_some()
+            {
                 let foreign_field_mul_constraint =
                     foreign_field_mul::gadget::combined_constraints(&all_alphas).evaluations(&env);
                 assert_eq!(foreign_field_mul_constraint.domain().size, t8.domain().size);
                 t8 += &foreign_field_mul_constraint;
                 check_constraint!(index, foreign_field_mul_constraint);
-=======
-            {
-                if index
-                    .cs
-                    .column_evaluations
-                    .foreign_field_add_selector8
-                    .is_some()
-                {
-                    let ffadd = foreign_field_add::gadget::combined_constraints(&all_alphas)
-                        .evaluations(&env);
-                    assert_eq!(ffadd.domain().size, t4.domain().size);
-                    t4 += &ffadd;
-                    check_constraint!(index, ffadd);
-                }
->>>>>>> 5eeac157
             }
 
             // xor
