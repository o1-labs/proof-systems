//! This module implements prover's zk-proof primitive.

use crate::{
    circuits::{
        argument::{Argument, ArgumentType},
        constraints::{LookupConstraintSystem, ZK_ROWS},
        expr::{l0_1, Constants, Environment, LookupEnvironment},
        gate::GateType,
        lookup::{
            self,
            constraints::LookupConfiguration,
            lookups::LookupsUsed,
            tables::{combine_table_entry, CombinedEntry},
        },
        polynomials::{
            chacha::{ChaCha0, ChaCha1, ChaCha2, ChaChaFinal},
            complete_add::CompleteAdd,
            endomul_scalar::EndomulScalar,
            endosclmul::EndosclMul,
            generic, permutation,
            poseidon::Poseidon,
            varbasemul::VarbaseMul,
        },
        scalars::{LookupEvaluations, ProofEvaluations},
        wires::{COLUMNS, PERMUTS},
    },
    error::ProofError,
    plonk_sponge::FrSponge,
    prover_index::ProverIndex,
};
use ark_ec::AffineCurve;
use ark_ff::{Field, One, PrimeField, UniformRand, Zero};
use ark_poly::{
    univariate::DensePolynomial, Evaluations, Polynomial, Radix2EvaluationDomain as D, UVPolynomial,
};
use array_init::array_init;
use commitment_dlog::{
    commitment::{b_poly_coefficients, CommitmentCurve, PolyComm},
    evaluation_proof::OpeningProof,
};
use itertools::Itertools;
use o1_utils::ExtendedDensePolynomial;
use oracle::{sponge::ScalarChallenge, FqSponge};
use rayon::iter::{
    IndexedParallelIterator, IntoParallelRefIterator, IntoParallelRefMutIterator, ParallelIterator,
};
use std::collections::HashMap;

/// Alias to refer to the scalar field of a curve.
type Fr<G> = <G as AffineCurve>::ScalarField;

/// Alias to refer to the base field of a curve.
type Fq<G> = <G as AffineCurve>::BaseField;

/// The result of a proof creation or verification.
pub type Result<T> = std::result::Result<T, ProofError>;

#[derive(Clone)]
pub struct LookupCommitments<G: AffineCurve> {
    pub sorted: Vec<PolyComm<G>>,
    pub aggreg: PolyComm<G>,
}

/// All the commitments that the prover creates as part of the proof.
#[derive(Clone)]
pub struct ProverCommitments<G: AffineCurve> {
    /// The commitments to the witness (execution trace)
    pub w_comm: [PolyComm<G>; COLUMNS],
    /// The commitment to the permutation polynomial
    pub z_comm: PolyComm<G>,
    /// The commitment to the quotient polynomial
    pub t_comm: PolyComm<G>,
    /// Commitments related to the lookup argument
    pub lookup: Option<LookupCommitments<G>>,
}

/// The proof that the prover creates from a [ProverIndex] and a `witness`.
#[derive(Clone)]
pub struct ProverProof<G: AffineCurve> {
    /// All the polynomial commitments required in the proof
    pub commitments: ProverCommitments<G>,

    /// batched commitment opening proof
    pub proof: OpeningProof<G>,

    /// Two evaluations over a number of committed polynomials
    // TODO(mimoo): that really should be a type Evals { z: PE, zw: PE }
    pub evals: [ProofEvaluations<Vec<Fr<G>>>; 2],

    /// Required evaluation for [Maller's optimization](https://o1-labs.github.io/mina-book/crypto/plonk/maller_15.html#the-evaluation-of-l)
    pub ft_eval1: Fr<G>,

    /// The public input
    pub public: Vec<Fr<G>>,

    /// The challenges underlying the optional polynomials folded into the proof
    pub prev_challenges: Vec<(Vec<Fr<G>>, PolyComm<G>)>,
}

impl<G: CommitmentCurve> ProverProof<G>
where
    G::BaseField: PrimeField,
{
    /// This function constructs prover's zk-proof from the witness & the ProverIndex against SRS instance
    pub fn create<EFqSponge: Clone + FqSponge<Fq<G>, G, Fr<G>>, EFrSponge: FrSponge<Fr<G>>>(
        groupmap: &G::Map,
        witness: [Vec<Fr<G>>; COLUMNS],
        index: &ProverIndex<G>,
    ) -> Result<Self> {
        Self::create_recursive::<EFqSponge, EFrSponge>(groupmap, witness, index, Vec::new())
    }

    /// This function constructs prover's recursive zk-proof from the witness & the ProverIndex against SRS instance
    pub fn create_recursive<
        EFqSponge: Clone + FqSponge<Fq<G>, G, Fr<G>>,
        EFrSponge: FrSponge<Fr<G>>,
    >(
        group_map: &G::Map,
        mut witness: [Vec<Fr<G>>; COLUMNS],
        index: &ProverIndex<G>,
        prev_challenges: Vec<(Vec<Fr<G>>, PolyComm<G>)>,
    ) -> Result<Self> {
        let d1_size = index.cs.domain.d1.size as usize;
        // TODO: rng should be passed as arg
        let rng = &mut rand::rngs::OsRng;

        // double-check the witness
        if cfg!(test) {
            let public = witness[0][0..index.cs.public].to_vec();
            index
                .cs
                .verify(&witness, &public)
                .expect("incorrect witness");
        }

        //~ 1. Ensure we have room in the witness for the zero-knowledge rows.
        //~    We currently expect the witness not to be of the same length as the domain,
        //~    but instead be of the length of the (smaller) circuit.
        //~    If we cannot add `ZK_ROWS` rows to the columns of the witness before reaching
        //~    the size of the domain, abort.
        let length_witness = witness[0].len();
        let length_padding = d1_size
            .checked_sub(length_witness)
            .ok_or(ProofError::NoRoomForZkInWitness)?;
        if length_padding < ZK_ROWS as usize {
            return Err(ProofError::NoRoomForZkInWitness);
        }

        //~ 2. Pad the witness columns with Zero gates to make them the same length as the domain.
        //~    Then, randomize the last `ZK_ROWS` of each columns.
        for w in &mut witness {
            if w.len() != length_witness {
                return Err(ProofError::WitnessCsInconsistent);
            }

            // padding
            w.extend(std::iter::repeat(Fr::<G>::zero()).take(length_padding));

            // zk-rows
            for row in w.iter_mut().rev().take(ZK_ROWS as usize) {
                *row = Fr::<G>::rand(rng);
            }
        }

        //~ 3. Setup the Fq-Sponge.
        let mut fq_sponge = EFqSponge::new(index.fq_sponge_params.clone());

        //~ 4. Compute the negated public input polynomial as
        //~    the polynomial that evaluates to $-p_i$ for the first `public_input_size` values of the domain,
        //~    and $0$ for the rest.
        let public = witness[0][0..index.cs.public].to_vec();
        let public_poly = -Evaluations::<Fr<G>, D<Fr<G>>>::from_vec_and_domain(
            public.clone(),
            index.cs.domain.d1,
        )
        .interpolate();

        //~ 5. Commit (non-hiding) to the negated public input polynomial. **TODO: seems unecessary**
        let public_comm = index.srs.commit_non_hiding(&public_poly, None);

        //~ 6. Absorb the public polynomial with the Fq-Sponge. **TODO: seems unecessary**
        fq_sponge.absorb_g(&public_comm.unshifted);

        //~ 7. Commit to the witness columns by creating `COLUMNS` hidding commitments.
        //~    Note: since the witness is in evaluation form,
        //~    we can use the `commit_evaluation` optimization.
        let w_comm: [(PolyComm<G>, PolyComm<Fr<G>>); COLUMNS] = array_init(|i| {
            let e = Evaluations::<Fr<G>, D<Fr<G>>>::from_vec_and_domain(
                witness[i].clone(),
                index.cs.domain.d1,
            );
            index
                .srs
                .commit_evaluations(index.cs.domain.d1, &e, None, rng)
        });

        //~ 8. Absorb the witness commitments with the Fq-Sponge.
        w_comm
            .iter()
            .for_each(|c| fq_sponge.absorb_g(&c.0.unshifted));

        //~ 9. Compute the witness polynomials by interpolating each `COLUMNS` of the witness.
        //~    TODO: why not do this first, and then commit? Why commit from evaluation directly?
        let witness_poly: [DensePolynomial<Fr<G>>; COLUMNS] = array_init(|i| {
            Evaluations::<Fr<G>, D<Fr<G>>>::from_vec_and_domain(
                witness[i].clone(),
                index.cs.domain.d1,
            )
            .interpolate()
        });

        //~ 10. TODO: lookup
        let joint_combiner_ = {
            // TODO: how will the verifier circuit handle these kind of things? same with powers of alpha...
            let s = match index.cs.lookup_constraint_system.as_ref() {
                None
                | Some(LookupConstraintSystem {
                    configuration:
                        LookupConfiguration {
                            lookup_used: LookupsUsed::Single,
                            ..
                        },
                    ..
                }) => ScalarChallenge(Fr::<G>::zero()),
                Some(LookupConstraintSystem {
                    configuration:
                        LookupConfiguration {
                            lookup_used: LookupsUsed::Joint,
                            ..
                        },
                    ..
                }) => ScalarChallenge(fq_sponge.challenge()),
            };
            (s, s.to_field(&index.srs.endo_r))
        };

        // TODO: that seems like an unecessary line
        let joint_combiner: Fr<G> = joint_combiner_.1;

        let table_id_combiner: Fr<G> = if let Some(lcs) = index.cs.lookup_constraint_system.as_ref()
        {
            if let Some(_) = lcs.table_ids8.as_ref() {
                joint_combiner.pow([lcs.configuration.max_joint_size as u64])
            } else {
                Fr::<G>::zero()
            }
        } else {
            Fr::<G>::zero()
        };

        // TODO: Looking-up a tuple (f_0, f_1, ..., f_{m-1}) in a tuple of tables (T_0, ..., T_{m-1}) is
        // reduced to a single lookup
        // sum_i joint_combiner^i f_i
        // in the "joint table"
        // sum_i joint_combiner^i T_i
        //
        // We write down all these combined joint lookups in the sorted-lookup
        // table, so `lookup_sorted` ends up being a list of all these combined values.
        //
        // We will commit to the columns of lookup_sorted. For example, the 0th one,
        //
        // as
        //
        // sum_i lookup_sorted[0][i] L_i
        //
        // where L_i is the ith normalized lagrange commitment, and where
        // lookup_sorted[0][i] = sum_j joint_combiner^j f_{0, i, j}
        //
        // for some lookup values f_{0, i, j}
        //
        // Computing it that way is not the best, since for example, in our four-bit xor table,
        // all the individual f_{0, i, j} are only four bits while the combined scalar
        //
        // sum_j joint_combiner^j f_{0, i, j}
        //
        // will (with overwhelming probability) be a basically full width field element.
        //
        // As a result, if the lookup values are smaller, it will be better not to
        // combine the joint lookup values and instead to compute the commitment to
        // lookup_sorted[0][i] (for example) as
        //
        // sum_j joint_combiner^j (sum_i f_{0, i, j} L_i)
        // = sum_i (sum_j joint_combiner^j f_{0, i, j}) L_i
        // = sum_i lookup_sorted[0][i] L_i
        //
        // This should be quite a lot cheaper when the scalars f_{0, i, j} are small.
        // We should try it to see how it is in practice. It would be nice if there
        // were some cheap computation we could run on the lookup values to determine
        // whether we should combine the scalars before the multi-exp or not, like computing
        // their average length or something like that.

        let dummy_lookup_value = {
            let x = match index.cs.lookup_constraint_system.as_ref() {
                None => Fr::<G>::zero(),
                Some(lcs) => {
                    let table_id = Fr::<G>::zero();
                    combine_table_entry(
                        &joint_combiner,
                        &table_id_combiner,
                        lcs.configuration.dummy_lookup_value.iter(),
                        table_id,
                    )
                }
            };
            CombinedEntry(x)
        };

        let (lookup_sorted, lookup_sorted_coeffs, lookup_sorted_comm, lookup_sorted8) =
            match index.cs.lookup_constraint_system.as_ref() {
                None => (None, None, None, None),
                Some(lcs) => {
                    let iter_lookup_table = || {
                        (0..d1_size).map(|i| {
                            let row = lcs.lookup_table8.iter().map(|e| &e.evals[8 * i]);
                            let table_id = match lcs.table_ids8.as_ref() {
                                Some(table_ids8) => table_ids8.evals[8 * i],
                                None =>
                                // If there is no `table_ids8` in the constraint system,
                                // every table ID is identically 0.
                                {
                                    Fr::<G>::zero()
                                }
                            };
                            CombinedEntry(combine_table_entry(
                                &joint_combiner,
                                &table_id_combiner,
                                row,
                                table_id,
                            ))
                        })
                    };

                    // TODO: Once we switch to committing using lagrange commitments,
                    // `witness` will be consumed when we interpolate, so interpolation will
                    // have to moved below this.
<<<<<<< HEAD
                    let lookup_sorted: Vec<Vec<CombinedEntry<Fr<G>>>> = lookup::sorted(
                        dummy_lookup_value,
                        iter_lookup_table,
                        index.cs.domain.d1,
                        &index.cs.gates,
                        &witness,
                        (joint_combiner, table_id_combiner),
                    )?;
=======
                    let lookup_sorted: Vec<Vec<CombinedEntry<Fr<G>>>> =
                        lookup::constraints::sorted(
                            dummy_lookup_value,
                            iter_lookup_table,
                            index.cs.domain.d1,
                            &index.cs.gates,
                            &witness,
                            joint_combiner,
                        )?;
>>>>>>> a37f1c78

                    let lookup_sorted: Vec<_> = lookup_sorted
                        .into_iter()
                        .map(|chunk| {
                            let v: Vec<_> = chunk.into_iter().map(|x| x.0).collect();
                            lookup::constraints::zk_patch(v, index.cs.domain.d1, rng)
                        })
                        .collect();

                    let comm: Vec<_> = lookup_sorted
                        .iter()
                        .map(|v| {
                            index
                                .srs
                                .commit_evaluations(index.cs.domain.d1, v, None, rng)
                        })
                        .collect();
                    let coeffs : Vec<_> =
                        // TODO: We can avoid storing these coefficients.
                        lookup_sorted.iter().map(|e| e.clone().interpolate()).collect();
                    let evals8: Vec<_> = coeffs
                        .iter()
                        .map(|v| v.evaluate_over_domain_by_ref(index.cs.domain.d8))
                        .collect();

                    // absorb lookup polynomials
                    comm.iter().for_each(|c| fq_sponge.absorb_g(&c.0.unshifted));

                    (Some(lookup_sorted), Some(coeffs), Some(comm), Some(evals8))
                }
            };

        //~ 11. Sample $\beta$ with the Fq-Sponge.
        let beta = fq_sponge.challenge();

        //~ 12. Sample $\gamma$ with the Fq-Sponge.
        let gamma = fq_sponge.challenge();

        //~ 13. TODO: lookup
        let (lookup_aggreg_coeffs, lookup_aggreg_comm, lookup_aggreg8) =
            // compute lookup aggregation polynomial
            match (index.cs.lookup_constraint_system.as_ref(), lookup_sorted) {
                (None, None) | (None, Some(_)) | (Some(_), None) => (None, None, None),
                (Some(lcs), Some(lookup_sorted)) => {
                    let iter_lookup_table = || (0..d1_size).map(|i| {
                        let row = lcs.lookup_table8.iter().map(|e| & e.evals[8 * i]);
                        let table_id =
                            match lcs.table_ids8.as_ref() {
                                Some(table_ids8) => table_ids8.evals[8 * i],
                                None =>
                                    // If there is no `table_ids8` in the constraint system, every
                                    // table ID is identically 0.
                                    Fr::<G>::zero(),
                            };
                        combine_table_entry(&joint_combiner, &table_id_combiner, row, table_id)
                    });

                    let aggreg =
                        lookup::constraints::aggregation::<_, Fr<G>, _>(
                            dummy_lookup_value.0,
                            iter_lookup_table(),
                            index.cs.domain.d1,
                            &index.cs.gates,
                            &witness,
                            &joint_combiner,
                            &table_id_combiner,
                            beta, gamma,
                            &lookup_sorted,
                            rng)?;

                    if aggreg.evals[d1_size - (ZK_ROWS as usize + 1)] != Fr::<G>::one() {
                        panic!("aggregation incorrect: {}", aggreg.evals[d1_size-(ZK_ROWS as usize + 1)]);
                    }

                    let comm = index.srs.commit_evaluations(index.cs.domain.d1, &aggreg, None, rng);
                    fq_sponge.absorb_g(&comm.0.unshifted);

                    let coeffs = aggreg.interpolate();

                    // TODO: There's probably a clever way to expand the domain without
                    // interpolating
                    let evals8 = coeffs.evaluate_over_domain_by_ref(index.cs.domain.d8);
                    (Some(coeffs), Some(comm), Some(evals8))
                },
            };

        //~ 14. Compute the permutation aggregation polynomial $z$.
        let z_poly = index.cs.perm_aggreg(&witness, &beta, &gamma, rng)?;

        //~ 15. Commit (hidding) to the permutation aggregation polynomial $z$.
        let z_comm = index.srs.commit(&z_poly, None, rng);

        //~ 16. Absorb the permutation aggregation polynomial $z$ with the Fq-Sponge.
        fq_sponge.absorb_g(&z_comm.0.unshifted);

        //~ 17. Sample $\alpha'$ with the Fq-Sponge.
        let alpha_chal = ScalarChallenge(fq_sponge.challenge());

        //~ 18. Derive $\alpha$ from $\alpha'$ using the endomorphism (TODO: details)
        let alpha = alpha_chal.to_field(&index.srs.endo_r);

        //~ 19. TODO: instantiate alpha?
        let mut all_alphas = index.powers_of_alpha.clone();
        all_alphas.instantiate(alpha);

        //~ 20. TODO: this is just an optimization, ignore?
        let lagrange = index.cs.evaluate(&witness_poly, &z_poly);

        //~ 21. TODO: lookup
        let lookup_table_combined = index.cs.lookup_constraint_system.as_ref().map(|lcs| {
            let joint_table = &lcs.lookup_table8;
            let mut res = joint_table[joint_table.len() - 1].clone();
            for col in joint_table.iter().rev().skip(1) {
                res.evals.par_iter_mut().for_each(|e| *e *= joint_combiner);
                res += col;
            }
            if let Some(table_ids8) = &lcs.table_ids8 {
                res.evals
                    .par_iter_mut()
                    .zip(table_ids8.evals.par_iter())
                    .for_each(|(x, table_id)| {
                        *x += table_id_combiner * table_id;
                    })
            }
            res
        });

        let lookup_env = lookup_table_combined
            .as_ref()
            .zip(lookup_sorted8.as_ref())
            .zip(lookup_aggreg8.as_ref())
            .zip(index.cs.lookup_constraint_system.as_ref())
            .map(
                |(((lookup_table_combined, lookup_sorted), lookup_aggreg), lcs)| {
                    LookupEnvironment {
                        aggreg: lookup_aggreg,
                        sorted: lookup_sorted,
                        table: lookup_table_combined,
                        selectors: &lcs.lookup_selectors,
                    }
                },
            );

        //~ 22. TODO: setup the env
        let env = {
            let mut index_evals = HashMap::new();
            use GateType::*;
            index_evals.insert(Poseidon, &index.cs.ps8);
            index_evals.insert(CompleteAdd, &index.cs.complete_addl4);
            index_evals.insert(VarBaseMul, &index.cs.mull8);
            index_evals.insert(EndoMul, &index.cs.emull);
            index_evals.insert(EndoMulScalar, &index.cs.endomul_scalar8);
            [ChaCha0, ChaCha1, ChaCha2, ChaChaFinal]
                .iter()
                .enumerate()
                .for_each(|(i, g)| {
                    if let Some(c) = &index.cs.chacha8 {
                        index_evals.insert(*g, &c[i]);
                    }
                });

            Environment {
                constants: Constants {
                    alpha,
                    beta,
                    gamma,
                    joint_combiner,
                    endo_coefficient: index.cs.endo,
                    mds: index.cs.fr_sponge_params.mds.clone(),
                },
                witness: &lagrange.d8.this.w,
                coefficient: &index.cs.coefficients8,
                vanishes_on_last_4_rows: &index.cs.vanishes_on_last_4_rows,
                z: &lagrange.d8.this.z,
                l0_1: l0_1(index.cs.domain.d1),
                domain: index.cs.domain,
                index: index_evals,
                lookup: lookup_env,
            }
        };

        //~ 23. Compute the quotient polynomial (the $t$ in $f = Z_H \cdot t$).
        //~     The quotient polynomial is computed by adding all these polynomials together:
        //~     - the combined constraints for all the gates
        //~     - the combined constraints for the permutation
        //~     - TODO: lookup
        //~     - the negated public polynomial
        //~     and by then dividing the resulting polynomial with the vanishing polynomial $Z_H$.
        //~     TODO: specify the split of the permutation polynomial into perm and bnd?
        let quotient_poly = {
            // generic
            let alphas =
                all_alphas.get_alphas(ArgumentType::Gate(GateType::Generic), generic::CONSTRAINTS);
            let mut t4 = index.cs.gnrc_quot(alphas, &lagrange.d4.this.w);

            if cfg!(test) {
                let p4 = public_poly.evaluate_over_domain_by_ref(index.cs.domain.d4);
                let gen_minus_pub = &t4 + &p4;

                let (_, res) = gen_minus_pub
                    .interpolate()
                    .divide_by_vanishing_poly(index.cs.domain.d1)
                    .unwrap();
                assert!(res.is_zero());
            }

            // complete addition
            let add_constraint = CompleteAdd::combined_constraints(&all_alphas);
            let add4 = add_constraint.evaluations(&env);
            t4 += &add4;

            if cfg!(test) {
                let (_, res) = add4
                    .clone()
                    .interpolate()
                    .divide_by_vanishing_poly(index.cs.domain.d1)
                    .unwrap();
                assert!(res.is_zero());
            }

            drop(add4);

            // permutation
            let alphas = all_alphas.get_alphas(ArgumentType::Permutation, permutation::CONSTRAINTS);
            let (perm, bnd) = index
                .cs
                .perm_quot(&lagrange, beta, gamma, &z_poly, alphas)?;
            let mut t8 = perm;

            if cfg!(test) {
                let (_, res) = t8
                    .clone()
                    .interpolate()
                    .divide_by_vanishing_poly(index.cs.domain.d1)
                    .unwrap();
                assert!(res.is_zero());
            }

            // scalar multiplication
            let mul8 = VarbaseMul::combined_constraints(&all_alphas).evaluations(&env);
            t8 += &mul8;

            if cfg!(test) {
                let (_, res) = mul8
                    .clone()
                    .interpolate()
                    .divide_by_vanishing_poly(index.cs.domain.d1)
                    .unwrap();
                assert!(res.is_zero());
            }

            drop(mul8);

            // endoscaling
            let emul8 = EndosclMul::combined_constraints(&all_alphas).evaluations(&env);
            t8 += &emul8;

            if cfg!(test) {
                let (_, res) = emul8
                    .clone()
                    .interpolate()
                    .divide_by_vanishing_poly(index.cs.domain.d1)
                    .unwrap();
                assert!(res.is_zero());
            }

            drop(emul8);

            // endoscaling scalar computation
            let emulscalar8 = EndomulScalar::combined_constraints(&all_alphas).evaluations(&env);
            t8 += &emulscalar8;

            if cfg!(test) {
                let (_, res) = emulscalar8
                    .clone()
                    .interpolate()
                    .divide_by_vanishing_poly(index.cs.domain.d1)
                    .unwrap();
                assert!(res.is_zero());
            }

            drop(emulscalar8);

            // poseidon
            let pos8 = Poseidon::combined_constraints(&all_alphas).evaluations(&env);
            t8 += &pos8;

            if cfg!(test) {
                let (_, res) = pos8
                    .clone()
                    .interpolate()
                    .divide_by_vanishing_poly(index.cs.domain.d1)
                    .unwrap();
                assert!(res.is_zero());
            }

            drop(pos8);

            // chacha
            if index.cs.chacha8.as_ref().is_some() {
                let chacha0 = ChaCha0::combined_constraints(&all_alphas).evaluations(&env);
                t4 += &chacha0;

                let chacha1 = ChaCha1::combined_constraints(&all_alphas).evaluations(&env);
                t4 += &chacha1;

                let chacha2 = ChaCha2::combined_constraints(&all_alphas).evaluations(&env);
                t4 += &chacha2;

                let chacha_final = ChaChaFinal::combined_constraints(&all_alphas).evaluations(&env);
                t4 += &chacha_final;

                if cfg!(test) {
                    let (_, res) = chacha0
                        .clone()
                        .interpolate()
                        .divide_by_vanishing_poly(index.cs.domain.d1)
                        .unwrap();
                    assert!(res.is_zero());

                    let (_, res) = chacha1
                        .clone()
                        .interpolate()
                        .divide_by_vanishing_poly(index.cs.domain.d1)
                        .unwrap();
                    assert!(res.is_zero());

                    let (_, res) = chacha2
                        .clone()
                        .interpolate()
                        .divide_by_vanishing_poly(index.cs.domain.d1)
                        .unwrap();
                    assert!(res.is_zero());

                    let (_, res) = chacha_final
                        .clone()
                        .interpolate()
                        .divide_by_vanishing_poly(index.cs.domain.d1)
                        .unwrap();
                    assert!(res.is_zero());
                }
            }

            // lookup
            if let Some(lcs) = index.cs.lookup_constraint_system.as_ref() {
                let lookup_alphas =
                    all_alphas.get_alphas(ArgumentType::Lookup, lookup::constraints::CONSTRAINTS);
                let constraints =
                    lookup::constraints::constraints(&lcs.configuration, index.cs.domain.d1);

                for (constraint, alpha_pow) in constraints.into_iter().zip_eq(lookup_alphas) {
                    let mut eval = constraint.evaluations(&env);
                    eval.evals.iter_mut().for_each(|x| *x *= alpha_pow);

                    if eval.domain().size == t4.domain().size {
                        t4 += &eval;
                    } else if eval.domain().size == t8.domain().size {
                        t8 += &eval;
                    } else {
                        panic!("Bad evaluation")
                    }
                }
            }

            // public polynomial
            let mut f = t4.interpolate() + t8.interpolate();
            f += &public_poly;

            // divide contributions with vanishing polynomial
            let (mut quotient, res) = f
                .divide_by_vanishing_poly(index.cs.domain.d1)
                .ok_or(ProofError::Prover("division by vanishing polynomial"))?;
            if !res.is_zero() {
                return Err(ProofError::Prover(
                    "rest of division by vanishing polynomial",
                ));
            }

            quotient += &bnd; // already divided by Z_H
            quotient
        };

        //~ 24. commit (hiding) to the quotient polynomial $t$
        //~     TODO: specify the dummies
        let t_comm = {
            let (mut t_comm, mut omega_t) = index.srs.commit(&quotient_poly, None, rng);

            let expected_t_size = PERMUTS;
            let dummies = expected_t_size - t_comm.unshifted.len();
            // Add `dummies` many hiding commitments to the 0 polynomial, since if the
            // number of commitments in `t_comm` is less than the max size, it means that
            // the higher degree coefficients of `t` are 0.
            for _ in 0..dummies {
                use ark_ec::ProjectiveCurve;
                let w = Fr::<G>::rand(rng);
                t_comm.unshifted.push(index.srs.h.mul(w).into_affine());
                omega_t.unshifted.push(w);
            }
            (t_comm, omega_t)
        };

        //~ 25. Absorb the the commitment of the quotient polynomial with the Fq-Sponge.
        fq_sponge.absorb_g(&t_comm.0.unshifted);

        //~ 26. Sample $\zeta'$ with the Fq-Sponge.
        let zeta_chal = ScalarChallenge(fq_sponge.challenge());

        //~ 27. Derive $\zeta$ from $\zeta'$ using the endomorphism (TODO: specify)
        let zeta = zeta_chal.to_field(&index.srs.endo_r);

        let omega = index.cs.domain.d1.group_gen;
        let zeta_omega = zeta * omega;

        //~ 28. TODO: lookup
        let lookup_evals = |e: Fr<G>| {
            lookup_aggreg_coeffs
                .as_ref()
                .zip(lookup_sorted_coeffs.as_ref())
                .zip(index.cs.lookup_constraint_system.as_ref())
                .map(|((aggreg, sorted), lcs)| LookupEvaluations {
                    aggreg: aggreg.eval(e, index.max_poly_size),
                    sorted: sorted
                        .iter()
                        .map(|c| c.eval(e, index.max_poly_size))
                        .collect(),
                    table: {
                        let base_table = lcs
                            .lookup_table
                            .iter()
                            .map(|p| p.eval(e, index.max_poly_size))
                            .rev()
                            .fold(vec![Fr::<G>::zero()], |acc, x| {
                                acc.into_iter()
                                    .zip(x.iter())
                                    .map(|(acc, x)| acc * joint_combiner + x)
                                    .collect()
                            });
                        match lcs.table_ids.as_ref() {
                            None => base_table,
                            Some(table_ids) => base_table
                                .into_iter()
                                .zip(table_ids.eval(e, index.max_poly_size))
                                .map(|(x, table_id)| x + (table_id_combiner * table_id))
                                .collect(),
                        }
                    },
                })
        };

        //~ 29. Chunk evaluate the following polynomials at both $\zeta$ and $\zeta \omega$:
        //~     * $s_i$
        //~     * $w_i$
        //~     * $z$
        //~     * lookup (TODO)
        //~     * generic selector
        //~     * poseidon selector
        //~
        //~     By "chunk evaluate" we mean that the evaluation of each polynomial can potentially be a vector of values.
        //~     This is because the index's `max_poly_size` parameter dictates the maximum size of a polynomial in the protocol.
        //~     If a polynomial $f$ exceeds this size, it must be split into several polynomials like so:
        //~     $$f(x) = f_0(x) + x^n f_1(x) + x^{2n} f_2(x) + \cdots$$
        //~
        //~     And the evaluation of such a polynomial is the following list for $x \in {\zeta, \zeta\omega}$:
        //~
        //~     $$(f_0(x), f_1(x), f_2(x), \ldots)$$
        //~
        //~      TODO: do we want to specify more on that? It seems unecessary except for the t polynomial (or if for some reason someone sets that to a low value)
        let chunked_evals = {
            let chunked_evals_zeta = ProofEvaluations::<Vec<Fr<G>>> {
                s: array_init(|i| {
                    index.cs.sigmam[0..PERMUTS - 1][i].eval(zeta, index.max_poly_size)
                }),
                w: array_init(|i| witness_poly[i].eval(zeta, index.max_poly_size)),
                z: z_poly.eval(zeta, index.max_poly_size),
                lookup: lookup_evals(zeta),
                generic_selector: index.cs.genericm.eval(zeta, index.max_poly_size),
                poseidon_selector: index.cs.psm.eval(zeta, index.max_poly_size),
            };
            let chunked_evals_zeta_omega = ProofEvaluations::<Vec<Fr<G>>> {
                s: array_init(|i| {
                    index.cs.sigmam[0..PERMUTS - 1][i].eval(zeta_omega, index.max_poly_size)
                }),
                w: array_init(|i| witness_poly[i].eval(zeta_omega, index.max_poly_size)),
                z: z_poly.eval(zeta_omega, index.max_poly_size),
                lookup: lookup_evals(zeta_omega),
                generic_selector: index.cs.genericm.eval(zeta_omega, index.max_poly_size),
                poseidon_selector: index.cs.psm.eval(zeta_omega, index.max_poly_size),
            };

            [chunked_evals_zeta, chunked_evals_zeta_omega]
        };

        drop(lookup_aggreg_coeffs);
        drop(lookup_sorted_coeffs);

        let zeta_to_srs_len = zeta.pow(&[index.max_poly_size as u64]);
        let zeta_omega_to_srs_len = zeta.pow(&[index.max_poly_size as u64]);
        let zeta_to_domain_size = zeta.pow(&[d1_size as u64]);

        //~ 30. Evaluate the same polynomials without chunking them
        //~     (so that each polynomial should correspond to a single value this time).
        let evals = {
            let power_of_eval_points_for_chunks = [zeta_to_srs_len, zeta_omega_to_srs_len];
            &chunked_evals
                .iter()
                .zip(power_of_eval_points_for_chunks.iter())
                .map(|(es, &e1)| ProofEvaluations::<Fr<G>> {
                    s: array_init(|i| DensePolynomial::eval_polynomial(&es.s[i], e1)),
                    w: array_init(|i| DensePolynomial::eval_polynomial(&es.w[i], e1)),
                    z: DensePolynomial::eval_polynomial(&es.z, e1),
                    lookup: es.lookup.as_ref().map(|l| LookupEvaluations {
                        table: DensePolynomial::eval_polynomial(&l.table, e1),
                        aggreg: DensePolynomial::eval_polynomial(&l.aggreg, e1),
                        sorted: l
                            .sorted
                            .iter()
                            .map(|p| DensePolynomial::eval_polynomial(p, e1))
                            .collect(),
                    }),
                    generic_selector: DensePolynomial::eval_polynomial(&es.generic_selector, e1),
                    poseidon_selector: DensePolynomial::eval_polynomial(&es.poseidon_selector, e1),
                })
                .collect::<Vec<_>>()
        };

        //~ 31. Compute the ft polynomial.
        //~     This is to implement [Maller's optimization](https://o1-labs.github.io/mina-book/crypto/plonk/maller_15.html).
        let ft: DensePolynomial<Fr<G>> = {
            let f_chunked = {
                // TODO: compute the linearization polynomial in evaluation form so
                // that we can drop the coefficient forms of the index polynomials from
                // the constraint system struct

                // generic (not part of linearization yet)
                let alphas = all_alphas
                    .get_alphas(ArgumentType::Gate(GateType::Generic), generic::CONSTRAINTS);
                let mut f = index
                    .cs
                    .gnrc_lnrz(alphas, &evals[0].w, evals[0].generic_selector)
                    .interpolate();

                // permutation (not part of linearization yet)
                let alphas =
                    all_alphas.get_alphas(ArgumentType::Permutation, permutation::CONSTRAINTS);
                f += &index.cs.perm_lnrz(evals, zeta, beta, gamma, alphas);

                // the circuit polynomial
                let f = {
                    let (_lin_constant, lin) = index.linearization.to_polynomial(&env, zeta, evals);
                    f + lin
                };

                drop(env);
                drop(lookup_sorted8);
                drop(lookup_aggreg8);
                drop(lookup_table_combined);

                // see https://o1-labs.github.io/mina-book/crypto/plonk/maller_15.html#the-prover-side
                f.chunk_polynomial(zeta_to_srs_len, index.max_poly_size)
            };

            let t_chunked = quotient_poly.chunk_polynomial(zeta_to_srs_len, index.max_poly_size);

            &f_chunked - &t_chunked.scale(zeta_to_domain_size - Fr::<G>::one())
        };

        //~ 32. construct the blinding part of the ft polynomial commitment
        //~     see https://o1-labs.github.io/mina-book/crypto/plonk/maller_15.html#evaluation-proof-and-blinding-factors
        let blinding_ft = {
            let blinding_t = t_comm.1.chunk_blinding(zeta_to_srs_len);
            let blinding_f = Fr::<G>::zero();

            PolyComm {
                // blinding_f - Z_H(zeta) * blinding_t
                unshifted: vec![blinding_f - (zeta_to_domain_size - Fr::<G>::one()) * blinding_t],
                shifted: None,
            }
        };

        //~ 33. Evaluate the ft polynomial at $\zeta\omega$ only.
        let ft_eval1 = ft.evaluate(&zeta_omega);

        //~ 34. Setup the Fr-Sponge
        let fq_sponge_before_evaluations = fq_sponge.clone();
        let mut fr_sponge = EFrSponge::new(index.cs.fr_sponge_params.clone());

        //~ 35. Squeeze the Fq-sponge and absorb the result with the Fr-Sponge.
        fr_sponge.absorb(&fq_sponge.digest());

        //~ 36. Evaluate the negated public polynomial (if present) at $\zeta$ and $\zeta\omega$.
        let public_evals = if public_poly.is_zero() {
            [Vec::new(), Vec::new()]
        } else {
            [
                vec![public_poly.evaluate(&zeta)],
                vec![public_poly.evaluate(&zeta_omega)],
            ]
        };

        //~ 37. Absorb all the polynomial evaluations in $\zeta$ and $\zeta\omega$:
        //~     - the public polynomial
        //~     - z
        //~     - generic selector
        //~     - poseidon selector
        //~     - the 15 register/witness
        //~     - 6 sigmas evaluations (the last one is not evaluated)
        for i in 0..2 {
            fr_sponge.absorb_evaluations(&public_evals[i], &chunked_evals[i])
        }

        //~ 38. Absorb the unique evaluation of ft: $ft(\zeta\omega)$.
        fr_sponge.absorb(&ft_eval1);

        //~ 39. Sample $v'$ with the Fr-Sponge
        let v_chal = fr_sponge.challenge();

        //~ 40. Derive $v$ from $v'$ using the endomorphism (TODO: specify)
        let v = v_chal.to_field(&index.srs.endo_r);

        //~ 41. Sample $u'$ with the Fr-Sponge
        let u_chal = fr_sponge.challenge();

        //~ 42. Derive $u$ from $u'$ using the endomorphism (TODO: specify)
        let u = u_chal.to_field(&index.srs.endo_r);

        //~ 43. Create a list of all polynomials that will require evaluations
        //~     (and evaluation proofs) in the protocol.
        //~     First, include the previous challenges, in case we are in a recursive prover.
        let non_hiding = |d1_size: usize| PolyComm {
            unshifted: vec![Fr::<G>::zero(); d1_size],
            shifted: None,
        };

        let polys = prev_challenges
            .iter()
            .map(|(chals, comm)| {
                (
                    DensePolynomial::from_coefficients_vec(b_poly_coefficients(chals)),
                    comm.unshifted.len(),
                )
            })
            .collect::<Vec<_>>();

        let mut polynomials = polys
            .iter()
            .map(|(p, d1_size)| (p, None, non_hiding(*d1_size)))
            .collect::<Vec<_>>();

        //~ 44. Then, include:
        //~     - the negated public polynomial (TODO: why?)
        //~     - the ft polynomial
        //~     - the permutation aggregation polynomial z polynomial
        //~     - the generic selector
        //~     - the poseidon selector
        //~     - the 15 registers/witness columns
        //~     - the 6 sigmas
        polynomials.extend(vec![(&public_poly, None, non_hiding(1))]);
        polynomials.extend(vec![(&ft, None, blinding_ft)]);
        polynomials.extend(vec![(&z_poly, None, z_comm.1)]);
        polynomials.extend(vec![(&index.cs.genericm, None, non_hiding(1))]);
        polynomials.extend(vec![(&index.cs.psm, None, non_hiding(1))]);
        polynomials.extend(
            witness_poly
                .iter()
                .zip(w_comm.iter())
                .map(|(w, c)| (w, None, c.1.clone()))
                .collect::<Vec<_>>(),
        );
        polynomials.extend(
            index.cs.sigmam[0..PERMUTS - 1]
                .iter()
                .map(|w| (w, None, non_hiding(1)))
                .collect::<Vec<_>>(),
        );

        //~ 44. Create an aggregated evaluation proof for all of these polynomials at $\zeta$ and $\zeta\omega$ using $u$ and $v$.
        let proof = index.srs.open(
            group_map,
            &polynomials,
            &[zeta, zeta_omega],
            v,
            u,
            fq_sponge_before_evaluations,
            rng,
        );

        Ok(Self {
            commitments: ProverCommitments {
                w_comm: array_init(|i| w_comm[i].0.clone()),
                z_comm: z_comm.0,
                t_comm: t_comm.0,
                lookup: lookup_aggreg_comm.zip(lookup_sorted_comm).map(|(a, s)| {
                    LookupCommitments {
                        aggreg: a.0,
                        sorted: s.iter().map(|(x, _)| x.clone()).collect(),
                    }
                }),
            },
            proof,
            evals: chunked_evals,
            ft_eval1,
            public,
            prev_challenges,
        })
    }
}

#[cfg(feature = "ocaml_types")]
pub mod caml {
    use super::*;
    use crate::circuits::scalars::caml::CamlProofEvaluations;
    use commitment_dlog::commitment::caml::{CamlOpeningProof, CamlPolyComm};

    #[derive(ocaml::IntoValue, ocaml::FromValue, ocaml_gen::Struct)]
    pub struct CamlProverProof<CamlG, CamlF> {
        pub commitments: CamlProverCommitments<CamlG>,
        pub proof: CamlOpeningProof<CamlG, CamlF>,
        // OCaml doesn't have sized arrays, so we have to convert to a tuple..
        pub evals: (CamlProofEvaluations<CamlF>, CamlProofEvaluations<CamlF>),
        pub ft_eval1: CamlF,
        pub public: Vec<CamlF>,
        pub prev_challenges: Vec<(Vec<CamlF>, CamlPolyComm<CamlG>)>,
    }

    #[derive(Clone, ocaml::IntoValue, ocaml::FromValue, ocaml_gen::Struct)]
    pub struct CamlProverCommitments<CamlG> {
        // polynomial commitments
        pub w_comm: (
            CamlPolyComm<CamlG>,
            CamlPolyComm<CamlG>,
            CamlPolyComm<CamlG>,
            CamlPolyComm<CamlG>,
            CamlPolyComm<CamlG>,
            CamlPolyComm<CamlG>,
            CamlPolyComm<CamlG>,
            CamlPolyComm<CamlG>,
            CamlPolyComm<CamlG>,
            CamlPolyComm<CamlG>,
            CamlPolyComm<CamlG>,
            CamlPolyComm<CamlG>,
            CamlPolyComm<CamlG>,
            CamlPolyComm<CamlG>,
            CamlPolyComm<CamlG>,
        ),
        pub z_comm: CamlPolyComm<CamlG>,
        pub t_comm: CamlPolyComm<CamlG>,
    }

    // These implementations are handy for conversions such as:
    // InternalType <-> Ocaml::Value
    //
    // It does this by hiding the required middle conversion step:
    // InternalType <-> CamlInternalType <-> Ocaml::Value
    //
    // Note that some conversions are not always possible to shorten,
    // because we don't always know how to convert the types.
    // For example, to implement the conversion
    // ProverCommitments<G> -> CamlProverCommitments<CamlG>
    // we need to know how to convert G to CamlG.
    // we don't know that information, unless we implemented some trait (e.g. ToCaml)
    // we can do that, but instead we implemented the From trait for the reverse operations (From<G> for CamlG).
    // it reduces the complexity, but forces us to do the conversion in two phases instead of one.

    //
    // CamlProverCommitments<CamlG> <-> ProverCommitments<G>
    //

    impl<G, CamlG> From<ProverCommitments<G>> for CamlProverCommitments<CamlG>
    where
        G: AffineCurve,
        CamlPolyComm<CamlG>: From<PolyComm<G>>,
    {
        fn from(prover_comm: ProverCommitments<G>) -> Self {
            let [w_comm0, w_comm1, w_comm2, w_comm3, w_comm4, w_comm5, w_comm6, w_comm7, w_comm8, w_comm9, w_comm10, w_comm11, w_comm12, w_comm13, w_comm14] =
                prover_comm.w_comm;
            Self {
                w_comm: (
                    w_comm0.into(),
                    w_comm1.into(),
                    w_comm2.into(),
                    w_comm3.into(),
                    w_comm4.into(),
                    w_comm5.into(),
                    w_comm6.into(),
                    w_comm7.into(),
                    w_comm8.into(),
                    w_comm9.into(),
                    w_comm10.into(),
                    w_comm11.into(),
                    w_comm12.into(),
                    w_comm13.into(),
                    w_comm14.into(),
                ),
                z_comm: prover_comm.z_comm.into(),
                t_comm: prover_comm.t_comm.into(),
            }
        }
    }

    impl<G, CamlG> From<CamlProverCommitments<CamlG>> for ProverCommitments<G>
    where
        G: AffineCurve,
        PolyComm<G>: From<CamlPolyComm<CamlG>>,
    {
        fn from(caml_prover_comm: CamlProverCommitments<CamlG>) -> ProverCommitments<G> {
            let (
                w_comm0,
                w_comm1,
                w_comm2,
                w_comm3,
                w_comm4,
                w_comm5,
                w_comm6,
                w_comm7,
                w_comm8,
                w_comm9,
                w_comm10,
                w_comm11,
                w_comm12,
                w_comm13,
                w_comm14,
            ) = caml_prover_comm.w_comm;
            ProverCommitments {
                w_comm: [
                    w_comm0.into(),
                    w_comm1.into(),
                    w_comm2.into(),
                    w_comm3.into(),
                    w_comm4.into(),
                    w_comm5.into(),
                    w_comm6.into(),
                    w_comm7.into(),
                    w_comm8.into(),
                    w_comm9.into(),
                    w_comm10.into(),
                    w_comm11.into(),
                    w_comm12.into(),
                    w_comm13.into(),
                    w_comm14.into(),
                ],
                z_comm: caml_prover_comm.z_comm.into(),
                t_comm: caml_prover_comm.t_comm.into(),
                lookup: None,
            }
        }
    }

    //
    // ProverProof<G> <-> CamlProverProof<CamlG, CamlF>
    //

    impl<G, CamlG, CamlF> From<ProverProof<G>> for CamlProverProof<CamlG, CamlF>
    where
        G: AffineCurve,
        CamlG: From<G>,
        CamlF: From<G::ScalarField>,
    {
        fn from(pp: ProverProof<G>) -> Self {
            Self {
                commitments: pp.commitments.into(),
                proof: pp.proof.into(),
                evals: (pp.evals[0].clone().into(), pp.evals[1].clone().into()),
                ft_eval1: pp.ft_eval1.into(),
                public: pp.public.into_iter().map(Into::into).collect(),
                prev_challenges: pp
                    .prev_challenges
                    .into_iter()
                    .map(|(v, c)| {
                        let v = v.into_iter().map(Into::into).collect();
                        (v, c.into())
                    })
                    .collect(),
            }
        }
    }

    impl<G, CamlG, CamlF> From<CamlProverProof<CamlG, CamlF>> for ProverProof<G>
    where
        G: AffineCurve + From<CamlG>,
        G::ScalarField: From<CamlF>,
    {
        fn from(caml_pp: CamlProverProof<CamlG, CamlF>) -> ProverProof<G> {
            ProverProof {
                commitments: caml_pp.commitments.into(),
                proof: caml_pp.proof.into(),
                evals: [caml_pp.evals.0.into(), caml_pp.evals.1.into()],
                ft_eval1: caml_pp.ft_eval1.into(),
                public: caml_pp.public.into_iter().map(Into::into).collect(),
                prev_challenges: caml_pp
                    .prev_challenges
                    .into_iter()
                    .map(|(v, c)| {
                        let v = v.into_iter().map(Into::into).collect();
                        (v, c.into())
                    })
                    .collect(),
            }
        }
    }
}<|MERGE_RESOLUTION|>--- conflicted
+++ resolved
@@ -333,16 +333,6 @@
                     // TODO: Once we switch to committing using lagrange commitments,
                     // `witness` will be consumed when we interpolate, so interpolation will
                     // have to moved below this.
-<<<<<<< HEAD
-                    let lookup_sorted: Vec<Vec<CombinedEntry<Fr<G>>>> = lookup::sorted(
-                        dummy_lookup_value,
-                        iter_lookup_table,
-                        index.cs.domain.d1,
-                        &index.cs.gates,
-                        &witness,
-                        (joint_combiner, table_id_combiner),
-                    )?;
-=======
                     let lookup_sorted: Vec<Vec<CombinedEntry<Fr<G>>>> =
                         lookup::constraints::sorted(
                             dummy_lookup_value,
@@ -350,9 +340,8 @@
                             index.cs.domain.d1,
                             &index.cs.gates,
                             &witness,
-                            joint_combiner,
+                            (joint_combiner, table_id_combiner),
                         )?;
->>>>>>> a37f1c78
 
                     let lookup_sorted: Vec<_> = lookup_sorted
                         .into_iter()
