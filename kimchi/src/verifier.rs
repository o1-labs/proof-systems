//! This module implements zk-proof batch verifier functionality.

use crate::{
    alphas::Alphas,
    circuits::{
        argument::ArgumentType,
        constraints::ConstraintSystem,
        expr::{Column, Constants, PolishToken},
        gate::GateType,
        lookup::lookups::LookupsUsed,
        polynomials::{generic, permutation},
        scalars::RandomOracles,
        wires::*,
    },
    error::VerifyError,
    plonk_sponge::FrSponge,
    prover::ProverProof,
    verifier_index::{LookupVerifierIndex, VerifierIndex},
};
use ark_ff::{Field, One, PrimeField, Zero};
use ark_poly::{EvaluationDomain, Polynomial};
use commitment_dlog::commitment::{
    b_poly, b_poly_coefficients, combined_inner_product, BatchEvaluationProof, CommitmentCurve,
    Evaluation, PolyComm,
};
use o1_utils::types::fields::*;
use oracle::{sponge::ScalarChallenge, FqSponge};
use rand::thread_rng;

/// The result of a proof verification.
pub type Result<T> = std::result::Result<T, VerifyError>;

/// The result of running the oracle protocol
pub struct OraclesResult<G, EFqSponge>
where
    G: CommitmentCurve,
    EFqSponge: Clone + FqSponge<BaseField<G>, G, ScalarField<G>>,
{
    /// A sponge that acts on the base field of a curve
    pub fq_sponge: EFqSponge,
    /// the last evaluation of the Fq-Sponge in this protocol
    pub digest: ScalarField<G>,
    /// the challenges produced in the protocol
    pub oracles: RandomOracles<ScalarField<G>>,
    /// the computed powers of alpha
    pub all_alphas: Alphas<ScalarField<G>>,
    /// public polynomial evaluations
    pub p_eval: Vec<Vec<ScalarField<G>>>,
    /// zeta^n and (zeta * omega)^n
    pub powers_of_eval_points_for_chunks: [ScalarField<G>; 2],
    /// ?
    #[allow(clippy::type_complexity)]
    pub polys: Vec<(PolyComm<G>, Vec<Vec<ScalarField<G>>>)>,
    /// pre-computed zeta^n
    pub zeta1: ScalarField<G>,
    /// The evaluation f(zeta) - t(zeta) * Z_H(zeta)
    pub ft_eval0: ScalarField<G>,
    /// Used by the OCaml side
    pub combined_inner_product: ScalarField<G>,
}

impl<G: CommitmentCurve> ProverProof<G>
where
    G::BaseField: PrimeField,
{
    pub fn prev_chal_evals(
        &self,
        index: &VerifierIndex<G>,
        evaluation_points: &[ScalarField<G>],
        powers_of_eval_points_for_chunks: &[ScalarField<G>],
    ) -> Vec<Vec<Vec<ScalarField<G>>>> {
        self.prev_challenges
            .iter()
            .map(|(chals, _poly)| {
                // No need to check the correctness of poly explicitly. Its correctness is assured by the
                // checking of the inner product argument.
                let b_len = 1 << chals.len();
                let mut b: Option<Vec<ScalarField<G>>> = None;

                (0..2)
                    .map(|i| {
                        let full = b_poly(chals, evaluation_points[i]);
                        if index.max_poly_size == b_len {
                            return vec![full];
                        }
                        let mut betaacc = ScalarField::<G>::one();
                        let diff = (index.max_poly_size..b_len)
                            .map(|j| {
                                let b_j = match &b {
                                    None => {
                                        let t = b_poly_coefficients(chals);
                                        let res = t[j];
                                        b = Some(t);
                                        res
                                    }
                                    Some(b) => b[j],
                                };

                                let ret = betaacc * b_j;
                                betaacc *= &evaluation_points[i];
                                ret
                            })
                            .fold(ScalarField::<G>::zero(), |x, y| x + y);
                        vec![full - (diff * powers_of_eval_points_for_chunks[i]), diff]
                    })
                    .collect()
            })
            .collect()
    }

    /// This function runs the random oracle argument
    pub fn oracles<
        EFqSponge: Clone + FqSponge<BaseField<G>, G, ScalarField<G>>,
        EFrSponge: FrSponge<ScalarField<G>>,
    >(
        &self,
        index: &VerifierIndex<G>,
        p_comm: &PolyComm<G>,
    ) -> Result<OraclesResult<G, EFqSponge>> {
        //~
        //~ #### Fiat-Shamir argument
        //~
        //~ We run the following algorithm:
        //~
        let n = index.domain.size;

        //~ 1. Setup the Fq-Sponge.
        let mut fq_sponge = EFqSponge::new(index.fq_sponge_params.clone());

        //~ 2. Absorb the commitment of the public input polynomial with the Fq-Sponge.
        fq_sponge.absorb_g(&p_comm.unshifted);

        //~ 3. Absorb the commitments to the registers / witness columns with the Fq-Sponge.
        self.commitments
            .w_comm
            .iter()
            .for_each(|c| fq_sponge.absorb_g(&c.unshifted));

        //~ 4. TODO: lookup (joint combiner challenge)
        let joint_combiner = {
            let s = match index.lookup_index {
                None
                | Some(LookupVerifierIndex {
                    lookup_used: LookupsUsed::Single,
                    ..
                }) => ScalarChallenge(ScalarField::<G>::zero()),
                Some(LookupVerifierIndex {
                    lookup_used: LookupsUsed::Joint,
                    ..
                }) => ScalarChallenge(fq_sponge.challenge()),
            };
            (s, s.to_field(&index.srs.endo_r))
        };

        //~ 5. TODO: lookup (absorb)
        self.commitments.lookup.iter().for_each(|l| {
            l.sorted
                .iter()
                .for_each(|c| fq_sponge.absorb_g(&c.unshifted));
        });

        //~ 6. Sample $\beta$ with the Fq-Sponge.
        let beta = fq_sponge.challenge();

        //~ 7. Sample $\gamma$ with the Fq-Sponge.
        let gamma = fq_sponge.challenge();

        //~ 8. TODO: lookup
        self.commitments.lookup.iter().for_each(|l| {
            fq_sponge.absorb_g(&l.aggreg.unshifted);
        });

        //~ 9. Absorb the commitment to the permutation trace with the Fq-Sponge.
        fq_sponge.absorb_g(&self.commitments.z_comm.unshifted);

        //~ 10. Sample $\alpha'$ with the Fq-Sponge.
        let alpha_chal = ScalarChallenge(fq_sponge.challenge());

        //~ 11. Derive $\alpha$ from $\alpha'$ using the endomorphism (TODO: details).
        let alpha = alpha_chal.to_field(&index.srs.endo_r);

        //~ 12. Enforce that the length of the $t$ commitment is of size `PERMUTS`.
        if self.commitments.t_comm.unshifted.len() != PERMUTS {
            return Err(VerifyError::IncorrectCommitmentLength("t"));
        }

        //~ 13. Absorb the commitment to the quotient polynomial $t$ into the argument.
        fq_sponge.absorb_g(&self.commitments.t_comm.unshifted);

        //~ 14. Sample $\zeta'$ with the Fq-Sponge.
        let zeta_chal = ScalarChallenge(fq_sponge.challenge());

        //~ 15. Derive $\zeta$ from $\zeta'$ using the endomorphism (TODO: specify).
        let zeta = zeta_chal.to_field(&index.srs.endo_r);

        //~ 16. Setup the Fr-Sponge.
        let digest = fq_sponge.clone().digest();
        let mut fr_sponge = EFrSponge::new(index.fr_sponge_params.clone());

        //~ 17. Squeeze the Fq-sponge and absorb the result with the Fr-Sponge.
        fr_sponge.absorb(&digest);

        // prepare some often used values
        let zeta1 = zeta.pow(&[n]);
        let zetaw = zeta * index.domain.group_gen;

        // retrieve ranges for the powers of alphas
        let mut all_alphas = index.powers_of_alpha.clone();
        all_alphas.instantiate(alpha);

        // compute Lagrange base evaluation denominators
        let w: Vec<_> = index.domain.elements().take(self.public.len()).collect();

        let mut zeta_minus_x: Vec<_> = w.iter().map(|w| zeta - w).collect();

        w.iter()
            .take(self.public.len())
            .for_each(|w| zeta_minus_x.push(zetaw - w));

        ark_ff::fields::batch_inversion::<ScalarField<G>>(&mut zeta_minus_x);

        //~ 18. Evaluate the negated public polynomial (if present) at $\zeta$ and $\zeta\omega$.
        //~     NOTE: this works only in the case when the poly segment size is not smaller than that of the domain.
        let p_eval = if !self.public.is_empty() {
            vec![
                vec![
                    (self
                        .public
                        .iter()
                        .zip(zeta_minus_x.iter())
                        .zip(index.domain.elements())
                        .map(|((p, l), w)| -*l * p * w)
                        .fold(ScalarField::<G>::zero(), |x, y| x + y))
                        * (zeta1 - ScalarField::<G>::one())
                        * index.domain.size_inv,
                ],
                vec![
                    (self
                        .public
                        .iter()
                        .zip(zeta_minus_x[self.public.len()..].iter())
                        .zip(index.domain.elements())
                        .map(|((p, l), w)| -*l * p * w)
                        .fold(ScalarField::<G>::zero(), |x, y| x + y))
                        * index.domain.size_inv
                        * (zetaw.pow(&[n as u64]) - ScalarField::<G>::one()),
                ],
            ]
        } else {
            vec![Vec::<ScalarField<G>>::new(), Vec::<ScalarField<G>>::new()]
        };

        //~ 19. Absorb all the polynomial evaluations in $\zeta$ and $\zeta\omega$:
        //~     - the public polynomial
        //~     - z
        //~     - generic selector
        //~     - poseidon selector
        //~     - the 15 register/witness
        //~     - 6 sigmas evaluations (the last one is not evaluated)
        for (p, e) in p_eval.iter().zip(&self.evals) {
            fr_sponge.absorb_evaluations(p, e);
        }

        //~ 20. Absorb the unique evaluation of ft: $ft(\zeta\omega)$.
        fr_sponge.absorb(&self.ft_eval1);

        //~ 21. Sample $v'$ with the Fr-Sponge.
        let v_chal = fr_sponge.challenge();

        //~ 22. Derive $v$ from $v'$ using the endomorphism (TODO: specify).
        let v = v_chal.to_field(&index.srs.endo_r);

        //~ 23. Sample $u'$ with the Fr-Sponge.
        let u_chal = fr_sponge.challenge();

        //~ 24. Derive $u$ from $u'$ using the endomorphism (TODO: specify).
        let u = u_chal.to_field(&index.srs.endo_r);

        //~ 25. Create a list of all polynomials that have an evaluation proof.
        let evaluation_points = [zeta, zetaw];
        let powers_of_eval_points_for_chunks = [
            zeta.pow(&[index.max_poly_size as u64]),
            zetaw.pow(&[index.max_poly_size as u64]),
        ];

        let polys: Vec<(PolyComm<G>, _)> = self
            .prev_challenges
            .iter()
            .zip(self.prev_chal_evals(index, &evaluation_points, &powers_of_eval_points_for_chunks))
            .map(|(c, e)| (c.1.clone(), e))
            .collect();

        let evals = vec![
            self.evals[0].combine(powers_of_eval_points_for_chunks[0]),
            self.evals[1].combine(powers_of_eval_points_for_chunks[1]),
        ];

        //~ 26. Compute the evaluation of $ft(\zeta)$.
        let ft_eval0 = {
            let zkp = index.zkpm.evaluate(&zeta);
            let zeta1m1 = zeta1 - ScalarField::<G>::one();

            let mut alpha_powers =
                all_alphas.get_alphas(ArgumentType::Permutation, permutation::CONSTRAINTS);
            let alpha0 = alpha_powers
                .next()
                .expect("missing power of alpha for permutation");
            let alpha1 = alpha_powers
                .next()
                .expect("missing power of alpha for permutation");
            let alpha2 = alpha_powers
                .next()
                .expect("missing power of alpha for permutation");

            let init = (evals[0].w[PERMUTS - 1] + gamma) * evals[1].z * alpha0 * zkp;
            let mut ft_eval0 = evals[0]
                .w
                .iter()
                .zip(evals[0].s.iter())
                .map(|(w, s)| (beta * s) + w + gamma)
                .fold(init, |x, y| x * y);

            ft_eval0 -= if !p_eval[0].is_empty() {
                p_eval[0][0]
            } else {
                ScalarField::<G>::zero()
            };

            ft_eval0 -= evals[0]
                .w
                .iter()
                .zip(index.shift.iter())
                .map(|(w, s)| gamma + (beta * zeta * s) + w)
                .fold(alpha0 * zkp * evals[0].z, |x, y| x * y);

            let numerator = ((zeta1m1 * alpha1 * (zeta - index.w))
                + (zeta1m1 * alpha2 * (zeta - ScalarField::<G>::one())))
                * (ScalarField::<G>::one() - evals[0].z);

            let denominator = (zeta - index.w) * (zeta - ScalarField::<G>::one());
            let denominator = denominator.inverse().expect("negligible probability");

            ft_eval0 += numerator * denominator;

            let cs = Constants {
                alpha,
                beta,
                gamma,
                joint_combiner: joint_combiner.1,
                endo_coefficient: index.endo,
                mds: index.fr_sponge_params.mds.clone(),
                foreign_modulus: vec![], // TODO
            };
            ft_eval0 -= PolishToken::evaluate(
                &index.linearization.constant_term,
                index.domain,
                zeta,
                &evals,
                &cs,
            )
            .unwrap();

            ft_eval0
        };

        let combined_inner_product = {
            let ft_eval0 = vec![ft_eval0];
            let ft_eval1 = vec![self.ft_eval1];

            #[allow(clippy::type_complexity)]
            let mut es: Vec<(Vec<Vec<ScalarField<G>>>, Option<usize>)> =
                polys.iter().map(|(_, e)| (e.clone(), None)).collect();
            es.push((p_eval.clone(), None));
            es.push((vec![ft_eval0, ft_eval1], None));
            es.push((
                self.evals.iter().map(|e| e.z.clone()).collect::<Vec<_>>(),
                None,
            ));
            es.push((
                self.evals
                    .iter()
                    .map(|e| e.generic_selector.clone())
                    .collect::<Vec<_>>(),
                None,
            ));
            es.push((
                self.evals
                    .iter()
                    .map(|e| e.poseidon_selector.clone())
                    .collect::<Vec<_>>(),
                None,
            ));
            es.extend(
                (0..COLUMNS)
                    .map(|c| {
                        (
                            self.evals
                                .iter()
                                .map(|e| e.w[c].clone())
                                .collect::<Vec<_>>(),
                            None,
                        )
                    })
                    .collect::<Vec<_>>(),
            );
            es.extend(
                (0..PERMUTS - 1)
                    .map(|c| {
                        (
                            self.evals
                                .iter()
                                .map(|e| e.s[c].clone())
                                .collect::<Vec<_>>(),
                            None,
                        )
                    })
                    .collect::<Vec<_>>(),
            );

            combined_inner_product::<G>(&evaluation_points, &v, &u, &es, index.srs.g.len())
        };

        let oracles = RandomOracles {
            beta,
            gamma,
            alpha_chal,
            alpha,
            zeta,
            v,
            u,
            zeta_chal,
            v_chal,
            u_chal,
            joint_combiner,
        };

        Ok(OraclesResult {
            fq_sponge,
            digest,
            oracles,
            all_alphas,
            p_eval,
            powers_of_eval_points_for_chunks,
            polys,
            zeta1,
            ft_eval0,
            combined_inner_product,
        })
    }
}

fn to_batch<'a, G, EFqSponge, EFrSponge>(
    index: &VerifierIndex<G>,
    proof: &'a ProverProof<G>,
) -> Result<BatchEvaluationProof<'a, G, EFqSponge>>
where
    G: CommitmentCurve,
    G::BaseField: PrimeField,
    EFqSponge: Clone + FqSponge<BaseField<G>, G, ScalarField<G>>,
    EFrSponge: FrSponge<ScalarField<G>>,
{
    //~
    //~ #### Partial verification
    //~
    //~ For every proof we want to verify, we defer the proof opening to the very end.
    //~ This allows us to potentially batch verify a number of partially verified proofs.
    //~ Essentially, this steps verifies that $f(\zeta) = t(\zeta) * Z_H(\zeta)$.
    //~

    //~ 1. Commit to the negated public input polynomial.
    let lgr_comm = index
        .srs
        .lagrange_bases
        .get(&index.domain.size())
        .expect("pre-computed committed lagrange bases not found");
    let com: Vec<_> = lgr_comm
        .iter()
        .map(|c| PolyComm {
            unshifted: vec![*c],
            shifted: None,
        })
        .take(proof.public.len())
        .collect();
    let com_ref: Vec<_> = com.iter().collect();
    let elm: Vec<_> = proof.public.iter().map(|s| -*s).collect();
    let p_comm = PolyComm::<G>::multi_scalar_mul(&com_ref, &elm);

    //~ 2. Run the [Fiat-Shamir argument](#fiat-shamir-argument).
    let OraclesResult {
        fq_sponge,
        oracles,
        all_alphas,
        p_eval,
        powers_of_eval_points_for_chunks,
        polys,
        zeta1: zeta_to_domain_size,
        ft_eval0,
        ..
    } = proof.oracles::<EFqSponge, EFrSponge>(index, &p_comm)?;

    //~ 3. Combine the chunked polynomials' evaluations
    //~    (TODO: most likely only the quotient polynomial is chunked)
    //~    with the right powers of $\zeta^n$ and $(\zeta * \omega)^n$.
    let evals = vec![
        proof.evals[0].combine(powers_of_eval_points_for_chunks[0]),
        proof.evals[1].combine(powers_of_eval_points_for_chunks[1]),
    ];

    //~ 4. Compute the commitment to the linearized polynomial $f$.
    let f_comm = {
        // permutation
        let zkp = index.zkpm.evaluate(&oracles.zeta);

        let alphas = all_alphas.get_alphas(ArgumentType::Permutation, permutation::CONSTRAINTS);

        let mut commitments = vec![&index.sigma_comm[PERMUTS - 1]];
        let mut scalars = vec![ConstraintSystem::perm_scalars(
            &evals,
            oracles.beta,
            oracles.gamma,
            alphas,
            zkp,
        )];

        // generic
        {
            let alphas =
                all_alphas.get_alphas(ArgumentType::Gate(GateType::Generic), generic::CONSTRAINTS);

            let generic_scalars =
                &ConstraintSystem::gnrc_scalars(alphas, &evals[0].w, evals[0].generic_selector);

            let generic_com = index.coefficients_comm.iter().take(generic_scalars.len());

            assert_eq!(generic_scalars.len(), generic_com.len());

            scalars.extend(generic_scalars);
            commitments.extend(generic_com);
        }

        // other gates are implemented using the expression framework
        {
            // TODO: Reuse constants from oracles function
            let constants = Constants {
                alpha: oracles.alpha,
                beta: oracles.beta,
                gamma: oracles.gamma,
                joint_combiner: oracles.joint_combiner.1,
                endo_coefficient: index.endo,
                mds: index.fr_sponge_params.mds.clone(),
            };

<<<<<<< HEAD
                // other gates are implemented using the expression framework
                {
                    // TODO: Reuse constants from oracles function
                    let constants = Constants {
                        alpha: oracles.alpha,
                        beta: oracles.beta,
                        gamma: oracles.gamma,
                        joint_combiner: oracles.joint_combiner.1,
                        endo_coefficient: index.endo,
                        mds: index.fr_sponge_params.mds.clone(),
                        foreign_modulus: vec![], // TODO
                    };

                    for (col, tokens) in &index.linearization.index_terms {
                        let scalar = PolishToken::evaluate(
                            tokens,
                            index.domain,
                            oracles.zeta,
                            &evals,
                            &constants,
                        )
                        .expect("should evaluate");
                        let l = proof.commitments.lookup.as_ref();
                        use Column::*;
                        match col {
                            Witness(i) => {
                                scalars.push(scalar);
                                commitments.push(&proof.commitments.w_comm[*i])
                            }
                            Coefficient(i) => {
                                scalars.push(scalar);
                                commitments.push(&index.coefficients_comm[*i])
                            }
                            Z => {
                                scalars.push(scalar);
                                commitments.push(&proof.commitments.z_comm);
                            }
                            LookupSorted(i) => {
                                scalars.push(scalar);
                                commitments.push(&l.unwrap().sorted[*i])
                            }
                            LookupAggreg => {
                                scalars.push(scalar);
                                commitments.push(&l.unwrap().aggreg)
                            }
                            LookupKindIndex(i) => match index.lookup_index.as_ref() {
                                None => panic!(
                                    "Attempted to use {:?}, but no lookup index was given",
                                    col
                                ),
                                Some(lindex) => {
                                    scalars.push(scalar);
                                    commitments.push(&lindex.lookup_selectors[*i]);
                                }
                            },
                            LookupTable => match index.lookup_index.as_ref() {
                                None => panic!(
                                    "Attempted to use {:?}, but no lookup index was given",
                                    col
                                ),
                                Some(lindex) => {
                                    let mut j = Fr::<G>::one();
                                    scalars.push(scalar);
                                    commitments.push(&lindex.lookup_tables[0][0]);
                                    for t in lindex.lookup_tables[0].iter().skip(1) {
                                        j *= constants.joint_combiner;
                                        scalars.push(scalar * j);
                                        commitments.push(t);
                                    }
                                }
                            },
                            Index(t) => {
                                use GateType::*;
                                let c = match t {
                                    Zero | Generic => panic!("Selector for {:?} not defined", t),
                                    CompleteAdd => &index.complete_add_comm,
                                    VarBaseMul => &index.mul_comm,
                                    EndoMul => &index.emul_comm,
                                    EndoMulScalar => &index.endomul_scalar_comm,
                                    Poseidon => &index.psm_comm,
                                    ChaCha0 => &index.chacha_comm.as_ref().unwrap()[0],
                                    ChaCha1 => &index.chacha_comm.as_ref().unwrap()[1],
                                    ChaCha2 => &index.chacha_comm.as_ref().unwrap()[2],
                                    ChaChaFinal => &index.chacha_comm.as_ref().unwrap()[3],
                                    ForeignMul0 => &index.foreign_mul_comm[0],
                                    ForeignMul1 => &index.foreign_mul_comm[1],
                                    ForeignMul2 => &index.foreign_mul_comm[2],
                                };
                                scalars.push(scalar);
                                commitments.push(c);
=======
            for (col, tokens) in &index.linearization.index_terms {
                let scalar =
                    PolishToken::evaluate(tokens, index.domain, oracles.zeta, &evals, &constants)
                        .expect("should evaluate");
                let l = proof.commitments.lookup.as_ref();
                use Column::*;
                match col {
                    Witness(i) => {
                        scalars.push(scalar);
                        commitments.push(&proof.commitments.w_comm[*i])
                    }
                    Coefficient(i) => {
                        scalars.push(scalar);
                        commitments.push(&index.coefficients_comm[*i])
                    }
                    Z => {
                        scalars.push(scalar);
                        commitments.push(&proof.commitments.z_comm);
                    }
                    LookupSorted(i) => {
                        scalars.push(scalar);
                        commitments.push(&l.unwrap().sorted[*i])
                    }
                    LookupAggreg => {
                        scalars.push(scalar);
                        commitments.push(&l.unwrap().aggreg)
                    }
                    LookupKindIndex(i) => match index.lookup_index.as_ref() {
                        None => {
                            panic!("Attempted to use {:?}, but no lookup index was given", col)
                        }
                        Some(lindex) => {
                            scalars.push(scalar);
                            commitments.push(&lindex.lookup_selectors[*i]);
                        }
                    },
                    LookupTable => match index.lookup_index.as_ref() {
                        None => {
                            panic!("Attempted to use {:?}, but no lookup index was given", col)
                        }
                        Some(lindex) => {
                            let mut j = ScalarField::<G>::one();
                            scalars.push(scalar);
                            commitments.push(&lindex.lookup_table[0]);
                            for t in lindex.lookup_table.iter().skip(1) {
                                j *= constants.joint_combiner;
                                scalars.push(scalar * j);
                                commitments.push(t);
>>>>>>> bbc4c773
                            }
                        }
                    },
                    Index(t) => {
                        use GateType::*;
                        let c = match t {
                            Zero | Generic => panic!("Selector for {:?} not defined", t),
                            CompleteAdd => &index.complete_add_comm,
                            VarBaseMul => &index.mul_comm,
                            EndoMul => &index.emul_comm,
                            EndoMulScalar => &index.endomul_scalar_comm,
                            Poseidon => &index.psm_comm,
                            ChaCha0 => &index.chacha_comm.as_ref().unwrap()[0],
                            ChaCha1 => &index.chacha_comm.as_ref().unwrap()[1],
                            ChaCha2 => &index.chacha_comm.as_ref().unwrap()[2],
                            ChaChaFinal => &index.chacha_comm.as_ref().unwrap()[3],
                        };
                        scalars.push(scalar);
                        commitments.push(c);
                    }
                }
            }
        }

        // MSM
        PolyComm::multi_scalar_mul(&commitments, &scalars)
    };

    //~ 5. Compute the (chuncked) commitment of $ft$
    //~    (see [Maller's optimization](../crypto/plonk/maller_15.html)).
    let ft_comm = {
        let zeta_to_srs_len = oracles.zeta.pow(&[index.max_poly_size as u64]);
        let chunked_f_comm = f_comm.chunk_commitment(zeta_to_srs_len);
        let chunked_t_comm = &proof.commitments.t_comm.chunk_commitment(zeta_to_srs_len);
        &chunked_f_comm - &chunked_t_comm.scale(zeta_to_domain_size - ScalarField::<G>::one())
    };

    //~ 6. List the polynomial commitments, and their associated evaluations,
    //~    that are associated to the aggregated evaluation proof in the proof:
    let mut evaluations = vec![];

    //~     - recursion
    evaluations.extend(polys.into_iter().map(|(c, e)| Evaluation {
        commitment: c,
        evaluations: e,
        degree_bound: None,
    }));

    //~     - public input commitment
    evaluations.push(Evaluation {
        commitment: p_comm,
        evaluations: p_eval,
        degree_bound: None,
    });

    //~     - ft commitment (chunks of it)
    evaluations.push(Evaluation {
        commitment: ft_comm,
        evaluations: vec![vec![ft_eval0], vec![proof.ft_eval1]],
        degree_bound: None,
    });

    //~     - permutation commitment
    evaluations.push(Evaluation {
        commitment: proof.commitments.z_comm.clone(),
        evaluations: proof.evals.iter().map(|e| e.z.clone()).collect(),
        degree_bound: None,
    });

    //~     - index commitments that use the coefficients
    evaluations.push(Evaluation {
        commitment: index.generic_comm.clone(),
        evaluations: proof
            .evals
            .iter()
            .map(|e| e.generic_selector.clone())
            .collect(),
        degree_bound: None,
    });
    evaluations.push(Evaluation {
        commitment: index.psm_comm.clone(),
        evaluations: proof
            .evals
            .iter()
            .map(|e| e.poseidon_selector.clone())
            .collect(),
        degree_bound: None,
    });

    //~     - witness commitments
    evaluations.extend(
        proof
            .commitments
            .w_comm
            .iter()
            .zip(
                (0..COLUMNS)
                    .map(|i| {
                        proof
                            .evals
                            .iter()
                            .map(|e| e.w[i].clone())
                            .collect::<Vec<_>>()
                    })
                    .collect::<Vec<_>>(),
            )
            .map(|(c, e)| Evaluation {
                commitment: c.clone(),
                evaluations: e,
                degree_bound: None,
            }),
    );

    //~     - sigma commitments
    evaluations.extend(
        index
            .sigma_comm
            .iter()
            .zip(
                (0..PERMUTS - 1)
                    .map(|i| {
                        proof
                            .evals
                            .iter()
                            .map(|e| e.s[i].clone())
                            .collect::<Vec<_>>()
                    })
                    .collect::<Vec<_>>(),
            )
            .map(|(c, e)| Evaluation {
                commitment: c.clone(),
                evaluations: e,
                degree_bound: None,
            }),
    );

    // prepare for the opening proof verification
    let evaluation_points = vec![oracles.zeta, oracles.zeta * index.domain.group_gen];
    Ok(BatchEvaluationProof {
        sponge: fq_sponge,
        evaluations,
        evaluation_points,
        xi: oracles.v,
        r: oracles.u,
        opening: &proof.proof,
    })
}

/// Verify a proof [ProverProof] using a [VerifierIndex] and a `group_map`.
pub fn verify<G, EFqSponge, EFrSponge>(
    group_map: &G::Map,
    verifier_index: &VerifierIndex<G>,
    proof: &ProverProof<G>,
) -> Result<()>
where
    G: CommitmentCurve,
    G::BaseField: PrimeField,
    EFqSponge: Clone + FqSponge<BaseField<G>, G, ScalarField<G>>,
    EFrSponge: FrSponge<ScalarField<G>>,
{
    let proofs = vec![(verifier_index, proof)];
    batch_verify::<G, EFqSponge, EFrSponge>(group_map, &proofs)
}

/// This function verifies the batch of zk-proofs
///     proofs: vector of Plonk proofs
///     index: VerifierIndex
///     RETURN: verification status
pub fn batch_verify<G, EFqSponge, EFrSponge>(
    group_map: &G::Map,
    proofs: &[(&VerifierIndex<G>, &ProverProof<G>)],
) -> Result<()>
where
    G: CommitmentCurve,
    G::BaseField: PrimeField,
    EFqSponge: Clone + FqSponge<BaseField<G>, G, ScalarField<G>>,
    EFrSponge: FrSponge<ScalarField<G>>,
{
    //~ #### Batch verification of proofs
    //~
    //~ Below, we define the steps to verify a number of proofs
    //~ (each associated to a [verifier index](#verifier-index)).
    //~ You can, of course, use it to verify a single proof.
    //~

    //~ 1. If there's no proof to verify, the proof validates trivially.
    if proofs.is_empty() {
        return Ok(());
    }

    //~ 2. Ensure that all the proof's verifier index have a URS of the same length. (TODO: do they have to be the same URS though? should we check for that?)
    // TODO: Account for the different SRS lengths
    let srs = &proofs[0].0.srs;
    for (index, _) in proofs.iter() {
        assert_eq!(index.srs.g.len(), srs.g.len());
    }

    //~ 3. Validate each proof separately following the [partial verification](#partial-verification) steps.
    let mut batch = vec![];
    for (index, proof) in proofs {
        batch.push(to_batch::<G, EFqSponge, EFrSponge>(index, proof)?);
    }

    //~ 4. Use the [`PolyCom.verify`](#polynomial-commitments) to verify the partially evaluated proofs.
    match srs.verify::<EFqSponge, _>(group_map, &mut batch, &mut thread_rng()) {
        false => Err(VerifyError::OpenProof),
        true => Ok(()),
    }
}<|MERGE_RESOLUTION|>--- conflicted
+++ resolved
@@ -548,100 +548,9 @@
                 joint_combiner: oracles.joint_combiner.1,
                 endo_coefficient: index.endo,
                 mds: index.fr_sponge_params.mds.clone(),
+                foreign_modulus: index.foreign_modulus.clone(),
             };
 
-<<<<<<< HEAD
-                // other gates are implemented using the expression framework
-                {
-                    // TODO: Reuse constants from oracles function
-                    let constants = Constants {
-                        alpha: oracles.alpha,
-                        beta: oracles.beta,
-                        gamma: oracles.gamma,
-                        joint_combiner: oracles.joint_combiner.1,
-                        endo_coefficient: index.endo,
-                        mds: index.fr_sponge_params.mds.clone(),
-                        foreign_modulus: vec![], // TODO
-                    };
-
-                    for (col, tokens) in &index.linearization.index_terms {
-                        let scalar = PolishToken::evaluate(
-                            tokens,
-                            index.domain,
-                            oracles.zeta,
-                            &evals,
-                            &constants,
-                        )
-                        .expect("should evaluate");
-                        let l = proof.commitments.lookup.as_ref();
-                        use Column::*;
-                        match col {
-                            Witness(i) => {
-                                scalars.push(scalar);
-                                commitments.push(&proof.commitments.w_comm[*i])
-                            }
-                            Coefficient(i) => {
-                                scalars.push(scalar);
-                                commitments.push(&index.coefficients_comm[*i])
-                            }
-                            Z => {
-                                scalars.push(scalar);
-                                commitments.push(&proof.commitments.z_comm);
-                            }
-                            LookupSorted(i) => {
-                                scalars.push(scalar);
-                                commitments.push(&l.unwrap().sorted[*i])
-                            }
-                            LookupAggreg => {
-                                scalars.push(scalar);
-                                commitments.push(&l.unwrap().aggreg)
-                            }
-                            LookupKindIndex(i) => match index.lookup_index.as_ref() {
-                                None => panic!(
-                                    "Attempted to use {:?}, but no lookup index was given",
-                                    col
-                                ),
-                                Some(lindex) => {
-                                    scalars.push(scalar);
-                                    commitments.push(&lindex.lookup_selectors[*i]);
-                                }
-                            },
-                            LookupTable => match index.lookup_index.as_ref() {
-                                None => panic!(
-                                    "Attempted to use {:?}, but no lookup index was given",
-                                    col
-                                ),
-                                Some(lindex) => {
-                                    let mut j = Fr::<G>::one();
-                                    scalars.push(scalar);
-                                    commitments.push(&lindex.lookup_tables[0][0]);
-                                    for t in lindex.lookup_tables[0].iter().skip(1) {
-                                        j *= constants.joint_combiner;
-                                        scalars.push(scalar * j);
-                                        commitments.push(t);
-                                    }
-                                }
-                            },
-                            Index(t) => {
-                                use GateType::*;
-                                let c = match t {
-                                    Zero | Generic => panic!("Selector for {:?} not defined", t),
-                                    CompleteAdd => &index.complete_add_comm,
-                                    VarBaseMul => &index.mul_comm,
-                                    EndoMul => &index.emul_comm,
-                                    EndoMulScalar => &index.endomul_scalar_comm,
-                                    Poseidon => &index.psm_comm,
-                                    ChaCha0 => &index.chacha_comm.as_ref().unwrap()[0],
-                                    ChaCha1 => &index.chacha_comm.as_ref().unwrap()[1],
-                                    ChaCha2 => &index.chacha_comm.as_ref().unwrap()[2],
-                                    ChaChaFinal => &index.chacha_comm.as_ref().unwrap()[3],
-                                    ForeignMul0 => &index.foreign_mul_comm[0],
-                                    ForeignMul1 => &index.foreign_mul_comm[1],
-                                    ForeignMul2 => &index.foreign_mul_comm[2],
-                                };
-                                scalars.push(scalar);
-                                commitments.push(c);
-=======
             for (col, tokens) in &index.linearization.index_terms {
                 let scalar =
                     PolishToken::evaluate(tokens, index.domain, oracles.zeta, &evals, &constants)
@@ -690,7 +599,6 @@
                                 j *= constants.joint_combiner;
                                 scalars.push(scalar * j);
                                 commitments.push(t);
->>>>>>> bbc4c773
                             }
                         }
                     },
@@ -707,6 +615,9 @@
                             ChaCha1 => &index.chacha_comm.as_ref().unwrap()[1],
                             ChaCha2 => &index.chacha_comm.as_ref().unwrap()[2],
                             ChaChaFinal => &index.chacha_comm.as_ref().unwrap()[3],
+                            ForeignMul0 => &index.foreign_mul_comm[0],
+                            ForeignMul1 => &index.foreign_mul_comm[1],
+                            ForeignMul2 => &index.foreign_mul_comm[2],
                         };
                         scalars.push(scalar);
                         commitments.push(c);
