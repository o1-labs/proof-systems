--- conflicted
+++ resolved
@@ -609,88 +609,73 @@
     for coeff in coefficients {
         check_eval_len(coeff, "coefficients")?;
     }
-<<<<<<< HEAD
 
     // Lookup evaluations
     for sorted in lookup_sorted.iter().flatten() {
-        check_eval_len(sorted)?
+        check_eval_len(sorted, "lookup sorted")?
     }
 
     if let Some(lookup_aggregation) = lookup_aggregation {
-        check_eval_len(lookup_aggregation)?;
+        check_eval_len(lookup_aggregation, "lookup aggregation")?;
     }
     if let Some(lookup_table) = lookup_table {
-        check_eval_len(lookup_table)?;
+        check_eval_len(lookup_table, "lookup table")?;
     }
     if let Some(runtime_lookup_table) = runtime_lookup_table {
-        check_eval_len(runtime_lookup_table)?;
-    }
-
-    check_eval_len(generic_selector)?;
-    check_eval_len(poseidon_selector)?;
-    check_eval_len(complete_add_selector)?;
-    check_eval_len(mul_selector)?;
-    check_eval_len(emul_selector)?;
-    check_eval_len(endomul_scalar_selector)?;
-
-    // Optional gates
-
-    if let Some(range_check0_selector) = range_check0_selector {
-        check_eval_len(range_check0_selector)?
-    }
-    if let Some(range_check1_selector) = range_check1_selector {
-        check_eval_len(range_check1_selector)?
-    }
-    if let Some(foreign_field_add_selector) = foreign_field_add_selector {
-        check_eval_len(foreign_field_add_selector)?
-    }
-    if let Some(foreign_field_mul_selector) = foreign_field_mul_selector {
-        check_eval_len(foreign_field_mul_selector)?
-    }
-    if let Some(xor_selector) = xor_selector {
-        check_eval_len(xor_selector)?
-    }
-    if let Some(rot_selector) = rot_selector {
-        check_eval_len(rot_selector)?
-    }
-
-    // Lookup selectors
-
-    if let Some(runtime_lookup_table_selector) = runtime_lookup_table_selector {
-        check_eval_len(runtime_lookup_table_selector)?
-    }
-    if let Some(xor_lookup_selector) = xor_lookup_selector {
-        check_eval_len(xor_lookup_selector)?
-    }
-    if let Some(lookup_gate_lookup_selector) = lookup_gate_lookup_selector {
-        check_eval_len(lookup_gate_lookup_selector)?
-    }
-    if let Some(range_check_lookup_selector) = range_check_lookup_selector {
-        check_eval_len(range_check_lookup_selector)?
-    }
-    if let Some(foreign_field_mul_lookup_selector) = foreign_field_mul_lookup_selector {
-        check_eval_len(foreign_field_mul_lookup_selector)?
-    }
-=======
-    if let Some(LookupEvaluations {
-        sorted,
-        aggreg,
-        table,
-        runtime,
-    }) = lookup
-    {
-        for sorted_i in sorted {
-            check_eval_len(sorted_i, "lookup sorted")?;
-        }
-        check_eval_len(aggreg, "lookup aggregation")?;
-        check_eval_len(table, "lookup table")?;
-        if let Some(runtime) = &runtime {
-            check_eval_len(runtime, "runtime lookup table")?;
-        }
-    }
+        check_eval_len(runtime_lookup_table, "runtime lookup table")?;
+    }
+
     check_eval_len(generic_selector, "generic selector")?;
     check_eval_len(poseidon_selector, "poseidon selector")?;
->>>>>>> caae0aa9
+    check_eval_len(complete_add_selector, "complete add selector")?;
+    check_eval_len(mul_selector, "mul selector")?;
+    check_eval_len(emul_selector, "endomul selector")?;
+    check_eval_len(endomul_scalar_selector, "endomul scalar selector")?;
+
+    // Optional gates
+
+    if let Some(range_check0_selector) = range_check0_selector {
+        check_eval_len(range_check0_selector, "range check 0 selector")?
+    }
+    if let Some(range_check1_selector) = range_check1_selector {
+        check_eval_len(range_check1_selector, "range check 1 selector")?
+    }
+    if let Some(foreign_field_add_selector) = foreign_field_add_selector {
+        check_eval_len(foreign_field_add_selector, "foreign field add selector")?
+    }
+    if let Some(foreign_field_mul_selector) = foreign_field_mul_selector {
+        check_eval_len(foreign_field_mul_selector, "foreign field mul selector")?
+    }
+    if let Some(xor_selector) = xor_selector {
+        check_eval_len(xor_selector, "xor selector")?
+    }
+    if let Some(rot_selector) = rot_selector {
+        check_eval_len(rot_selector, "rot selector")?
+    }
+
+    // Lookup selectors
+
+    if let Some(runtime_lookup_table_selector) = runtime_lookup_table_selector {
+        check_eval_len(
+            runtime_lookup_table_selector,
+            "runtime lookup table selector",
+        )?
+    }
+    if let Some(xor_lookup_selector) = xor_lookup_selector {
+        check_eval_len(xor_lookup_selector, "xor lookup selector")?
+    }
+    if let Some(lookup_gate_lookup_selector) = lookup_gate_lookup_selector {
+        check_eval_len(lookup_gate_lookup_selector, "lookup gate lookup selector")?
+    }
+    if let Some(range_check_lookup_selector) = range_check_lookup_selector {
+        check_eval_len(range_check_lookup_selector, "range check lookup selector")?
+    }
+    if let Some(foreign_field_mul_lookup_selector) = foreign_field_mul_lookup_selector {
+        check_eval_len(
+            foreign_field_mul_lookup_selector,
+            "foreign field mul lookup selector",
+        )?
+    }
 
     Ok(())
 }
