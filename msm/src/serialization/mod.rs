--- conflicted
+++ resolved
@@ -1,12 +1,8 @@
-<<<<<<< HEAD
 use std::marker::PhantomData;
 
-use crate::{mvlookup::LookupTableID, MVLookup};
+use crate::{logup::LookupTableID, Logup};
 use ark_ff::PrimeField;
 use strum_macros::EnumIter;
-=======
-use crate::{logup::LookupTableID, Logup};
->>>>>>> 9ee0045b
 
 pub mod column;
 pub mod constraints;
@@ -62,13 +58,9 @@
     }
 }
 
-<<<<<<< HEAD
 impl<Ff: PrimeField> LookupTable<Ff> {}
 
-pub type Lookup<F, Ff> = MVLookup<F, LookupTable<Ff>>;
-=======
-pub type Lookup<F> = Logup<F, LookupTable>;
->>>>>>> 9ee0045b
+pub type Lookup<F, Ff> = Logup<F, LookupTable<Ff>>;
 
 #[cfg(test)]
 mod tests {
@@ -76,7 +68,6 @@
     use kimchi::circuits::domains::EvaluationDomains;
     use o1_utils::FieldHelpers;
     use poly_commitment::pairing_proof::PairingSRS;
-    use rand::Rng as _;
     use std::{collections::BTreeMap, marker::PhantomData};
 
     use super::{Lookup, LookupTable};
@@ -223,7 +214,6 @@
             constraints_env.get_constraints()
         };
 
-<<<<<<< HEAD
         let mut rangecheck_multiplicities: BTreeMap<LookupTable<Ff1>, Vec<Fp>> = BTreeMap::new();
         for (table_id, table) in rangecheck_tables.iter_mut() {
             let rangecheck_m = witness_env.get_rangecheck_multiplicities(domain, *table_id);
@@ -240,18 +230,18 @@
             *(table.last_mut().unwrap()) = rangecheck_t.collect();
         }
 
-        let mvlookups: Vec<MVLookupWitness<Fp, LookupTable<Ff1>>> = rangecheck_tables
+        let logups: Vec<LogupWitness<Fp, LookupTable<Ff1>>> = rangecheck_tables
             .iter()
             .filter_map(|(table_id, table)| {
                 println!(
-                    "Adding table to mvlookups, table id: {:?}, len: {:?}, table[0].len: {:?}",
+                    "Adding table to logups, table id: {:?}, len: {:?}, table[0].len: {:?}",
                     table_id,
                     table.len(),
                     table[0].len()
                 );
                 // Only add a table if it's used. Otherwise lookups fail.
                 if !table.is_empty() && !table[0].is_empty() {
-                    Some(MVLookupWitness {
+                    Some(LogupWitness {
                         f: table.clone(),
                         m: rangecheck_multiplicities[table_id].clone(),
                     })
@@ -263,50 +253,7 @@
 
         let proof_inputs = ProofInputs {
             evaluations: *witness,
-            mvlookups,
-=======
-        let rangecheck15_m = witness_env.get_rangecheck15_multipliticies(domain);
-        let rangecheck15_t = LookupTable::RangeCheck15
-            .entries(domain)
-            .into_iter()
-            .enumerate()
-            .map(|(i, v)| Lookup {
-                table_id: LookupTable::RangeCheck15,
-                numerator: -rangecheck15_m[i],
-                value: vec![v],
-            });
-        rangecheck15[N_LIMBS] = rangecheck15_t.collect();
-
-        let rangecheck4_m = witness_env.get_rangecheck4_multipliticies(domain);
-        let rangecheck4_t = LookupTable::RangeCheck4
-            .entries(domain)
-            .into_iter()
-            .enumerate()
-            .map(|(i, v)| Lookup {
-                table_id: LookupTable::RangeCheck4,
-                numerator: -rangecheck4_m[i],
-                value: vec![v],
-            });
-        rangecheck4[N_INTERMEDIATE_LIMBS] = rangecheck4_t.collect();
-
-        let logup_witness_rangecheck4: LogupWitness<Fp, LookupTable> = {
-            LogupWitness {
-                f: rangecheck4.to_vec(),
-                m: rangecheck4_m,
-            }
-        };
-
-        let logup_witness_rangecheck15: LogupWitness<Fp, LookupTable> = {
-            LogupWitness {
-                f: rangecheck15.to_vec(),
-                m: rangecheck15_m,
-            }
-        };
-
-        let proof_inputs = ProofInputs {
-            evaluations: *witness,
-            logups: vec![logup_witness_rangecheck15, logup_witness_rangecheck4],
->>>>>>> 9ee0045b
+            logups,
         };
 
         let proof = prove::<
