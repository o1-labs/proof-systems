--- conflicted
+++ resolved
@@ -85,15 +85,9 @@
 }
 
 #[derive(Debug)]
-<<<<<<< HEAD
 pub struct Witness<G: KimchiCurve, ID: LookupTableID + Send + Sync + Copy> {
-    pub(crate) evaluations: WitnessColumns<Vec<G::ScalarField>>,
-    pub(crate) mvlookups: Vec<LookupWitness<G::ScalarField, ID>>,
-=======
-pub struct Witness<G: KimchiCurve> {
     pub evaluations: WitnessColumns<Vec<G::ScalarField>>,
-    pub mvlookups: Vec<LookupWitness<G::ScalarField>>,
->>>>>>> 86e92609
+    pub mvlookups: Vec<LookupWitness<G::ScalarField, ID>>,
 }
 
 // This should be used only for testing purposes.
